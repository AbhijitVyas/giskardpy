import unittest

import PyKDL
import hypothesis.strategies as st
import numpy as np
from angles import shortest_angular_distance, normalize_angle_positive, normalize_angle
from hypothesis import given, assume
from tf.transformations import quaternion_matrix, quaternion_about_axis, quaternion_from_euler, euler_matrix, \
    rotation_matrix, quaternion_multiply, quaternion_conjugate, quaternion_from_matrix, \
    quaternion_slerp, rotation_from_matrix, euler_from_matrix
from transforms3d.quaternions import quat2mat, quat2axangle

<<<<<<< HEAD
from giskard_ws.src.giskardpy.test.utils_for_tests import compare_orientations
from giskardpy import casadi_wrapper as w
from utils_for_tests import float_no_nan_no_inf, unit_vector, quaternion, vector, \
=======
from giskardpy import casadi_wrapper as w
from utils_for_tests import float_no_nan_no_inf, SMALL_NUMBER, unit_vector, quaternion, vector, \
>>>>>>> 82ab540b
    pykdl_frame_to_numpy, lists_of_same_length, angle, compare_axis_angle, angle_positive, sq_matrix


class TestCASWrapper(unittest.TestCase):

    # TODO test free symbols

    def test_is_matrix(self):
        self.assertFalse(w.is_matrix(w.Symbol('a')))
        self.assertTrue(w.is_matrix(w.Matrix([[0, 0]])))

    def test_jacobian(self):
        a = w.Symbol('a')
        b = w.Symbol('b')
        m = w.Matrix([a + b, a ** 2, b ** 2])
        jac = w.jacobian(m, [a, b])
        expected = w.Matrix([[1, 1], [2 * a, 0], [0, 2 * b]])
        for i in range(expected.shape[0]):
            for j in range(expected.shape[1]):
                assert w.equivalent(jac[i, j], expected[i, j])

    def test_jacobian_order2(self):
        a = w.Symbol('a')
        b = w.Symbol('b')
        m = w.Matrix([a + b, a ** 2 + b, a**3 + b ** 2])
        jac = w.jacobian(m, [a, b], order=2)
        expected = w.Matrix([[0, 0], [2, 0], [6*a, 2]])
        for i in range(expected.shape[0]):
            for j in range(expected.shape[1]):
                assert w.equivalent(jac[i, j], expected[i, j])

    @given(float_no_nan_no_inf())
    def test_abs(self, f1):
        self.assertAlmostEqual(w.compile_and_execute(w.abs, [f1]), abs(f1), places=7)

    @given(float_no_nan_no_inf(),
           float_no_nan_no_inf())
    def test_max(self, f1, f2):
        self.assertAlmostEqual(w.compile_and_execute(w.max, [f1, f2]),
                               max(f1, f2), places=7)

    @given(float_no_nan_no_inf(),
           float_no_nan_no_inf())
    def test_save_division(self, f1, f2):
        self.assertTrue(np.isclose(w.compile_and_execute(w.save_division, [f1, f2]),
                                   f1 / f2 if f2 != 0 else 0))

    @given(float_no_nan_no_inf(),
           float_no_nan_no_inf())
    def test_min(self, f1, f2):
        self.assertAlmostEqual(w.compile_and_execute(w.min, [f1, f2]),
                               min(f1, f2), places=7)

    @given(st.integers(min_value=1, max_value=10))
    def test_matrix(self, x_dim):
        data = list(range(x_dim))
        m = w.Matrix(data)
        self.assertEqual(m[0], 0)
        self.assertEqual(m[-1], x_dim - 1)

    @given(st.integers(min_value=1, max_value=10),
           st.integers(min_value=1, max_value=10))
    def test_matrix2(self, x_dim, y_dim):
        data = [[(i) + (j * x_dim) for j in range(y_dim)] for i in range(x_dim)]
        m = w.Matrix(data)
        self.assertEqual(float(m[0, 0]), 0)
        self.assertEqual(float(m[x_dim - 1, y_dim - 1]), (x_dim * y_dim) - 1)

    @given(float_no_nan_no_inf())
    def test_sign(self, f1):
        self.assertAlmostEqual(w.compile_and_execute(w.sign, [f1]),
                               np.sign(f1), places=7)

    @given(float_no_nan_no_inf(),
           float_no_nan_no_inf(),
           float_no_nan_no_inf())
    def test_if_greater_zero(self, condition, if_result, else_result):
        self.assertAlmostEqual(w.compile_and_execute(w.if_greater_zero, [condition, if_result, else_result]),
                               np.float(if_result if condition > 0 else else_result), places=7)

    @given(float_no_nan_no_inf(),
           float_no_nan_no_inf(),
           float_no_nan_no_inf())
    def test_if_greater_eq_zero(self, condition, if_result, else_result):
        self.assertAlmostEqual(w.compile_and_execute(w.if_greater_eq_zero, [condition, if_result, else_result]),
                               np.float(if_result if condition >= 0 else else_result), places=7)

    @given(float_no_nan_no_inf(),
           float_no_nan_no_inf(),
           float_no_nan_no_inf(),
           float_no_nan_no_inf())
    def test_if_greater_eq(self, a, b, if_result, else_result):
        self.assertAlmostEqual(
            w.compile_and_execute(w.if_greater_eq, [a, b, if_result, else_result]),
            np.float(if_result if a >= b else else_result), places=7)

    @given(float_no_nan_no_inf(),
           float_no_nan_no_inf(),
           float_no_nan_no_inf(),
           float_no_nan_no_inf())
    def test_if_less_eq(self, a, b, if_result, else_result):
        self.assertAlmostEqual(
            w.compile_and_execute(w.if_less_eq, [a, b, if_result, else_result]),
            np.float(if_result if a <= b else else_result), places=7)

    @given(float_no_nan_no_inf(),
           float_no_nan_no_inf(),
           float_no_nan_no_inf())
    def test_if_eq_zero(self, condition, if_result, else_result):
        self.assertAlmostEqual(
            w.compile_and_execute(w.if_eq_zero, [condition, if_result, else_result]),
            np.float(if_result if condition == 0 else else_result), places=7)

    @given(float_no_nan_no_inf(),
           float_no_nan_no_inf(),
           float_no_nan_no_inf(),
           float_no_nan_no_inf())
    def test_if_eq(self, a, b, if_result, else_result):
        self.assertTrue(np.isclose(
            w.compile_and_execute(w.if_eq, [a, b, if_result, else_result]),
            np.float(if_result if a == b else else_result)))

    #
    # @given(limited_float(),
    #        limited_float(),
    #        limited_float())
    # def test_if_greater_zero(self, condition, if_result, else_result):
    #     self.assertAlmostEqual(
    #         w.compile_and_execute(w.diffable_if_greater_zero, [condition, if_result, else_result]),
    #         np.float(if_result if condition > 0 else else_result), places=7)

    # @given(limited_float(),
    #        limited_float(),
    #        limited_float())
    # def test_if_greater_eq_zero(self, condition, if_result, else_result):
    #     self.assertAlmostEqual(
    #         w.compile_and_execute(w.diffable_if_greater_eq_zero, [condition, if_result, else_result]),
    #         np.float(if_result if condition >= 0 else else_result), places=7)
    #
    # @given(limited_float(),
    #        limited_float(),
    #        limited_float(),
    #        limited_float())
    # def test_if_greater_eq(self, a, b, if_result, else_result):
    #     r2 = np.float(if_result if a >= b else else_result)
    #     self.assertAlmostEqual(compile_and_execute(w.if_greater_eq, [a, b, if_result, else_result]),
    #                            r2, places=7)
    #
    # @given(limited_float(),
    #        limited_float(),
    #        limited_float())
    # def test_if_eq_zero(self, condition, if_result, else_result):
    #     r1 = np.float(w.if_eq_zero(condition, if_result, else_result))
    #     r2 = np.float(if_result if condition == 0 else else_result)
    #     self.assertTrue(np.isclose(r1, r2, atol=1.e-7), msg='{} if {} == 0 else {} => {}'.format(if_result, condition,
    #                                                                                              else_result,
    #                                                                                              r1))
    #     self.assertAlmostEqual(compile_and_execute(w.if_eq_zero, [condition, if_result, else_result]),
    #                            r1, places=7)

    @given(float_no_nan_no_inf(),
           float_no_nan_no_inf(),
           float_no_nan_no_inf(),
           float_no_nan_no_inf())
    def test_if_greater(self, a, b, if_result, else_result):
        self.assertAlmostEqual(
            w.compile_and_execute(w.if_greater, [a, b, if_result, else_result]),
            np.float(if_result if a > b else else_result), places=7)

    @given(float_no_nan_no_inf(),
           float_no_nan_no_inf(),
           float_no_nan_no_inf(),
           float_no_nan_no_inf())
    def test_if_less(self, a, b, if_result, else_result):
        self.assertAlmostEqual(
            w.compile_and_execute(w.if_less, [a, b, if_result, else_result]),
            np.float(if_result if a < b else else_result), places=7)

    # fails if numbers too big or too small
    @given(unit_vector(length=3),
           angle())
    def test_speed_up_matrix_from_axis_angle(self, axis, angle):
        np.testing.assert_array_almost_equal(
            w.compile_and_execute(w.rotation_matrix_from_axis_angle, [axis, angle]),
            rotation_matrix(angle, axis))

    @given(vector(3),
           vector(3))
    def test_cross(self, u, v):
        np.testing.assert_array_almost_equal(
            w.compile_and_execute(w.cross, [u, v]),
            np.cross(u, v))

    @given(vector(3))
    def test_vector3(self, v):
        r1 = w.vector3(*v)
        self.assertEqual(r1[0], v[0])
        self.assertEqual(r1[1], v[1])
        self.assertEqual(r1[2], v[2])
        self.assertEqual(r1[3], 0)

    @given(vector(3))
    def test_point3(self, v):
        r1 = w.point3(*v)
        self.assertEqual(r1[0], v[0])
        self.assertEqual(r1[1], v[1])
        self.assertEqual(r1[2], v[2])
        self.assertEqual(r1[3], 1)

    @given(st.lists(float_no_nan_no_inf()))
    def test_norm(self, v):
        actual = w.compile_and_execute(w.norm, [v])
        expected = np.linalg.norm(v)
        assume(not np.isinf(expected))
        self.assertTrue(np.isclose(actual, expected, equal_nan=True))

    @given(vector(3),
           float_no_nan_no_inf())
    def test_scale(self, v, a):
        if np.linalg.norm(v) == 0:
            r2 = [0, 0, 0]
        else:
            r2 = v / np.linalg.norm(v) * a
        np.testing.assert_array_almost_equal(
            w.compile_and_execute(w.scale, [v, a]),
            r2)

    @given(lists_of_same_length([float_no_nan_no_inf(), float_no_nan_no_inf()], max_length=50))
    def test_dot(self, vectors):
        u, v = vectors
        u = np.array(u, ndmin=2)
        v = np.array(v, ndmin=2)
        result = w.compile_and_execute(w.dot, [u, v.T])
        if not np.isnan(result):
            self.assertTrue(np.isclose(result, np.dot(u, v.T)))

    @given(float_no_nan_no_inf(),
           float_no_nan_no_inf(),
           float_no_nan_no_inf())
    def test_translation3(self, x, y, z):
        r1 = w.compile_and_execute(w.translation3, [x, y, z])
        r2 = np.identity(4)
        r2[0, 3] = x
        r2[1, 3] = y
        r2[2, 3] = z
        self.assertTrue(np.isclose(r1, r2).all(), msg='{} != {}'.format(r1, r2))

    @given(angle(),
           angle(),
           angle())
    def test_rotation_matrix_from_rpy(self, roll, pitch, yaw):
        m1 = w.compile_and_execute(w.rotation_matrix_from_rpy, [roll, pitch, yaw])
        m2 = euler_matrix(roll, pitch, yaw)
        np.testing.assert_array_almost_equal(m1, m2)

    @given(unit_vector(length=3),
           angle())
    def test_rotation3_axis_angle(self, axis, angle):
        np.testing.assert_array_almost_equal(w.compile_and_execute(w.rotation_matrix_from_axis_angle, [axis, angle]),
                                             rotation_matrix(angle, np.array(axis)))

    @given(quaternion())
    def test_rotation3_quaternion(self, q):
        np.testing.assert_array_almost_equal(w.compile_and_execute(w.rotation_matrix_from_quaternion, q),
                                             quaternion_matrix(q))

    @given(float_no_nan_no_inf(),
           float_no_nan_no_inf(),
           float_no_nan_no_inf(),
           unit_vector(length=3),
           angle())
    def test_frame3_axis_angle(self, x, y, z, axis, angle):
        r2 = rotation_matrix(angle, np.array(axis))
        r2[0, 3] = x
        r2[1, 3] = y
        r2[2, 3] = z
        np.testing.assert_array_almost_equal(w.compile_and_execute(w.frame_axis_angle, [x, y, z, axis, angle]),
                                             r2)

    @given(float_no_nan_no_inf(),
           float_no_nan_no_inf(),
           float_no_nan_no_inf(),
           angle(),
           angle(),
           angle())
    def test_frame3_rpy(self, x, y, z, roll, pitch, yaw):
        r2 = euler_matrix(roll, pitch, yaw)
        r2[0, 3] = x
        r2[1, 3] = y
        r2[2, 3] = z
        np.testing.assert_array_almost_equal(w.compile_and_execute(w.frame_rpy, [x, y, z, roll, pitch, yaw]),
                                             r2)

    @given(float_no_nan_no_inf(),
           float_no_nan_no_inf(),
           float_no_nan_no_inf(),
           unit_vector(4))
    def test_frame3_quaternion(self, x, y, z, q):
        r2 = quaternion_matrix(q)
        r2[0, 3] = x
        r2[1, 3] = y
        r2[2, 3] = z
        np.testing.assert_array_almost_equal(w.compile_and_execute(w.frame_quaternion, [x, y, z] + q.tolist()),
                                             r2)

    @given(float_no_nan_no_inf(outer_limit=1e100),
           float_no_nan_no_inf(outer_limit=1e100),
           float_no_nan_no_inf(outer_limit=1e100),
           quaternion())
    def test_inverse_frame(self, x, y, z, q):
        f = quaternion_matrix(q)
        f[0, 3] = x
        f[1, 3] = y
        f[2, 3] = z

        r2 = PyKDL.Frame()
        r2.M = PyKDL.Rotation.Quaternion(q[0], q[1], q[2], q[3])
        r2.p[0] = x
        r2.p[1] = y
        r2.p[2] = z
        r2 = r2.Inverse()
        r2 = pykdl_frame_to_numpy(r2)
        self.assertTrue(np.isclose(w.compile_and_execute(w.inverse_frame, [f]),
                                   r2, atol=1.e-4, rtol=1.e-4).all())

    @given(float_no_nan_no_inf(),
           float_no_nan_no_inf(),
           float_no_nan_no_inf(),
           unit_vector(4))
    def test_pos_of(self, x, y, z, q):
        r1 = w.position_of(w.frame_quaternion(x, y, z, q[0], q[1], q[2], q[3]))
        r2 = [x, y, z, 1]
        for i, e in enumerate(r2):
            self.assertAlmostEqual(r1[i], e)

    @given(float_no_nan_no_inf(),
           float_no_nan_no_inf(),
           float_no_nan_no_inf(),
           unit_vector(4))
    def test_trans_of(self, x, y, z, q):
        r1 = w.compile_and_execute(lambda *args: w.translation_of(w.frame_quaternion(*args)),
                                   [x, y, z, q[0], q[1], q[2], q[3]])
        r2 = np.identity(4)
        r2[0, 3] = x
        r2[1, 3] = y
        r2[2, 3] = z
        for i in range(r2.shape[0]):
            for j in range(r2.shape[1]):
                self.assertAlmostEqual(float(r1[i, j]), r2[i, j])

    @given(float_no_nan_no_inf(),
           float_no_nan_no_inf(),
           float_no_nan_no_inf(),
           unit_vector(4))
    def test_rot_of(self, x, y, z, q):
        r1 = w.compile_and_execute(lambda *args: w.rotation_of(w.frame_quaternion(*args)),
                                   [x, y, z, q[0], q[1], q[2], q[3]])
        r2 = quaternion_matrix(q)
        self.assertTrue(np.isclose(r1, r2).all(), msg='\n{} != \n{}'.format(r1, r2))

    def test_rot_of2(self):
        """
        Test to make sure the function doesn't alter the original
        """
        f = w.translation3(1, 2, 3)
        r = w.rotation_of(f)
        self.assertTrue(f[0, 3], 1)
        self.assertTrue(f[0, 3], 2)
        self.assertTrue(f[0, 3], 3)

    @given(unit_vector(4))
    def test_trace(self, q):
        m = quaternion_matrix(q)
        np.testing.assert_array_almost_equal(w.compile_and_execute(w.trace, [m]), np.trace(m))

    @given(quaternion(),
           quaternion())
    def test_rotation_distance(self, q1, q2):
        m1 = quaternion_matrix(q1)
        m2 = quaternion_matrix(q2)
        actual_angle = w.compile_and_execute(w.rotation_distance, [m1, m2])
        expected_angle, _, _ = rotation_from_matrix(m1.T.dot(m2))
        expected_angle = expected_angle
        try:
            self.assertAlmostEqual(shortest_angular_distance(actual_angle, expected_angle), 0, places=3)
        except AssertionError:
            self.assertAlmostEqual(shortest_angular_distance(actual_angle, -expected_angle), 0, places=3)

    @given(quaternion())
    def test_axis_angle_from_matrix(self, q):
        m = quaternion_matrix(q)
        actual_axis = w.compile_and_execute(lambda x: w.axis_angle_from_matrix(x)[0], [m])
        actual_angle = w.compile_and_execute(lambda x: w.axis_angle_from_matrix(x)[1], [m])
        expected_angle, expected_axis, _ = rotation_from_matrix(m)
        compare_axis_angle(actual_angle, actual_axis, expected_angle, expected_axis)

    @given(unit_vector(length=3),
           angle_positive())
    def test_axis_angle_from_matrix2(self, expected_axis, expected_angle):
        m = rotation_matrix(expected_angle, expected_axis)
        actual_axis = w.compile_and_execute(lambda x: w.axis_angle_from_matrix(x)[0], [m])
        actual_angle = w.compile_and_execute(lambda x: w.axis_angle_from_matrix(x)[1], [m])
        expected_angle, expected_axis, _ = rotation_from_matrix(m)
        compare_axis_angle(actual_angle, actual_axis, expected_angle, expected_axis)

    @given(unit_vector(length=3),
           angle())
    def test_quaternion_from_axis_angle1(self, axis, angle):
        r2 = quaternion_about_axis(angle, axis)
        self.assertTrue(np.isclose(w.compile_and_execute(w.quaternion_from_axis_angle, [axis, angle]),
                                   r2).all())

    @given(angle(),
           angle(),
           angle())
    def test_axis_angle_from_rpy(self, roll, pitch, yaw):
        angle2, axis2, _ = rotation_from_matrix(euler_matrix(roll, pitch, yaw))
        axis = w.compile_and_execute(lambda r, p, y: w.axis_angle_from_rpy(r, p, y)[0], [roll, pitch, yaw])
        angle = w.compile_and_execute(lambda r, p, y: w.axis_angle_from_rpy(r, p, y)[1], [roll, pitch, yaw])
        if angle < 0:
            angle = -angle
            axis = [-x for x in axis]
        if angle2 < 0:
            angle2 = -angle2
            axis2 *= -1
        compare_axis_angle(angle, axis, angle2, axis2)

    @given(quaternion())
    def test_axis_angle_from_quaternion(self, q):
        axis2, angle2 = quat2axangle([q[-1], q[0], q[1], q[2]])
        axis = w.compile_and_execute(lambda x, y, z, w_: w.axis_angle_from_quaternion(x, y, z, w_)[0], q)
        angle = w.compile_and_execute(lambda x, y, z, w_: w.axis_angle_from_quaternion(x, y, z, w_)[1], q)
        compare_axis_angle(angle, axis, angle2, axis2, 2)

    def test_axis_angle_from_quaternion2(self):
        q = [0, 0, 0, 1.0000001]
        axis2, angle2 = quat2axangle([q[-1], q[0], q[1], q[2]])
        axis = w.compile_and_execute(lambda x, y, z, w_: w.axis_angle_from_quaternion(x, y, z, w_)[0], q)
        angle = w.compile_and_execute(lambda x, y, z, w_: w.axis_angle_from_quaternion(x, y, z, w_)[1], q)
        compare_axis_angle(angle, axis, angle2, axis2, 2)

    @given(unit_vector(4))
    def test_rpy_from_matrix(self, q):
        matrix = quaternion_matrix(q)
        roll = w.compile_and_execute(lambda m: w.rpy_from_matrix(m)[0], [matrix])
        pitch = w.compile_and_execute(lambda m: w.rpy_from_matrix(m)[1], [matrix])
        yaw = w.compile_and_execute(lambda m: w.rpy_from_matrix(m)[2], [matrix])
        roll2, pitch2, yaw2 = euler_from_matrix(matrix)
        self.assertTrue(np.isclose(roll, roll2), msg='{} != {}'.format(roll, roll2))
        self.assertTrue(np.isclose(pitch, pitch2), msg='{} != {}'.format(pitch, pitch2))
        self.assertTrue(np.isclose(yaw, yaw2), msg='{} != {}'.format(yaw, yaw2))

    @given(unit_vector(4))
    def test_rpy_from_matrix2(self, q):
        matrix = quaternion_matrix(q)
        roll = w.compile_and_execute(lambda m: w.rpy_from_matrix(m)[0], [matrix])
        pitch = w.compile_and_execute(lambda m: w.rpy_from_matrix(m)[1], [matrix])
        yaw = w.compile_and_execute(lambda m: w.rpy_from_matrix(m)[2], [matrix])
        r1 = w.compile_and_execute(w.rotation_matrix_from_rpy, [roll, pitch, yaw])
        self.assertTrue(np.isclose(r1, matrix).all(), msg='{} != {}'.format(r1, matrix))

    @given(angle(),
           angle(),
           angle())
    def test_quaternion_from_rpy(self, roll, pitch, yaw):
        q = w.compile_and_execute(w.quaternion_from_rpy, [roll, pitch, yaw])
        q2 = quaternion_from_euler(roll, pitch, yaw)
        self.assertTrue(np.isclose(q, q2).all(), msg='{} != {}'.format(q, q2))

    @given(quaternion())
    def test_quaternion_from_matrix(self, q):
        matrix = quaternion_matrix(q)
        q2 = quaternion_from_matrix(matrix)
        q1_2 = w.compile_and_execute(w.quaternion_from_matrix, [matrix])
        self.assertTrue(np.isclose(q1_2, q2).all() or np.isclose(q1_2, -q2).all(), msg='{} != {}'.format(q, q1_2))

    @given(quaternion(),
           quaternion())
    def test_quaternion_multiply(self, q, p):
        r1 = w.compile_and_execute(w.quaternion_multiply, [q, p])
        r2 = quaternion_multiply(q, p)
        self.assertTrue(np.isclose(r1, r2).all() or np.isclose(r1, -r2).all(), msg='{} != {}'.format(r1, r2))

    @given(quaternion())
    def test_quaternion_conjugate(self, q):
        r1 = w.compile_and_execute(w.quaternion_conjugate, [q])
        r2 = quaternion_conjugate(q)
        self.assertTrue(np.isclose(r1, r2).all() or np.isclose(r1, -r2).all(), msg='{} != {}'.format(r1, r2))

    @given(quaternion(),
           quaternion())
    def test_quaternion_diff(self, q1, q2):
        q3 = quaternion_multiply(quaternion_conjugate(q1), q2)
        q4 = w.compile_and_execute(w.quaternion_diff, [q1, q2])
        self.assertTrue(np.isclose(q3, q4).all() or np.isclose(q3, -q4).all(), msg='{} != {}'.format(q1, q4))

    # @given(lists_of_same_length([float_no_nan_no_inf(), float_no_nan_no_inf()],
    #                             min_length=2, max_length=50))
    # FIXME there appears to be a bug in scipy cosine, when values are very large, that my implementation doesn't have
    # def test_cosine_distance(self, vectors):
    #     v1, v2 = vectors
    #     expected = cosine(v1, v2)
    #     actual = w.compile_and_execute(w.cosine_distance, [v1, v2])
    #     self.assertTrue(np.isclose(expected, actual, atol=1e-6, equal_nan=True))

    @given(quaternion(),
           quaternion(),
           st.floats(allow_nan=False, allow_infinity=False, min_value=0, max_value=1))
    def test_slerp(self, q1, q2, t):
        r1 = w.compile_and_execute(w.quaternion_slerp, [q1, q2, t])
        r2 = quaternion_slerp(q1, q2, t)
        self.assertTrue(np.isclose(r1, r2, atol=1e-3).all() or
                        np.isclose(r1, -r2, atol=1e-3).all(),
                        msg='q1={} q2={} t={}\n{} != {}'.format(q1, q2, t, r1, r2))

    @given(quaternion(),
           quaternion())
    def test_slerp123(self, q1, q2):
        step = 0.1
        q_d = w.compile_and_execute(w.quaternion_diff, [q1,q2])
        axis = w.compile_and_execute(lambda x, y, z, w_: w.axis_angle_from_quaternion(x, y, z, w_)[0], q_d)
        angle = w.compile_and_execute(lambda x, y, z, w_: w.axis_angle_from_quaternion(x, y, z, w_)[1], q_d)
        assume(angle != np.pi)
        if np.abs(angle) > np.pi:
            angle = angle - np.pi*2
        elif np.abs(angle) < -np.pi:
            angle = angle + np.pi*2
        r1s = []
        r2s = []
        for t in np.arange(0, 1.001, step):
            r1 = w.compile_and_execute(w.quaternion_slerp, [q1, q2, t])
            r1 = w.compile_and_execute(w.quaternion_diff, [q1,r1])
            axis2 = w.compile_and_execute(lambda x, y, z, w_: w.axis_angle_from_quaternion(x, y, z, w_)[0], r1)
            angle2 = w.compile_and_execute(lambda x, y, z, w_: w.axis_angle_from_quaternion(x, y, z, w_)[1], r1)
            r2 = w.compile_and_execute(w.quaternion_from_axis_angle, [axis,angle*t])
            r1s.append(r1)
            r2s.append(r2)
        aa1 = []
        aa2 = []
        for r1, r2 in zip(r1s, r2s):
            axisr1 = w.compile_and_execute(lambda x, y, z, w_: w.axis_angle_from_quaternion(x, y, z, w_)[0], r1)
            angler1 = w.compile_and_execute(lambda x, y, z, w_: w.axis_angle_from_quaternion(x, y, z, w_)[1], r1)
            aa1.append([axisr1, angler1])
            axisr2 = w.compile_and_execute(lambda x, y, z, w_: w.axis_angle_from_quaternion(x, y, z, w_)[0], r2)
            angler2 = w.compile_and_execute(lambda x, y, z, w_: w.axis_angle_from_quaternion(x, y, z, w_)[1], r2)
            aa2.append([axisr2, angler2])
        aa1 = np.array(aa1)
        aa2 = np.array(aa2)
        r1snp = np.array(r1s)
        r2snp = np.array(r2s)
        qds = []
        for i in range(len(r1s)-1):
            q1t = r1s[i]
            q2t = r1s[i+1]
            qds.append(w.compile_and_execute(w.quaternion_diff, [q1t,q2t]))
        qds = np.array(qds)
        for r1, r2 in zip(r1s, r2s):
            compare_orientations(r1,r2)

    # fails if numbers too big or too small
    @given(unit_vector(3),
           unit_vector(3),
           st.floats(allow_nan=False, allow_infinity=False, min_value=0, max_value=1))
    def test_slerp2(self, q1, q2, t):
        r1 = w.compile_and_execute(w.quaternion_slerp, [q1, q2, t])
        r2 = quaternion_slerp(q1, q2, t)
        self.assertTrue(np.isclose(r1, r2, atol=1e-3).all() or
                        np.isclose(r1, -r2, atol=1e-3).all(),
                        msg='q1={} q2={} t={}\n{} != {}'.format(q1, q2, t, r1, r2))

    @given(float_no_nan_no_inf(),
           float_no_nan_no_inf())
    def test_fmod(self, a, b):
        ref_r = np.fmod(a, b)
        self.assertTrue(np.isclose(w.compile_and_execute(w.fmod, [a, b]), ref_r, equal_nan=True))

    @given(float_no_nan_no_inf())
    def test_normalize_angle_positive(self, a):
        expected = normalize_angle_positive(a)
        actual = w.compile_and_execute(w.normalize_angle_positive, [a])
        self.assertAlmostEqual(shortest_angular_distance(expected, actual), 0.0, places=5)

    @given(float_no_nan_no_inf())
    def test_normalize_angle(self, a):
        ref_r = normalize_angle(a)
        self.assertAlmostEqual(w.compile_and_execute(w.normalize_angle, [a]), ref_r, places=5)

    @given(float_no_nan_no_inf(),
           float_no_nan_no_inf())
    def test_shorted_angular_distance(self, angle1, angle2):
        try:
            expected = shortest_angular_distance(angle1, angle2)
        except ValueError:
            expected = np.nan
        actual = w.compile_and_execute(w.shortest_angular_distance, [angle1, angle2])
        self.assertTrue(np.isclose(actual, expected, equal_nan=True))

    @given(unit_vector(4),
           unit_vector(4))
    def test_entrywise_product(self, q1, q2):
        # TODO use real matrices
        m1 = quat2mat(q1)
        m2 = quat2mat(q2)
        r1 = w.compile_and_execute(w.entrywise_product, [m1, m2])
        r2 = m1 * m2
        np.testing.assert_array_almost_equal(r1, r2)

    @given(sq_matrix())
    def test_sum(self, m):
        actual_sum = w.compile_and_execute(w.sum, [m])
        expected_sum = np.sum(m)
        self.assertTrue(np.isclose(actual_sum, expected_sum))

    @given(st.integers(max_value=10000, min_value=1),
           st.integers(max_value=5000, min_value=-5000),
           st.integers(max_value=5000, min_value=-5000),
           st.integers(max_value=1000, min_value=1))
    def test_r_gauss(self, acceleration, desired_result, j, step_size):
        step_size /= 1000
        acceleration /= 1000
        desired_result /= 1000
        j /= 1000
        # set current position to 0 such that the desired result is already the difference
        velocity = w.compile_and_execute(w.velocity_limit_from_position_limit,
                                         [acceleration, desired_result, j, step_size])
        position = j
        i = 0
        start_sign = np.sign(velocity)
        while (np.sign(velocity) == start_sign and i < 100000):
            position += velocity * step_size
            velocity -= np.sign(desired_result-j) * acceleration * step_size
            i += 1
        np.testing.assert_almost_equal(position, desired_result)

    @given(sq_matrix())
    def test_sum_row(self, m):
        actual_sum = w.compile_and_execute(w.sum_row, [m])
        expected_sum = np.sum(m, axis=0)
        self.assertTrue(np.all(np.isclose(actual_sum, expected_sum)))

    @given(sq_matrix())
    def test_sum_column(self, m):
        actual_sum = w.compile_and_execute(w.sum_column, [m])
        expected_sum = np.sum(m, axis=1)
        self.assertTrue(np.all(np.isclose(actual_sum, expected_sum)))

    def test_distance_point_to_line_segment1(self):
        p = np.array([0, 0, 0])
        start = np.array([0, 0, 0])
        end = np.array([0, 0, 1])
        distance = w.compile_and_execute(lambda a, b, c: w.distance_point_to_line_segment(a, b, c)[0], [p, start, end])
        nearest = w.compile_and_execute(lambda a, b, c: w.distance_point_to_line_segment(a, b, c)[1], [p, start, end])
        assert distance == 0
        assert nearest[0] == 0
        assert nearest[1] == 0
        assert nearest[2] == 0

    def test_distance_point_to_line_segment2(self):
        p = np.array([0, 1, 0.5])
        start = np.array([0, 0, 0])
        end = np.array([0, 0, 1])
        distance = w.compile_and_execute(lambda a, b, c: w.distance_point_to_line_segment(a, b, c)[0], [p, start, end])
        nearest = w.compile_and_execute(lambda a, b, c: w.distance_point_to_line_segment(a, b, c)[1], [p, start, end])
        assert distance == 1

    def test_distance_point_to_line_segment3(self):
        p = np.array([0, 1, 2])
        start = np.array([0, 0, 0])
        end = np.array([0, 0, 1])
        distance = w.compile_and_execute(lambda a, b, c: w.distance_point_to_line_segment(a, b, c)[0], [p, start, end])
        nearest = w.compile_and_execute(lambda a, b, c: w.distance_point_to_line_segment(a, b, c)[1], [p, start, end])
        assert distance == 1.4142135623730951

    def test_to_str(self):
        expr = w.norm(w.quaternion_from_axis_angle(w.Matrix(w.create_symbols(['v1', 'v2','v3'])),
                                                                          w.Symbol('alpha')))
        assert w.to_str(expr) == u'sqrt((((sq((v1*sin((alpha/2))))+sq((v2*sin((alpha/2)))))+sq((v3*sin((alpha/2)))))+sq(cos((alpha/2)))))'

    def test_quaternion_sub(self):
        data = [[[0,0,0,1], [0,0,0,-1], [0,0,0,0]],
                [[0,0,0,1], [0.524, -0.495, 0.487, -0.494], [0,0,0,0]],
                [[0,0,0,1], [0.524, -0.495, 0.487, -0.494], [0,0,0,0]]]
        for q0, q1, expected in data:
            actual = w.compile_and_execute(w.quaternion_sub, [q0, q1])
            np.testing.assert_array_almost_equal(actual, expected)

    @given(quaternion(),
           quaternion())
    def test_quaternion_sub2(self, q0, q1):
        assume(np.dot(q0.T,q1) != 0)
        actual1 = w.compile_and_execute(w.quaternion_sub, [q0, q1])
        actual2 = w.compile_and_execute(w.quaternion_sub, [q0, -q1])
        w.quaternion_sub(w.Matrix(q0),w.Matrix(q1))
        w.quaternion_sub(w.Matrix(q0),w.Matrix(-q1))
        np.testing.assert_array_almost_equal(actual1, actual2, decimal=4)<|MERGE_RESOLUTION|>--- conflicted
+++ resolved
@@ -10,15 +10,10 @@
     quaternion_slerp, rotation_from_matrix, euler_from_matrix
 from transforms3d.quaternions import quat2mat, quat2axangle
 
-<<<<<<< HEAD
-from giskard_ws.src.giskardpy.test.utils_for_tests import compare_orientations
 from giskardpy import casadi_wrapper as w
 from utils_for_tests import float_no_nan_no_inf, unit_vector, quaternion, vector, \
-=======
-from giskardpy import casadi_wrapper as w
-from utils_for_tests import float_no_nan_no_inf, SMALL_NUMBER, unit_vector, quaternion, vector, \
->>>>>>> 82ab540b
-    pykdl_frame_to_numpy, lists_of_same_length, angle, compare_axis_angle, angle_positive, sq_matrix
+    pykdl_frame_to_numpy, lists_of_same_length, angle, compare_axis_angle, angle_positive, sq_matrix, \
+    compare_orientations
 
 
 class TestCASWrapper(unittest.TestCase):
