from time import time
import keyword
import yaml
from collections import defaultdict
from copy import deepcopy
from multiprocessing import Queue
from threading import Thread

import hypothesis.strategies as st
import numpy as np
import rospy
from actionlib_msgs.msg import GoalID
from angles import shortest_angular_distance
from control_msgs.msg import FollowJointTrajectoryActionGoal, FollowJointTrajectoryActionResult
from geometry_msgs.msg import PoseStamped, Pose, Point, Quaternion
from giskard_msgs.msg import MoveActionResult, CollisionEntry, MoveActionGoal, MoveResult, MoveGoal
from giskard_msgs.srv import UpdateWorldResponse
from hypothesis import assume
from hypothesis.strategies import composite
from iai_naive_kinematics_sim.srv import SetJointState, SetJointStateRequest
from iai_wsg_50_msgs.msg import PositionCmd
from numpy import pi
from py_trees import Blackboard
from sensor_msgs.msg import JointState
from tf.transformations import rotation_from_matrix, quaternion_matrix

from giskardpy import logging, identifier
from giskardpy.garden import grow_tree
from giskardpy.identifier import robot, world
from giskardpy.pybullet_world import PyBulletWorld
from giskardpy.python_interface import GiskardWrapper
from giskardpy.robot import Robot
from giskardpy.tfwrapper import transform_pose, lookup_pose
from giskardpy.utils import msg_to_list, KeyDefaultDict, position_dict_to_joint_states, get_ros_pkg_path, \
    to_joint_state_position_dict

BIG_NUMBER = 1e100
SMALL_NUMBER = 1e-100

vector = lambda x: st.lists(float_no_nan_no_inf(), min_size=x, max_size=x)

update_world_error_codes = {value: name for name, value in vars(UpdateWorldResponse).items() if
                            isinstance(value, int) and name[0].isupper()}


def update_world_error_code(code):
    return update_world_error_codes[code]


move_result_error_codes = {value: name for name, value in vars(MoveResult).items() if
                           isinstance(value, int) and name[0].isupper()}


def move_result_error_code(code):
    return move_result_error_codes[code]


def robot_urdfs():
    return st.sampled_from([u'urdfs/pr2.urdfs', u'urdfs/boxy.urdfs', u'urdfs/iai_donbot.urdfs'])
    # return st.sampled_from([u'pr2.urdfs'])


def angle_positive():
    return st.floats(0, 2 * np.pi)


def angle():
    return st.floats(-np.pi, np.pi)


def keys_values(max_length=10, value_type=st.floats(allow_nan=False)):
    return lists_of_same_length([variable_name(), value_type], max_length=max_length, unique=True)


def compare_axis_angle(actual_angle, actual_axis, expected_angle, expected_axis, decimal=3):
    try:
        np.testing.assert_array_almost_equal(actual_axis, expected_axis, decimal=decimal)
        np.testing.assert_almost_equal(shortest_angular_distance(actual_angle, expected_angle), 0, decimal=decimal)
    except AssertionError:
        try:
            np.testing.assert_array_almost_equal(actual_axis, -expected_axis, decimal=decimal)
            np.testing.assert_almost_equal(shortest_angular_distance(actual_angle, abs(expected_angle - 2 * pi)), 0,
                                           decimal=decimal)
        except AssertionError:
            np.testing.assert_almost_equal(shortest_angular_distance(actual_angle, 0), 0, decimal=decimal)
            np.testing.assert_almost_equal(shortest_angular_distance(0, expected_angle), 0, decimal=decimal)
            assert not np.any(np.isnan(actual_axis))
            assert not np.any(np.isnan(expected_axis))


def compare_poses(pose1, pose2, decimal=2):
    """
    :type pose1: Pose
    :type pose2: Pose
    """
    np.testing.assert_almost_equal(pose1.position.x, pose2.position.x, decimal=decimal)
    np.testing.assert_almost_equal(pose1.position.y, pose2.position.y, decimal=decimal)
    np.testing.assert_almost_equal(pose1.position.z, pose2.position.z, decimal=decimal)
    try:
        np.testing.assert_almost_equal(pose1.orientation.x, pose2.orientation.x, decimal=decimal)
        np.testing.assert_almost_equal(pose1.orientation.y, pose2.orientation.y, decimal=decimal)
        np.testing.assert_almost_equal(pose1.orientation.z, pose2.orientation.z, decimal=decimal)
        np.testing.assert_almost_equal(pose1.orientation.w, pose2.orientation.w, decimal=decimal)
    except:
        np.testing.assert_almost_equal(pose1.orientation.x, -pose2.orientation.x, decimal=decimal)
        np.testing.assert_almost_equal(pose1.orientation.y, -pose2.orientation.y, decimal=decimal)
        np.testing.assert_almost_equal(pose1.orientation.z, -pose2.orientation.z, decimal=decimal)
        np.testing.assert_almost_equal(pose1.orientation.w, -pose2.orientation.w, decimal=decimal)


@composite
def variable_name(draw):
    variable = draw(st.text(u'qwertyuiopasdfghjklzxcvbnm', min_size=1))
    assume(variable not in keyword.kwlist)
    return variable


@composite
def lists_of_same_length(draw, data_types=(), min_length=1, max_length=10, unique=False):
    length = draw(st.integers(min_value=min_length, max_value=max_length))
    lists = []
    for elements in data_types:
        lists.append(draw(st.lists(elements, min_size=length, max_size=length, unique=unique)))
    return lists


@composite
def rnd_joint_state(draw, joint_limits):
    return {jn: draw(st.floats(ll, ul, allow_nan=False, allow_infinity=False)) for jn, (ll, ul) in joint_limits.items()}


@composite
def rnd_joint_state2(draw, joint_limits):
    muh = draw(joint_limits)
    muh = {jn: ((ll if ll is not None else pi * 2), (ul if ul is not None else pi * 2))
           for (jn, (ll, ul)) in muh.items()}
    return {jn: draw(st.floats(ll, ul, allow_nan=False, allow_infinity=False)) for jn, (ll, ul) in muh.items()}


@composite
def pr2_joint_state(draw):
    pr2 = Robot.from_urdf_file(pr2_urdf())
    return draw(rnd_joint_state(*pr2.get_joint_limits()))


def pr2_urdf():
    with open(u'urdfs/pr2_with_base.urdf', u'r') as f:
        urdf_string = f.read()
    return urdf_string


def pr2_without_base_urdf():
    with open(u'urdfs/pr2.urdf', u'r') as f:
        urdf_string = f.read()
    return urdf_string


def base_bot_urdf():
    with open(u'urdfs/2d_base_bot.urdf', u'r') as f:
        urdf_string = f.read()
    return urdf_string


def donbot_urdf():
    with open(u'urdfs/iai_donbot.urdf', u'r') as f:
        urdf_string = f.read()
    return urdf_string


def boxy_urdf():
    with open(u'urdfs/boxy.urdf', u'r') as f:
        urdf_string = f.read()
    return urdf_string


def float_no_nan_no_inf(outer_limit=None, min_dist_to_zero=None):
    return st.floats(allow_nan=False, allow_infinity=False, max_value=outer_limit, min_value=outer_limit)
    # f = st.floats(allow_nan=False, allow_infinity=False, max_value=outer_limit, min_value=-outer_limit)
    # # f = st.floats(allow_nan=False, allow_infinity=False)
    # if min_dist_to_zero is not None:
    #     f = f.filter(lambda x: (outer_limit > abs(x) and abs(x) > min_dist_to_zero) or x == 0)
    # else:
    #     f = f.filter(lambda x: abs(x) < outer_limit)
    # return f


@composite
def sq_matrix(draw):
    i = draw(st.integers(min_value=1, max_value=10))
    i_sq = i ** 2
    l = draw(st.lists(float_no_nan_no_inf(), min_size=i_sq, max_size=i_sq))
    return np.array(l).reshape((i, i))


def unit_vector(length, elements=None):
    if elements is None:
        elements = float_no_nan_no_inf(min_dist_to_zero=1e-10)
    vector = st.lists(elements,
                      min_size=length,
                      max_size=length).filter(lambda x: np.linalg.norm(x) > SMALL_NUMBER and
                                                        np.linalg.norm(x) < BIG_NUMBER)

    def normalize(v):
        v = [round(x, 4) for x in v]
        l = np.linalg.norm(v)
        if l == 0:
            return np.array([0] * (length - 1) + [1])
        return np.array([x / l for x in v])

    return st.builds(normalize, vector)


def quaternion(elements=None):
    return unit_vector(4, elements)


def pykdl_frame_to_numpy(pykdl_frame):
    return np.array([[pykdl_frame.M[0, 0], pykdl_frame.M[0, 1], pykdl_frame.M[0, 2], pykdl_frame.p[0]],
                     [pykdl_frame.M[1, 0], pykdl_frame.M[1, 1], pykdl_frame.M[1, 2], pykdl_frame.p[1]],
                     [pykdl_frame.M[2, 0], pykdl_frame.M[2, 1], pykdl_frame.M[2, 2], pykdl_frame.p[2]],
                     [0, 0, 0, 1]])


class GiskardTestWrapper(GiskardWrapper):
    def __init__(self, config_file):
        self.total_time_spend_giskarding = 0
        self.total_time_spend_moving = 0
        with open(get_ros_pkg_path(u'giskardpy') + u'/config/' + config_file) as f:
            config = yaml.load(f)
        rospy.set_param('~', config)
        rospy.set_param('~path_to_data_folder', u'tmp_data/')
        rospy.set_param('~enable_gui', False)
        rospy.set_param('~plugins/PlotTrajectory/enabled', True)

        self.sub_result = rospy.Subscriber('~command/result', MoveActionResult, self.cb, queue_size=100)
        self.cancel_goal = rospy.Publisher('~command/cancel', GoalID, queue_size=100)
        self.start_motion_sub = rospy.Subscriber('/whole_body_controller/follow_joint_trajectory/goal',
                                                FollowJointTrajectoryActionGoal, self.start_motion_cb,
                                                 queue_size=100)
        self.stop_motion_sub = rospy.Subscriber('/whole_body_controller/follow_joint_trajectory/result',
                                               FollowJointTrajectoryActionResult, self.stop_motion_cb,
                                                queue_size=100)

        self.tree = grow_tree()
        self.loop_once()
        # rospy.sleep(1)
        super(GiskardTestWrapper, self).__init__(node_name=u'tests')
        self.results = Queue(100)
        self.default_root = self.get_robot().get_root()
        self.map = u'map'
        self.simple_base_pose_pub = rospy.Publisher('/move_base_simple/goal', PoseStamped, queue_size=10)
        self.set_base = rospy.ServiceProxy('/base_simulator/set_joint_states', SetJointState)
        self.tick_rate = 10

        def create_publisher(topic):
            p = rospy.Publisher(topic, JointState, queue_size=10)
            rospy.sleep(.2)
            return p

        self.joint_state_publisher = KeyDefaultDict(create_publisher)
        # rospy.sleep(1)

    def start_motion_cb(self, msg):
        self.time = time()

    def stop_motion_cb(self, msg):
        self.total_time_spend_moving += time() - self.time

    def wait_for_synced(self):
        sleeper = rospy.Rate(self.tick_rate)
        self.loop_once()
        # while self.tree.tip().name != u'has goal':
        #     self.loop_once()
        #     sleeper.sleep()
        # self.loop_once()
        # while self.tree.tip().name != u'has goal':
        #     self.loop_once()
        #     sleeper.sleep()

    def get_robot(self):
        """
        :rtype: Robot
        """
        return self.get_god_map().get_data(robot)

    def get_god_map(self):
        """
        :rtype: giskardpy.god_map.GodMap
        """
        return Blackboard().god_map

    def cb(self, msg):
        """
        :type msg: MoveActionResult
        """
        self.results.put(msg.result)

    def loop_once(self):
        self.tree.tick()

    def get_controlled_joint_names(self):
        """
        :rtype: dict
        """
        return self.get_robot().controlled_joints

    def get_controllable_links(self):
        return self.get_robot().get_controlled_links()

    def get_current_joint_state(self):
        """
        :rtype: JointState
        """
        return rospy.wait_for_message('joint_states', JointState)

    def tear_down(self):
        rospy.sleep(1)
        logging.loginfo(u'total time spend giskarding: {}'.format(self.total_time_spend_giskarding-self.total_time_spend_moving))
        logging.loginfo(u'total time spend moving: {}'.format(self.total_time_spend_moving))
        logging.loginfo(u'stopping plugins')

    def set_object_joint_state(self, object_name, joint_state):
        super(GiskardTestWrapper, self).set_object_joint_state(object_name, joint_state)
        rospy.sleep(0.5)
        self.wait_for_synced()
        current_js = self.get_world().get_object(object_name).joint_state
        for joint_name, state in joint_state.items():
            np.testing.assert_almost_equal(current_js[joint_name].position, state, 2)

    def set_kitchen_js(self, joint_state, object_name=u'kitchen'):
        self.set_object_joint_state(object_name, joint_state)

    #
    # JOINT GOAL STUFF #################################################################################################
    #

    def compare_joint_state(self, current_js, goal_js, decimal=2):
        """
        :type current_js: dict
        :type goal_js: dict
        :type decimal: int
        """
        joint_names = set(current_js.keys()).intersection(set(goal_js.keys()))
        for joint_name in joint_names:
            goal = goal_js[joint_name]
            current = current_js[joint_name]
            if self.get_robot().is_joint_continuous(joint_name):
                np.testing.assert_almost_equal(shortest_angular_distance(goal, current), 0, decimal=decimal)
            else:
                np.testing.assert_almost_equal(current, goal, decimal,
                                               err_msg='{} at {} insteand of {}'.format(joint_name, current, goal))

    def check_current_joint_state(self, expected, decimal=2):
        current_joint_state = to_joint_state_position_dict(self.get_current_joint_state())
        self.compare_joint_state(current_joint_state, expected, decimal=decimal)

    def send_and_check_joint_goal(self, goal, weight=None, decimal=2, expected_error_codes=None):
        """
        :type goal: dict
        """
        self.set_joint_goal(goal, weight=weight)
        self.send_and_check_goal(expected_error_codes=expected_error_codes)
        if expected_error_codes == [MoveResult.SUCCESS]:
            self.check_current_joint_state(goal, decimal=decimal)

    #
    # CART GOAL STUFF ##################################################################################################
    #
    def teleport_base(self, goal_pose):
        goal_pose = transform_pose(self.default_root, goal_pose)
        js = {u'odom_x_joint': goal_pose.pose.position.x,
              u'odom_y_joint': goal_pose.pose.position.y,
              u'odom_z_joint': rotation_from_matrix(quaternion_matrix([goal_pose.pose.orientation.x,
                                                                       goal_pose.pose.orientation.y,
                                                                       goal_pose.pose.orientation.z,
                                                                       goal_pose.pose.orientation.w]))[0]}
        goal = SetJointStateRequest()
        goal.state = position_dict_to_joint_states(js)
        self.set_base.call(goal)
        self.loop_once()
        rospy.sleep(0.5)
        self.loop_once()

    def keep_position(self, tip, root=None):
        if root is None:
            root = self.default_root
        goal = PoseStamped()
        goal.header.frame_id = tip
        goal.pose.orientation.w = 1
        self.set_cart_goal(goal, tip, root)

    def keep_orientation(self, tip, root=None):
        goal = PoseStamped()
        goal.header.frame_id = tip
        goal.pose.orientation.w = 1
        self.set_rotation_goal(goal, tip, root)

    def set_rotation_goal(self, goal_pose, tip_link, root_link=None, weight=None, max_velocity=None):
        if not root_link:
            root_link = self.default_root
        super(GiskardTestWrapper, self).set_rotation_goal(goal_pose, tip_link, root_link, max_velocity=max_velocity)

    def set_translation_goal(self, goal_pose, tip_link, root_link=None, weight=None, max_velocity=None):
        if not root_link:
            root_link = self.default_root
        super(GiskardTestWrapper, self).set_translation_goal(goal_pose, tip_link, root_link, max_velocity=max_velocity)

<<<<<<< HEAD
    def set_straight_translation_goal(self, goal_pose, tip, root=None, max_velocity=None):
        if not root:
            root = self.default_root
        self.wrapper.set_straight_translation_goal(root, tip, goal_pose, max_velocity=max_velocity)

    def set_cart_goal(self, goal_pose, tip, root=None, weight=None, linear_velocity=None, angular_velocity=None):
        if not root:
            root = self.default_root
=======
    def set_cart_goal(self, goal_pose, tip_link, root_link=None, weight=None, linear_velocity=None, angular_velocity=None):
        if not root_link:
            root_link = self.default_root
>>>>>>> 6712c9f3
        if weight is not None:
            super(GiskardTestWrapper, self).set_cart_goal(goal_pose, tip_link, root_link, weight=weight, max_linear_velocity=linear_velocity,
                                       max_angular_velocity=angular_velocity)
        else:
            super(GiskardTestWrapper, self).set_cart_goal(goal_pose, tip_link, root_link, max_linear_velocity=linear_velocity,
                                       max_angular_velocity=angular_velocity)

<<<<<<< HEAD
    def set_straight_cart_goal(self, goal_pose, tip, root=None, weight=None, linear_velocity=None, angular_velocity=None):
        if not root:
            root = self.default_root
        if weight is not None:
            self.wrapper.set_straight_cart_goal(root, tip, goal_pose, weight=weight, trans_max_velocity=linear_velocity,
                                       rot_max_velocity=angular_velocity)
        else:
            self.wrapper.set_straight_cart_goal(root, tip, goal_pose, trans_max_velocity=linear_velocity,
                                       rot_max_velocity=angular_velocity)

    def set_and_check_cart_goal(self, goal_pose, tip, root=None, weight=None, linear_velocity=None, angular_velocity=None,
=======
    def set_and_check_cart_goal(self, goal_pose, tip_link, root_link=None, weight=None, linear_velocity=None, angular_velocity=None,
>>>>>>> 6712c9f3
                                expected_error_codes=None):
        goal_pose_in_map = transform_pose(u'map', goal_pose)
        self.set_cart_goal(goal_pose, tip_link, root_link, weight, linear_velocity=linear_velocity, angular_velocity=angular_velocity)
        self.loop_once()
        self.send_and_check_goal(expected_error_codes)
        self.loop_once()
        if expected_error_codes is None:
            self.check_cart_goal(tip_link, goal_pose_in_map)

<<<<<<< HEAD
    def set_and_check_straight_cart_goal(self, goal_pose, tip, root=None, weight=None, linear_velocity=None, angular_velocity=None,
                                expected_error_codes=None):
        goal_pose_in_map = transform_pose(u'map', goal_pose)
        self.set_straight_cart_goal(goal_pose, tip, root, weight, linear_velocity=linear_velocity, angular_velocity=angular_velocity)
        self.loop_once()
        self.send_and_check_goal(expected_error_codes)
        self.loop_once()
        if expected_error_codes is None:
            self.check_cart_goal(tip, goal_pose_in_map)

    def check_cart_goal(self, tip, goal_pose):
=======
    def check_cart_goal(self, tip_link, goal_pose):
>>>>>>> 6712c9f3
        goal_in_base = transform_pose(u'map', goal_pose)
        current_pose = lookup_pose(u'map', tip_link)
        np.testing.assert_array_almost_equal(msg_to_list(goal_in_base.pose.position),
                                             msg_to_list(current_pose.pose.position), decimal=2)

        try:
            np.testing.assert_array_almost_equal(msg_to_list(goal_in_base.pose.orientation),
                                                 msg_to_list(current_pose.pose.orientation), decimal=2)
        except AssertionError:
            np.testing.assert_array_almost_equal(msg_to_list(goal_in_base.pose.orientation),
                                                 -np.array(msg_to_list(current_pose.pose.orientation)), decimal=2)

    #
    # GENERAL GOAL STUFF ###############################################################################################
    #

    def interrupt(self):
        self.cancel_goal.publish(GoalID())

    def check_reachability(self, expected_error_codes=None):
        self.send_and_check_goal(expected_error_codes=expected_error_codes,
                                 goal_type=MoveGoal.PLAN_AND_CHECK_REACHABILITY)

    def get_as(self):
        return Blackboard().get(u'~command')

    def send_goal(self, goal=None, goal_type=MoveGoal.PLAN_AND_EXECUTE, wait=True):
        """
        :rtype: MoveResult
        """
        if goal is None:
            goal = MoveActionGoal()
            goal.goal = self._get_goal()
            goal.goal.type = goal_type
        i = 0
        self.loop_once()
        t = time()
        t1 = Thread(target=self.get_as()._as.action_server.internal_goal_callback, args=(goal,))
        self.loop_once()
        t1.start()
        sleeper = rospy.Rate(self.tick_rate)
        while self.results.empty():
            self.loop_once()
            sleeper.sleep()
            i += 1
        t1.join()
        t = time() - t
        self.total_time_spend_giskarding += t
        self.loop_once()
        result = self.results.get()
        return result

    def send_goal_and_dont_wait(self, goal=None, goal_type=MoveGoal.PLAN_AND_EXECUTE, stop_after=20):
        if goal is None:
            goal = MoveActionGoal()
            goal.goal = self._get_goal()
            goal.goal.type = goal_type
        i = 0
        self.loop_once()
        t1 = Thread(target=self.get_as()._as.action_server.internal_goal_callback, args=(goal,))
        self.loop_once()
        t1.start()
        sleeper = rospy.Rate(self.tick_rate)
        while self.results.empty():
            self.loop_once()
            sleeper.sleep()
            i += 1
            if i > stop_after:
                self.interrupt()
        t1.join()
        self.loop_once()
        result = self.results.get()
        return result

    def send_and_check_goal(self, expected_error_codes=None, goal_type=MoveGoal.PLAN_AND_EXECUTE, goal=None):
        r = self.send_goal(goal=goal, goal_type=goal_type)
        for i in range(len(r.error_codes)):
            error_code = r.error_codes[i]
            error_message = r.error_messages[i]
            if expected_error_codes is None:
                expected_error_code = MoveResult.SUCCESS
            else:
                expected_error_code = expected_error_codes[i]
            assert error_code == expected_error_code, \
                u'in goal {}; got: {}, expected: {} | error_massage: {}'.format(i, move_result_error_code(error_code),
                                                                                move_result_error_code(
                                                                                    expected_error_code),
                                                                                error_message)
        return r.trajectory

    def get_result_trajectory_position(self):
        trajectory = self.get_god_map().unsafe_get_data(identifier.trajectory)
        trajectory2 = []
        for t, p in trajectory._points.items():
            trajectory2.append({joint_name: js.position for joint_name, js in p.items()})
        return trajectory2

    def get_result_trajectory_velocity(self):
        trajectory = self.get_god_map().get_data(identifier.trajectory)
        trajectory2 = []
        for t, p in trajectory._points.items():
            trajectory2.append({joint_name: js.velocity for joint_name, js in p.items()})
        return trajectory2

    def are_joint_limits_violated(self):
        controllable_joints = self.get_robot().get_movable_joints()
        trajectory_pos = self.get_result_trajectory_position()
        trajectory_vel = self.get_result_trajectory_velocity()

        for joint in controllable_joints:
            joint_limits = self.get_robot().get_joint_limits(joint)
            vel_limit = self.get_robot().get_joint_velocity_limit(joint)
            trajectory_pos_joint = [p[joint] for p in trajectory_pos]
            trajectory_vel_joint = [p[joint] for p in trajectory_vel]
            if any(round(p, 7) < joint_limits[0] and round(p, 7) > joint_limits[1] for p in trajectory_pos_joint):
                return True
            if any(round(p, 7) < vel_limit and round(p, 7) > vel_limit for p in trajectory_vel_joint):
                return True

        return False

    #
    # BULLET WORLD #####################################################################################################
    #
    def get_world(self):
        """
        :rtype: PyBulletWorld
        """
        return self.get_god_map().get_data(world)

    def clear_world(self):
        assert super(GiskardTestWrapper, self).clear_world().error_codes == UpdateWorldResponse.SUCCESS
        assert len(self.get_world().get_object_names()) == 0
        assert len(self.get_object_names().object_names) == 0
        # assert len(self.get_robot().get_attached_objects()) == 0
        # assert self.get_world().has_object(u'plane')

    def remove_object(self, name, expected_response=UpdateWorldResponse.SUCCESS):
        r = super(GiskardTestWrapper, self).remove_object(name)
        assert r.error_codes == expected_response, \
            u'got: {}, expected: {}'.format(update_world_error_code(r.error_codes),
                                            update_world_error_code(expected_response))
        assert not self.get_world().has_object(name)
        assert not name in self.get_object_names().object_names

    def detach_object(self, name, expected_response=UpdateWorldResponse.SUCCESS):
        if expected_response == UpdateWorldResponse.SUCCESS:
            p = self.get_robot().get_fk_pose(self.get_robot().get_root(), name)
            p = transform_pose(u'map', p)
            assert name in self.get_attached_objects().object_names, \
                'there is no attached object named {}'.format(name)
        r = super(GiskardTestWrapper, self).detach_object(name)
        assert r.error_codes == expected_response, \
            u'got: {}, expected: {}'.format(update_world_error_code(r.error_codes),
                                            update_world_error_code(expected_response))
        if expected_response == UpdateWorldResponse.SUCCESS:
            assert self.get_world().has_object(name)
            assert not name in self.get_attached_objects().object_names, 'the object was not detached'
            compare_poses(self.get_world().get_object(name).base_pose, p.pose, decimal=2)

    def add_box(self, name=u'box', size=(1, 1, 1), pose=None, expected_response=UpdateWorldResponse.SUCCESS):
        r = super(GiskardTestWrapper, self).add_box(name, size, pose=pose)
        assert r.error_codes == expected_response, \
            u'got: {}, expected: {}'.format(update_world_error_code(r.error_codes),
                                            update_world_error_code(expected_response))
        p = transform_pose(u'map', pose)
        o_p = self.get_world().get_object(name).base_pose
        assert self.get_world().has_object(name)
        compare_poses(p.pose, o_p)
        assert name in self.get_object_names().object_names
        compare_poses(o_p, self.get_object_info(name).pose.pose)

    def add_sphere(self, name=u'sphere', size=1, pose=None):
        r = super(GiskardTestWrapper, self).add_sphere(name=name, size=size, pose=pose)
        assert r.error_codes == UpdateWorldResponse.SUCCESS, \
            u'got: {}, expected: {}'.format(update_world_error_code(r.error_codes),
                                            update_world_error_code(UpdateWorldResponse.SUCCESS))
        assert self.get_world().has_object(name)
        assert name in self.get_object_names().object_names
        o_p = self.get_world().get_object(name).base_pose
        compare_poses(o_p, self.get_object_info(name).pose.pose)

    def add_cylinder(self, name=u'cylinder', size=[1, 1], pose=None):
        r = super(GiskardTestWrapper, self).add_cylinder(name=name, height=size[0], radius=size[1], pose=pose)
        assert r.error_codes == UpdateWorldResponse.SUCCESS, \
            u'got: {}, expected: {}'.format(update_world_error_code(r.error_codes),
                                            update_world_error_code(UpdateWorldResponse.SUCCESS))
        assert self.get_world().has_object(name)
        assert name in self.get_object_names().object_names

    def add_mesh(self, name=u'cylinder', path=u'', pose=None, expected_error=UpdateWorldResponse.SUCCESS):
        r = super(GiskardTestWrapper, self).add_mesh(name=name, mesh=path, pose=pose)
        assert r.error_codes == expected_error, \
            u'got: {}, expected: {}'.format(update_world_error_code(r.error_codes),
                                            update_world_error_code(expected_error))
        if expected_error == UpdateWorldResponse.SUCCESS:
            assert self.get_world().has_object(name)
            assert name in self.get_object_names().object_names
            o_p = self.get_world().get_object(name).base_pose
            compare_poses(o_p, self.get_object_info(name).pose.pose)
        else:
            assert not self.get_world().has_object(name)
            assert name not in self.get_object_names().object_names

    def add_urdf(self, name, urdf, pose, js_topic=u'', set_js_topic=None):
        r = super(GiskardTestWrapper, self).add_urdf(name, urdf, pose, js_topic, set_js_topic=set_js_topic)
        assert r.error_codes == UpdateWorldResponse.SUCCESS, \
            u'got: {}, expected: {}'.format(update_world_error_code(r.error_codes),
                                            update_world_error_code(UpdateWorldResponse.SUCCESS))
        assert self.get_world().has_object(name)
        assert name in self.get_object_names().object_names

    def avoid_all_collisions(self, distance=0.5):
        super(GiskardTestWrapper, self).avoid_all_collisions(distance)
        self.loop_once()

    def attach_box(self, name=u'box', size=None, frame_id=None, position=None, orientation=None, pose=None,
                   expected_response=UpdateWorldResponse.SUCCESS):
        scm = self.get_robot().get_self_collision_matrix()
        if pose is None:
            expected_pose = PoseStamped()
            expected_pose.header.frame_id = frame_id
            expected_pose.pose.position = Point(*position)
            if orientation:
                expected_pose.pose.orientation = Quaternion(*orientation)
            else:
                expected_pose.pose.orientation = Quaternion(0, 0, 0, 1)
        else:
            expected_pose = deepcopy(pose)
        r = super(GiskardTestWrapper, self).attach_box(name, size, frame_id, position, orientation, pose)
        assert r.error_codes == expected_response, \
            u'got: {}, expected: {}'.format(update_world_error_code(r.error_codes),
                                            update_world_error_code(expected_response))
        if expected_response == UpdateWorldResponse.SUCCESS:
            self.wait_for_synced()
            assert name in self.get_controllable_links()
            assert not self.get_world().has_object(name)
            assert not name in self.get_object_names().object_names
            assert name in self.get_attached_objects().object_names, 'object {} was not attached'
            assert scm.difference(self.get_robot().get_self_collision_matrix()) == set()
            assert len(scm) < len(self.get_robot().get_self_collision_matrix())
            compare_poses(expected_pose.pose, lookup_pose(frame_id, name).pose)
        self.loop_once()

    def attach_cylinder(self, name=u'cylinder', height=1, radius=1, frame_id=None, position=None, orientation=None,
                        expected_response=UpdateWorldResponse.SUCCESS):
        scm = self.get_robot().get_self_collision_matrix()
        expected_pose = PoseStamped()
        expected_pose.header.frame_id = frame_id
        expected_pose.pose.position = Point(*position)
        if orientation:
            expected_pose.pose.orientation = Quaternion(*orientation)
        else:
            expected_pose.pose.orientation = Quaternion(0, 0, 0, 1)
        r = super(GiskardTestWrapper, self).attach_cylinder(name, height, radius, frame_id, position, orientation)
        assert r.error_codes == expected_response, \
            u'got: {}, expected: {}'.format(update_world_error_code(r.error_codes),
                                            update_world_error_code(expected_response))
        if expected_response == UpdateWorldResponse.SUCCESS:
            self.wait_for_synced()
            assert name in self.get_controllable_links()
            assert not self.get_world().has_object(name)
            assert not name in self.get_object_names().object_names
            assert name in self.get_attached_objects().object_names
            assert scm.difference(self.get_robot().get_self_collision_matrix()) == set()
            assert len(scm) < len(self.get_robot().get_self_collision_matrix())
            compare_poses(expected_pose.pose, lookup_pose(frame_id, name).pose)
        self.loop_once()

    def attach_object(self, name=u'box', frame_id=None, expected_response=UpdateWorldResponse.SUCCESS):
        scm = self.get_robot().get_self_collision_matrix()
        r = super(GiskardTestWrapper, self).attach_object(name, frame_id)
        assert r.error_codes == expected_response, \
            u'got: {}, expected: {}'.format(update_world_error_code(r.error_codes),
                                            update_world_error_code(expected_response))
        self.wait_for_synced()
        assert name in self.get_controllable_links()
        assert not self.get_world().has_object(name)
        assert not name in self.get_object_names().object_names
        assert name in self.get_attached_objects().object_names
        assert scm.difference(self.get_robot().get_self_collision_matrix()) == set()
        assert len(scm) < len(self.get_robot().get_self_collision_matrix())
        self.loop_once()

    def get_external_collisions(self, link, distance_threshold):
        """
        :param distance_threshold:
        :rtype: list
        """
        collision_goals = [CollisionEntry(type=CollisionEntry.AVOID_ALL_COLLISIONS, min_dist=distance_threshold)]
        collision_matrix = self.get_world().collision_goals_to_collision_matrix(collision_goals,
                                                                                defaultdict(lambda: 0.3))
        collisions = self.get_world().check_collisions(collision_matrix)
        controlled_parent_joint = self.get_robot().get_controlled_parent_joint(link)
        controlled_parent_link = self.get_robot().get_child_link_of_joint(controlled_parent_joint)
        collision_list = collisions.get_external_collisions(controlled_parent_link)
        for key, self_collisions in collisions.self_collisions.items():
            if controlled_parent_link in key:
                collision_list.update(self_collisions)
        return collision_list

    def check_cpi_geq(self, links, distance_threshold):
        for link in links:
            collisions = self.get_external_collisions(link, distance_threshold)
            assert collisions[0].get_contact_distance() >= distance_threshold, \
                u'distance for {}: {} >= {}'.format(link,
                                                    collisions[0].get_contact_distance(),
                                                    distance_threshold)

    def check_cpi_leq(self, links, distance_threshold):
        for link in links:
            collisions = self.get_external_collisions(link, distance_threshold)
            assert collisions[0].get_contact_distance() <= distance_threshold, \
                u'distance for {}: {} <= {}'.format(link,
                                                    collisions[0].get_contact_distance(),
                                                    distance_threshold)

    def move_base(self, goal_pose):
        """
        :type goal_pose: PoseStamped
        """
        self.simple_base_pose_pub.publish(goal_pose)
        rospy.sleep(.07)
        self.wait_for_synced()
        current_pose = self.get_robot().get_base_pose()
        goal_pose = transform_pose(u'map', goal_pose)
        compare_poses(goal_pose.pose, current_pose.pose, decimal=1)

    def reset_base(self):
        p = PoseStamped()
        p.header.frame_id = self.map
        p.pose.orientation.w = 1
        self.teleport_base(p)


class PR2(GiskardTestWrapper):
    def __init__(self):
        self.r_tip = u'r_gripper_tool_frame'
        self.l_tip = u'l_gripper_tool_frame'
        self.r_gripper = rospy.ServiceProxy(u'r_gripper_simulator/set_joint_states', SetJointState)
        self.l_gripper = rospy.ServiceProxy(u'l_gripper_simulator/set_joint_states', SetJointState)
        super(PR2, self).__init__(u'pr2.yaml')
        self.default_root = self.get_robot().get_root()

    def move_base(self, goal_pose):
        goal_pose = transform_pose(self.default_root, goal_pose)
        js = {u'odom_x_joint': goal_pose.pose.position.x,
              u'odom_y_joint': goal_pose.pose.position.y,
              u'odom_z_joint': rotation_from_matrix(quaternion_matrix([goal_pose.pose.orientation.x,
                                                                       goal_pose.pose.orientation.y,
                                                                       goal_pose.pose.orientation.z,
                                                                       goal_pose.pose.orientation.w]))[0]}
        self.send_and_check_joint_goal(js)

    def get_l_gripper_links(self):
        return [u'l_gripper_l_finger_tip_link', u'l_gripper_r_finger_tip_link', u'l_gripper_l_finger_link',
                u'l_gripper_r_finger_link', u'l_gripper_r_finger_link', u'l_gripper_palm_link']

    def get_r_gripper_links(self):
        return [u'r_gripper_l_finger_tip_link', u'r_gripper_r_finger_tip_link', u'r_gripper_l_finger_link',
                u'r_gripper_r_finger_link', u'r_gripper_r_finger_link', u'r_gripper_palm_link']

    def get_r_upper_arm(self):
        return [u'r_shoulder_lift_link', u'r_upper_arm_roll_link', u'r_upper_arm_link']

    def get_r_forearm_links(self):
        return [u'r_wrist_flex_link', u'r_wrist_roll_link', u'r_forearm_roll_link', u'r_forearm_link',
                u'r_forearm_link']

    def get_allow_l_gripper(self, body_b=u'box'):
        links = self.get_l_gripper_links()
        return [CollisionEntry(CollisionEntry.ALLOW_COLLISION, 0, [link], body_b, []) for link in links]

    def get_l_gripper_collision_entries(self, body_b=u'box', distance=0, action=CollisionEntry.ALLOW_COLLISION):
        links = self.get_l_gripper_links()
        return [CollisionEntry(action, distance, [link], body_b, []) for link in links]

    def open_r_gripper(self):
        sjs = SetJointStateRequest()
        sjs.state.name = [u'r_gripper_l_finger_joint', u'r_gripper_r_finger_joint', u'r_gripper_l_finger_tip_joint',
                          u'r_gripper_r_finger_tip_joint']
        sjs.state.position = [0.54, 0.54, 0.54, 0.54]
        sjs.state.velocity = [0, 0, 0, 0]
        sjs.state.effort = [0, 0, 0, 0]
        self.r_gripper.call(sjs)

    def close_r_gripper(self):
        sjs = SetJointStateRequest()
        sjs.state.name = [u'r_gripper_l_finger_joint', u'r_gripper_r_finger_joint', u'r_gripper_l_finger_tip_joint',
                          u'r_gripper_r_finger_tip_joint']
        sjs.state.position = [0, 0, 0, 0]
        sjs.state.velocity = [0, 0, 0, 0]
        sjs.state.effort = [0, 0, 0, 0]
        self.r_gripper.call(sjs)

    def open_l_gripper(self):
        sjs = SetJointStateRequest()
        sjs.state.name = [u'l_gripper_l_finger_joint', u'l_gripper_r_finger_joint', u'l_gripper_l_finger_tip_joint',
                          u'l_gripper_r_finger_tip_joint']
        sjs.state.position = [0.54, 0.54, 0.54, 0.54]
        sjs.state.velocity = [0, 0, 0, 0]
        sjs.state.effort = [0, 0, 0, 0]
        self.l_gripper.call(sjs)

    def close_l_gripper(self):
        sjs = SetJointStateRequest()
        sjs.state.name = [u'l_gripper_l_finger_joint', u'l_gripper_r_finger_joint', u'l_gripper_l_finger_tip_joint',
                          u'l_gripper_r_finger_tip_joint']
        sjs.state.position = [0, 0, 0, 0]
        sjs.state.velocity = [0, 0, 0, 0]
        sjs.state.effort = [0, 0, 0, 0]
        self.l_gripper.call(sjs)

    def move_pr2_base(self, goal_pose):
        """
        :type goal_pose: PoseStamped
        """
        self.simple_base_pose_pub.publish(goal_pose)

    def reset_pr2_base(self):
        p = PoseStamped()
        p.header.frame_id = self.map
        p.pose.orientation.w = 1
        self.move_pr2_base(p)


class Donbot(GiskardTestWrapper):
    def __init__(self):
        self.camera_tip = u'camera_link'
        self.gripper_tip = u'gripper_tool_frame'
        self.gripper_pub = rospy.Publisher(u'/wsg_50_driver/goal_position', PositionCmd, queue_size=10)
        super(Donbot, self).__init__(u'donbot.yaml')

    def move_base(self, goal_pose):
        goal_pose = transform_pose(self.default_root, goal_pose)
        js = {u'odom_x_joint': goal_pose.pose.position.x,
              u'odom_y_joint': goal_pose.pose.position.y,
              u'odom_z_joint': rotation_from_matrix(quaternion_matrix([goal_pose.pose.orientation.x,
                                                                       goal_pose.pose.orientation.y,
                                                                       goal_pose.pose.orientation.z,
                                                                       goal_pose.pose.orientation.w]))[0]}
        self.allow_all_collisions()
        self.send_and_check_joint_goal(js)

    def open_gripper(self):
        self.set_gripper(0.109)

    def close_gripper(self):
        self.set_gripper(0)

    def set_gripper(self, width, gripper_joint=u'gripper_joint'):
        """
        :param width: goal width in m
        :type width: float
        """
        width = max(0.0065, min(0.109, width))
        goal = PositionCmd()
        goal.pos = width * 1000
        self.gripper_pub.publish(goal)
        rospy.sleep(0.5)
        js = self.get_current_joint_state()
        index = js.name.index(gripper_joint)
        np.testing.assert_almost_equal(js.position[index], width, decimal=3)


class KMR_IIWA(GiskardTestWrapper):
    def __init__(self):
        self.camera_tip = u'camera_link'
        self.gripper_tip = u'gripper_tool_frame'
        super(KMR_IIWA, self).__init__(u'kmr_iiwa.yaml')

    def move_base(self, goal_pose):
        goal_pose = transform_pose(self.default_root, goal_pose)
        js = {u'odom_x_joint': goal_pose.pose.position.x,
              u'odom_y_joint': goal_pose.pose.position.y,
              u'odom_z_joint': rotation_from_matrix(quaternion_matrix([goal_pose.pose.orientation.x,
                                                                       goal_pose.pose.orientation.y,
                                                                       goal_pose.pose.orientation.z,
                                                                       goal_pose.pose.orientation.w]))[0]}
        self.allow_all_collisions()
        self.send_and_check_joint_goal(js)


class Boxy(GiskardTestWrapper):
    def __init__(self):
        self.camera_tip = u'camera_link'
        self.r_tip = u'right_gripper_tool_frame'
        self.l_tip = u'left_gripper_tool_frame'
        super(Boxy, self).__init__(u'boxy_sim.yaml')

    def move_base(self, goal_pose):
        goal_pose = transform_pose(self.default_root, goal_pose)
        js = {u'odom_x_joint': goal_pose.pose.position.x,
              u'odom_y_joint': goal_pose.pose.position.y,
              u'odom_z_joint': rotation_from_matrix(quaternion_matrix([goal_pose.pose.orientation.x,
                                                                       goal_pose.pose.orientation.y,
                                                                       goal_pose.pose.orientation.z,
                                                                       goal_pose.pose.orientation.w]))[0]}
        self.allow_all_collisions()
        self.send_and_check_joint_goal(js)


class HSR(GiskardTestWrapper):
    def __init__(self):
        self.tip = u'hand_palm_link'
        super(HSR, self).__init__(u'hsr.yaml')

    def move_base(self, goal_pose):
        goal_pose = transform_pose(self.default_root, goal_pose)
        js = {u'odom_x': goal_pose.pose.position.x,
              u'odom_y': goal_pose.pose.position.y,
              u'odom_t': rotation_from_matrix(quaternion_matrix([goal_pose.pose.orientation.x,
                                                                 goal_pose.pose.orientation.y,
                                                                 goal_pose.pose.orientation.z,
                                                                 goal_pose.pose.orientation.w]))[0]}
        self.allow_all_collisions()
        self.send_and_check_joint_goal(js)

    def open_gripper(self):
        js = {u'hand_l_spring_proximal_joint': 0.7,
              u'hand_r_spring_proximal_joint': 0.7}
        self.send_and_check_joint_goal(js)

    def close_gripper(self):
        js = {u'hand_l_spring_proximal_joint': 0,
              u'hand_r_spring_proximal_joint': 0}
        self.send_and_check_joint_goal(js)

    # def command_gripper(self, width):
    #     js = {u'hand_motor_joint': width}
    #     self.send_and_check_joint_goal(js)<|MERGE_RESOLUTION|>--- conflicted
+++ resolved
@@ -405,20 +405,15 @@
             root_link = self.default_root
         super(GiskardTestWrapper, self).set_translation_goal(goal_pose, tip_link, root_link, max_velocity=max_velocity)
 
-<<<<<<< HEAD
+
     def set_straight_translation_goal(self, goal_pose, tip, root=None, max_velocity=None):
         if not root:
             root = self.default_root
         self.wrapper.set_straight_translation_goal(root, tip, goal_pose, max_velocity=max_velocity)
 
-    def set_cart_goal(self, goal_pose, tip, root=None, weight=None, linear_velocity=None, angular_velocity=None):
-        if not root:
-            root = self.default_root
-=======
     def set_cart_goal(self, goal_pose, tip_link, root_link=None, weight=None, linear_velocity=None, angular_velocity=None):
         if not root_link:
             root_link = self.default_root
->>>>>>> 6712c9f3
         if weight is not None:
             super(GiskardTestWrapper, self).set_cart_goal(goal_pose, tip_link, root_link, weight=weight, max_linear_velocity=linear_velocity,
                                        max_angular_velocity=angular_velocity)
@@ -426,7 +421,7 @@
             super(GiskardTestWrapper, self).set_cart_goal(goal_pose, tip_link, root_link, max_linear_velocity=linear_velocity,
                                        max_angular_velocity=angular_velocity)
 
-<<<<<<< HEAD
+
     def set_straight_cart_goal(self, goal_pose, tip, root=None, weight=None, linear_velocity=None, angular_velocity=None):
         if not root:
             root = self.default_root
@@ -437,10 +432,8 @@
             self.wrapper.set_straight_cart_goal(root, tip, goal_pose, trans_max_velocity=linear_velocity,
                                        rot_max_velocity=angular_velocity)
 
-    def set_and_check_cart_goal(self, goal_pose, tip, root=None, weight=None, linear_velocity=None, angular_velocity=None,
-=======
+
     def set_and_check_cart_goal(self, goal_pose, tip_link, root_link=None, weight=None, linear_velocity=None, angular_velocity=None,
->>>>>>> 6712c9f3
                                 expected_error_codes=None):
         goal_pose_in_map = transform_pose(u'map', goal_pose)
         self.set_cart_goal(goal_pose, tip_link, root_link, weight, linear_velocity=linear_velocity, angular_velocity=angular_velocity)
@@ -450,7 +443,7 @@
         if expected_error_codes is None:
             self.check_cart_goal(tip_link, goal_pose_in_map)
 
-<<<<<<< HEAD
+
     def set_and_check_straight_cart_goal(self, goal_pose, tip, root=None, weight=None, linear_velocity=None, angular_velocity=None,
                                 expected_error_codes=None):
         goal_pose_in_map = transform_pose(u'map', goal_pose)
@@ -461,10 +454,8 @@
         if expected_error_codes is None:
             self.check_cart_goal(tip, goal_pose_in_map)
 
-    def check_cart_goal(self, tip, goal_pose):
-=======
+
     def check_cart_goal(self, tip_link, goal_pose):
->>>>>>> 6712c9f3
         goal_in_base = transform_pose(u'map', goal_pose)
         current_pose = lookup_pose(u'map', tip_link)
         np.testing.assert_array_almost_equal(msg_to_list(goal_in_base.pose.position),
