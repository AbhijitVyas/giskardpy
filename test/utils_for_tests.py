--- conflicted
+++ resolved
@@ -28,12 +28,8 @@
 from giskard_msgs.srv import UpdateWorldResponse
 from giskardpy import identifier, RobotName, RobotPrefix
 from giskardpy.data_types import KeyDefaultDict, JointStates, PrefixName
-<<<<<<< HEAD
-from giskardpy.garden import grow_tree, let_there_be_motions
-=======
-from giskardpy.garden import grow_tree
+from giskardpy.garden import let_there_be_motions
 from giskardpy.god_map import GodMap
->>>>>>> 7b3aab2a
 from giskardpy.model.joints import OneDofJoint
 from giskardpy.python_interface import GiskardWrapper
 from giskardpy.utils import logging, utils
@@ -491,21 +487,11 @@
         rospy.sleep(1)
         self.heart.shutdown()
         # TODO it is strange that I need to kill the services... should be investigated. (:
-        self.tree.blackboard_exchange.get_blackboard_variables_srv.shutdown()
-        self.tree.blackboard_exchange.open_blackboard_watcher_srv.shutdown()
-        self.tree.blackboard_exchange.close_blackboard_watcher_srv.shutdown()
-        self.kill_all_services()
+        self.tree.kill_all_services()
         logging.loginfo(
             'total time spend giskarding: {}'.format(self.total_time_spend_giskarding - self.total_time_spend_moving))
         logging.loginfo('total time spend moving: {}'.format(self.total_time_spend_moving))
         logging.loginfo('stopping tree')
-
-    def kill_all_services(self):
-        for value in self.god_map.get_data(identifier.tree_manager).tree_nodes.values():
-            node = value.node
-            for attribute_name, attribute in vars(node).items():
-                if isinstance(attribute, rospy.Service):
-                    attribute.shutdown(reason='life is pain')
 
     def set_object_joint_state(self, object_name, joint_state):
         super(GiskardTestWrapper, self).set_object_joint_state(object_name, joint_state)
