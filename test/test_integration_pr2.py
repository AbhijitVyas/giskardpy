--- conflicted
+++ resolved
@@ -1766,11 +1766,7 @@
         p = PoseStamped()
         p.header.frame_id = box_setup.r_tip
         p.header.stamp = rospy.get_rostime()
-<<<<<<< HEAD
-        p.pose.position.x = -0.145
-=======
         p.pose.position.x = -0.15
->>>>>>> 1bed5c4b
         p.pose.orientation.w = 1
         box_setup.set_and_check_cart_goal(p, box_setup.r_tip, box_setup.default_root)
         box_setup.check_cpi_geq(box_setup.get_l_gripper_links(), 0.048)
