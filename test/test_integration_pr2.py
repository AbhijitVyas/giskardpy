from __future__ import division

from copy import deepcopy
from typing import Optional

import numpy as np
import pytest
import rospy
from geometry_msgs.msg import PoseStamped, Point, Quaternion, Vector3Stamped, PointStamped, QuaternionStamped, Pose
from numpy import pi
from shape_msgs.msg import SolidPrimitive
from std_srvs.srv import Trigger
from tf.transformations import quaternion_from_matrix, quaternion_about_axis

import giskardpy.utils.tfwrapper as tf
from giskard_msgs.msg import MoveResult, WorldBody, MoveGoal
from giskard_msgs.srv import UpdateWorldResponse, UpdateWorldRequest
from giskardpy import identifier
from giskardpy.model.utils import make_world_body_box, hacky_urdf_parser_fix
from giskardpy.model.world import WorldTree
from giskardpy.my_types import PrefixName, Derivatives
from giskardpy.configs.pr2 import PR2_Mujoco, PR2_StandAlone
from giskardpy.goals.goal import WEIGHT_ABOVE_CA, WEIGHT_BELOW_CA, WEIGHT_COLLISION_AVOIDANCE
from giskardpy.python_interface import GiskardWrapper
from giskardpy.utils.utils import launch_launchfile, suppress_stdout, suppress_stderr
from giskardpy.utils.math import compare_points, compare_orientations
from utils_for_tests import compare_poses, publish_marker_vector, \
    JointGoalChecker, GiskardTestWrapper, pr2_urdf, rnd_joint_state

# scopes = ['module', 'class', 'function']
pocky_pose = {'r_elbow_flex_joint': -1.29610152504,
              'r_forearm_roll_joint': -0.0301682323805,
              'r_shoulder_lift_joint': 1.20324921318,
              'r_shoulder_pan_joint': -0.73456435706,
              'r_upper_arm_roll_joint': -0.70790051778,
              'r_wrist_flex_joint': -0.10001,
              'r_wrist_roll_joint': 0.258268529825,

              'l_elbow_flex_joint': -1.29610152504,
              'l_forearm_roll_joint': 0.0301682323805,
              'l_shoulder_lift_joint': 1.20324921318,
              'l_shoulder_pan_joint': 0.73456435706,
              'l_upper_arm_roll_joint': 0.70790051778,
              'l_wrist_flex_joint': -0.1001,
              'l_wrist_roll_joint': -0.258268529825,

              'torso_lift_joint': 0.2,
              'head_pan_joint': 0,
              'head_tilt_joint': 0,
              }

pick_up_pose = {
    'head_pan_joint': -2.46056758502e-16,
    'head_tilt_joint': -1.97371778181e-16,
    'l_elbow_flex_joint': -0.962150355946,
    'l_forearm_roll_joint': 1.44894622393,
    'l_shoulder_lift_joint': -0.273579583084,
    'l_shoulder_pan_joint': 0.0695426768038,
    'l_upper_arm_roll_joint': 1.3591238067,
    'l_wrist_flex_joint': -1.9004529902,
    'l_wrist_roll_joint': 2.23732576003,
    'r_elbow_flex_joint': -2.1207193579,
    'r_forearm_roll_joint': 1.76628402882,
    'r_shoulder_lift_joint': -0.256729037039,
    'r_shoulder_pan_joint': -1.71258744959,
    'r_upper_arm_roll_joint': -1.46335011257,
    'r_wrist_flex_joint': -0.100010762609,
    'r_wrist_roll_joint': 0.0509923457388,
    'torso_lift_joint': 0.261791330751,
}


class PR2TestWrapper(GiskardTestWrapper):
    default_pose = {
        'r_elbow_flex_joint': -0.15,
        'r_forearm_roll_joint': 0,
        'r_shoulder_lift_joint': 0,
        'r_shoulder_pan_joint': 0,
        'r_upper_arm_roll_joint': 0,
        'r_wrist_flex_joint': -0.10001,
        'r_wrist_roll_joint': 0,
        'l_elbow_flex_joint': -0.15,
        'l_forearm_roll_joint': 0,
        'l_shoulder_lift_joint': 0,
        'l_shoulder_pan_joint': 0,
        'l_upper_arm_roll_joint': 0,
        'l_wrist_flex_joint': -0.10001,
        'l_wrist_roll_joint': 0,
        'torso_lift_joint': 0.2,
        'head_pan_joint': 0,
        'head_tilt_joint': 0,
        'l_gripper_l_finger_joint': 0.55,
        'r_gripper_l_finger_joint': 0.55
    }

    better_pose = {'r_shoulder_pan_joint': -1.7125,
                   'r_shoulder_lift_joint': -0.25672,
                   'r_upper_arm_roll_joint': -1.46335,
                   'r_elbow_flex_joint': -2.12,
                   'r_forearm_roll_joint': 1.76632,
                   'r_wrist_flex_joint': -0.10001,
                   'r_wrist_roll_joint': 0.05106,
                   'l_shoulder_pan_joint': 1.9652,
                   'l_shoulder_lift_joint': - 0.26499,
                   'l_upper_arm_roll_joint': 1.3837,
                   'l_elbow_flex_joint': -2.12,
                   'l_forearm_roll_joint': 16.99,
                   'l_wrist_flex_joint': - 0.10001,
                   'l_wrist_roll_joint': 0,
                   'torso_lift_joint': 0.2,
                   'l_gripper_l_finger_joint': 0.55,
                   'r_gripper_l_finger_joint': 0.55,
                   'head_pan_joint': 0,
                   'head_tilt_joint': 0,
                   }

    def __init__(self, config=None):
        if config is None:
            config = PR2_StandAlone
        self.r_tip = 'r_gripper_tool_frame'
        self.l_tip = 'l_gripper_tool_frame'
        self.l_gripper_group = 'l_gripper'
        self.r_gripper_group = 'r_gripper'
        # self.r_gripper = rospy.ServiceProxy('r_gripper_simulator/set_joint_states', SetJointState)
        # self.l_gripper = rospy.ServiceProxy('l_gripper_simulator/set_joint_states', SetJointState)
        self.odom_root = 'odom_combined'
        super().__init__(config)
        self.robot = self.world.groups[self.robot_name]

    def teleport_base(self, goal_pose, group_name: Optional[str] = None):
        self.set_seed_odometry(base_pose=goal_pose, group_name=group_name)
        self.allow_all_collisions()
        self.plan_and_execute()

    def move_base(self, goal_pose):
        self.set_cart_goal(goal_pose, tip_link='base_footprint', root_link='odom_combined')
        self.plan_and_execute()

    def get_l_gripper_links(self):
        return [str(x) for x in self.world.groups[self.l_gripper_group].link_names_with_collisions]

    def get_r_gripper_links(self):
        return [str(x) for x in self.world.groups[self.r_gripper_group].link_names_with_collisions]

    def get_r_forearm_links(self):
        return ['r_wrist_flex_link', 'r_wrist_roll_link', 'r_forearm_roll_link', 'r_forearm_link',
                'r_forearm_link']

    def open_r_gripper(self):
        return

    def close_r_gripper(self):
        return

    def open_l_gripper(self):
        return

    def close_l_gripper(self):
        return

    def reset_base(self):
        pass

    def set_localization(self, map_T_odom: PoseStamped):
        map_T_odom.pose.position.z = 0
        self.set_seed_odometry(map_T_odom)
        self.plan_and_execute()
        # self.wait_heartbeats(15)
        # p2 = self.world.compute_fk_pose(self.world.root_link_name, self.odom_root)
        # compare_poses(p2.pose, map_T_odom.pose)

    def reset(self):
        self.clear_world()
        self.open_l_gripper()
        self.open_r_gripper()
        self.reset_base()
        self.register_group('l_gripper',
                            root_link_group_name=self.robot_name,
                            root_link_name='l_wrist_roll_link')
        self.register_group('r_gripper',
                            root_link_group_name=self.robot_name,
                            root_link_name='r_wrist_roll_link')


class PR2TestWrapperMujoco(PR2TestWrapper):
    def __init__(self):
        self.r_tip = 'r_gripper_tool_frame'
        self.l_tip = 'l_gripper_tool_frame'
        self.l_gripper_group = 'l_gripper'
        self.r_gripper_group = 'r_gripper'
        # self.r_gripper = rospy.ServiceProxy('r_gripper_simulator/set_joint_states', SetJointState)
        # self.l_gripper = rospy.ServiceProxy('l_gripper_simulator/set_joint_states', SetJointState)
        self.mujoco_reset = rospy.ServiceProxy('pr2/reset', Trigger)
        self.odom_root = 'odom_combined'
        super().__init__(PR2_Mujoco)

    def reset_base(self):
        p = PoseStamped()
        p.header.frame_id = tf.get_tf_root()
        p.pose.orientation.w = 1
        self.set_localization(p)
        self.wait_heartbeats()

    def set_localization(self, map_T_odom: PoseStamped):
        super(PR2TestWrapper, self).set_localization(map_T_odom)

    def teleport_base(self, goal_pose, group_name: Optional[str] = None):
        self.allow_all_collisions()
        self.move_base(goal_pose)

    def reset(self):
        self.mujoco_reset()
        super().reset()


@pytest.fixture(scope='module')
def giskard(request, ros):
    launch_launchfile('package://iai_pr2_description/launch/upload_pr2_calibrated_with_ft2.launch')
    c = PR2TestWrapper()
    # c = PR2TestWrapperMujoco()
    request.addfinalizer(c.tear_down)
    return c


@pytest.fixture()
def pocky_pose_setup(resetted_giskard: PR2TestWrapper) -> PR2TestWrapper:
    if resetted_giskard.is_standalone():
        resetted_giskard.set_seed_configuration(pocky_pose)
    else:
        resetted_giskard.allow_all_collisions()
        resetted_giskard.set_joint_goal(pocky_pose)
    resetted_giskard.plan_and_execute()
    return resetted_giskard


@pytest.fixture()
def world_setup(zero_pose: PR2TestWrapper) -> WorldTree:
    zero_pose.induce_cardioplegia()
    return zero_pose.world


@pytest.fixture()
def box_setup(pocky_pose_setup: PR2TestWrapper) -> PR2TestWrapper:
    p = PoseStamped()
    p.header.frame_id = 'map'
    p.pose.position.x = 1.2
    p.pose.position.y = 0
    p.pose.position.z = 0.5
    p.pose.orientation.w = 1
    pocky_pose_setup.add_box(name='box', size=(1, 1, 1), pose=p)
    return pocky_pose_setup


@pytest.fixture()
def fake_table_setup(pocky_pose_setup: PR2TestWrapper) -> PR2TestWrapper:
    p = PoseStamped()
    p.header.frame_id = 'map'
    p.pose.position.x = 1.2
    p.pose.position.y = 0
    p.pose.position.z = 0.3
    p.pose.orientation.w = 1
    pocky_pose_setup.add_box(name='box', size=(1, 1, 1), pose=p)
    return pocky_pose_setup


# class TestFk(object):
#     def test_fk(self, zero_pose: PR2TestWrapper):
#         for root, tip in itertools.product(zero_pose.robot().link_names, repeat=2):
#             try:
#                 fk1 = zero_pose.god_map.get_data(fk_pose + [(root, tip)])
#             except Exception as e:
#                 fk1 = zero_pose.god_map.get_data(fk_pose + [(root, tip)])
#                 pass
#             fk2 = tf.lookup_pose(str(root), str(tip))
#             compare_poses(fk1.pose, fk2.pose)
#
#     def test_fk_attached(self, zero_pose: PR2TestWrapper):
#         pocky = 'box'
#         p = PoseStamped()
#         p.header.frame_id = zero_pose.r_tip
#         p.pose.position.x = 0.05
#         p.pose.orientation.x = 1
#         zero_pose.add_box(pocky, size=(0.1, 0.02, 0.02), parent_link=zero_pose.r_tip, pose=p)
#         for root, tip in itertools.product(zero_pose.robot.link_names, [pocky]):
#             fk1 = zero_pose.god_map.get_data(fk_pose + [(root, tip)])
#             fk2 = tf.lookup_pose(str(root), str(tip))
#             compare_poses(fk1.pose, fk2.pose)
#
#     def test_fk_world(self, kitchen_setup: PR2TestWrapper):
#         kitchen: SubWorldTree = kitchen_setup.world.groups['kitchen']
#         robot: SubWorldTree = kitchen_setup.robot
#         kitchen_links = list(kitchen.link_names)
#         robot_links = list(robot.link_names)
#         for i in range(25):
#             if i % 2 == 0:
#                 root = kitchen_links[i]
#                 tip = robot_links[i]
#             else:
#                 tip = kitchen_links[i]
#                 root = robot_links[i]
#             fk1 = kitchen_setup.god_map.get_data(fk_pose + [(root, tip)])
#             if i % 2 == 0:
#                 root = f'iai_kitchen/{root}'
#             else:
#                 tip = f'iai_kitchen/{tip}'
#             fk2 = tf.lookup_pose(str(root), str(tip))
#             print(f'{root} {tip}')
#             try:
#                 compare_poses(fk1.pose, fk2.pose)
#             except Exception as e:
#                 pass
#                 raise


class TestJointGoals:
    def test_joint_goal2(self, zero_pose: PR2TestWrapper):
        js = {
            'torso_lift_joint': 0.2999225173357618,
            'head_pan_joint': 0.041880780651479044,
            'head_tilt_joint': -0.37,
            'r_upper_arm_roll_joint': -0.9487714747527726,
            'r_shoulder_pan_joint': -1.0047307505973626,
            'r_shoulder_lift_joint': 0.48736790658811985,
            'r_forearm_roll_joint': -14.895833882874182,
            'r_elbow_flex_joint': -1.392377908925028,
            'r_wrist_flex_joint': -0.4548695149411013,
            'r_wrist_roll_joint': 0.11426798984097819,
            'l_upper_arm_roll_joint': 1.7383062350263658,
            'l_shoulder_pan_joint': 1.8799810286792007,
            'l_shoulder_lift_joint': 0.011627231224188975,
            'l_forearm_roll_joint': 312.67276414458695,
            'l_elbow_flex_joint': -2.0300928925694675,
            'l_wrist_flex_joint': -0.10014623223021513,
            'l_wrist_roll_joint': -6.062015047706399,
        }
        zero_pose.set_joint_goal(js)
        zero_pose.allow_all_collisions()
        zero_pose.set_json_goal('EnableVelocityTrajectoryTracking', enabled=True)
        zero_pose.plan_and_execute()
        start_state = {
            'torso_lift_joint': 0.3000254972469308,
            'head_pan_joint': 0.04135718187588074,
            'head_tilt_joint': -0.37,
            'r_upper_arm_roll_joint': -0.8693958356996788,
            'r_shoulder_pan_joint': -1.112011913457302,
            'r_shoulder_lift_joint': 0.6165443541686221,
            'r_forearm_roll_joint': -14.916890222524186,
            'r_elbow_flex_joint': -1.6426864689071474,
            'r_wrist_flex_joint': -0.6157655014694016,
            'r_wrist_roll_joint': 0.07345662278755749,
            'l_upper_arm_roll_joint': 1.7383062350263658,
            'l_shoulder_pan_joint': 1.8799810286792007,
            'l_shoulder_lift_joint': 0.011627231224188975,
            'l_forearm_roll_joint': 281.2568789280418,
            'l_elbow_flex_joint': -2.0300928925694675,
            'l_wrist_flex_joint': -0.11,
            'l_wrist_roll_joint': -6.062015047706401,
        }
        zero_pose.set_joint_goal(start_state)
        zero_pose.plan_and_execute()

    def test_gripper_goal(self, zero_pose: PR2TestWrapper):
        js = {
            'r_gripper_l_finger_joint': 0.55
        }
        zero_pose.set_joint_goal(js)
        zero_pose.allow_all_collisions()
        zero_pose.plan_and_execute()

    def test_joint_movement1(self, zero_pose: PR2TestWrapper):
        zero_pose.allow_all_collisions()
        zero_pose.set_joint_goal(pocky_pose)
        zero_pose.plan_and_execute()

    def test_partial_joint_state_goal1(self, zero_pose: PR2TestWrapper):
        zero_pose.allow_self_collision()
        js = dict(list(pocky_pose.items())[:3])
        zero_pose.set_joint_goal(js)
        zero_pose.plan_and_execute()

    def test_continuous_joint1(self, zero_pose: PR2TestWrapper):
        zero_pose.allow_self_collision()
        # zero_pose.set_json_goal('SetPredictionHorizon', prediction_horizon=1)
        js = {'r_wrist_roll_joint': -pi,
              'l_wrist_roll_joint': -2.1 * pi, }
        zero_pose.set_joint_goal(js)
        zero_pose.plan_and_execute()

    def test_prismatic_joint1(self, zero_pose: PR2TestWrapper):
        zero_pose.allow_self_collision()
        js = {'torso_lift_joint': 0.1}
        zero_pose.set_joint_goal(js)
        zero_pose.plan_and_execute()

    def test_prismatic_joint2(self, kitchen_setup: PR2TestWrapper):
        kitchen_setup.allow_self_collision(kitchen_setup.robot_name)
        js = {'torso_lift_joint': 0.1}
        kitchen_setup.set_joint_goal(js)
        kitchen_setup.plan_and_execute()

    def test_hard_joint_limits(self, zero_pose: PR2TestWrapper):
        zero_pose.allow_self_collision()
        r_elbow_flex_joint = zero_pose.world.search_for_joint_name('r_elbow_flex_joint')
        torso_lift_joint = zero_pose.world.search_for_joint_name('torso_lift_joint')
        head_pan_joint = zero_pose.world.search_for_joint_name('head_pan_joint')
        r_elbow_flex_joint_limits = zero_pose.world.get_joint_position_limits(r_elbow_flex_joint)
        torso_lift_joint_limits = zero_pose.world.get_joint_position_limits(torso_lift_joint)
        head_pan_joint_limits = zero_pose.world.get_joint_position_limits(head_pan_joint)

        goal_js = {'r_elbow_flex_joint': r_elbow_flex_joint_limits[0] - 0.2,
                   'torso_lift_joint': torso_lift_joint_limits[0] - 0.2,
                   'head_pan_joint': head_pan_joint_limits[0] - 0.2}
        zero_pose.set_joint_goal(goal_js, check=False)
        zero_pose.plan_and_execute()
        js = {'torso_lift_joint': 0.32}
        zero_pose.set_joint_goal(js)
        zero_pose.plan_and_execute()

        goal_js = {'r_elbow_flex_joint': r_elbow_flex_joint_limits[1] + 0.2,
                   'torso_lift_joint': torso_lift_joint_limits[1] + 0.2,
                   'head_pan_joint': head_pan_joint_limits[1] + 0.2}

        zero_pose.set_joint_goal(goal_js, check=False)
        zero_pose.plan_and_execute()


class TestConstraints:
    # TODO write buggy constraints that test sanity checks

    def test_add_debug_expr(self, zero_pose: PR2TestWrapper):
        zero_pose.set_json_goal(constraint_type='DebugGoal')
        zero_pose.plan_and_execute()

    def test_SetSeedConfiguration(self, zero_pose: PR2TestWrapper):
        zero_pose.set_seed_configuration(seed_configuration=zero_pose.better_pose)
        zero_pose.set_joint_goal(zero_pose.default_pose)
        zero_pose.plan()

    def test_drive_into_apartment(self, apartment_setup: PR2TestWrapper):
        base_pose = PoseStamped()
        base_pose.header.frame_id = 'base_footprint'
        base_pose.pose.position.x = 0.4
        base_pose.pose.position.y = -2
        base_pose.pose.orientation.w = 1
        # apartment_setup.allow_all_collisions()
        apartment_setup.set_cart_goal(goal_pose=base_pose,
                                      tip_link='base_footprint',
                                      root_link=apartment_setup.default_root,
                                      check=False)
        apartment_setup.plan_and_execute()

    def test_SetPredictionHorizon(self, zero_pose: PR2TestWrapper):
        default_prediction_horizon = zero_pose.god_map.get_data(identifier.prediction_horizon)
        zero_pose.set_prediction_horizon(prediction_horizon=1)
        zero_pose.set_joint_goal(zero_pose.better_pose)
        zero_pose.plan_and_execute()
        assert zero_pose.god_map.get_data(identifier.prediction_horizon) == 1
        zero_pose.set_joint_goal(zero_pose.default_pose)
        zero_pose.plan_and_execute()
        assert zero_pose.god_map.get_data(identifier.prediction_horizon) == default_prediction_horizon

    def test_JointPositionRange(self, zero_pose: PR2TestWrapper):
        # FIXME needs to be implemented like other position limits, or override limits
        joint_name = zero_pose.world.search_for_joint_name('head_pan_joint')
        lower_limit, upper_limit = zero_pose.world.get_joint_position_limits(joint_name)
        lower_limit *= 0.5
        upper_limit *= 0.5
        zero_pose.set_joint_goal({
            joint_name: 2
        }, check=False)
        zero_pose.allow_all_collisions()
        zero_pose.plan_and_execute()
        zero_pose.set_json_goal('JointPositionRange',
                                joint_name=joint_name,
                                upper_limit=upper_limit,
                                lower_limit=lower_limit)
        zero_pose.allow_all_collisions()
        zero_pose.plan_and_execute()
        assert zero_pose.world.state[joint_name].position <= upper_limit + 3e-3
        assert zero_pose.world.state[joint_name].position >= lower_limit - 3e-3

        zero_pose.set_json_goal('JointPositionRange',
                                joint_name=joint_name,
                                upper_limit=upper_limit,
                                lower_limit=lower_limit)
        zero_pose.set_joint_goal({
            joint_name: -0.5
        }, check=False)
        zero_pose.allow_all_collisions()
        zero_pose.plan_and_execute()
        assert zero_pose.world.state[joint_name].position <= upper_limit
        assert zero_pose.world.state[joint_name].position >= lower_limit

    def test_CollisionAvoidanceHint(self, kitchen_setup: PR2TestWrapper):
        tip = 'base_footprint'
        base_pose = PoseStamped()
        base_pose.header.frame_id = 'map'
        base_pose.pose.position.x = 0
        base_pose.pose.position.y = 1.5
        base_pose.pose.orientation = Quaternion(*quaternion_about_axis(np.pi, [0, 0, 1]))
        kitchen_setup.teleport_base(goal_pose=base_pose)
        base_pose = PoseStamped()
        base_pose.header.frame_id = tip
        base_pose.pose.position.x = 2.3
        base_pose.pose.orientation = Quaternion(*quaternion_about_axis(0, [0, 0, 1]))

        avoidance_hint = Vector3Stamped()
        avoidance_hint.header.frame_id = 'map'
        avoidance_hint.vector.y = -1
        kitchen_setup.avoid_all_collisions(0.1)
        kitchen_setup.set_json_goal('CollisionAvoidanceHint',
                                    tip_link='base_link',
                                    max_threshold=0.4,
                                    spring_threshold=0.5,
                                    # max_linear_velocity=1,
                                    object_link_name='kitchen_island',
                                    weight=WEIGHT_COLLISION_AVOIDANCE,
                                    avoidance_hint=avoidance_hint)
        kitchen_setup.set_joint_goal(kitchen_setup.better_pose)

        kitchen_setup.set_cart_goal(base_pose, tip, weight=WEIGHT_BELOW_CA, linear_velocity=0.5)
        # kitchen_setup.allow_all_collisions()
        kitchen_setup.plan_and_execute()

    def test_CartesianPosition(self, zero_pose: PR2TestWrapper):
        tip = zero_pose.r_tip
        p = PointStamped()
        p.header.stamp = rospy.get_rostime()
        p.header.frame_id = tip
        p.point = Point(-0.4, -0.2, -0.3)

        expected = zero_pose.transform_msg('map', p)

        zero_pose.allow_all_collisions()
        zero_pose.set_translation_goal(root_link=zero_pose.default_root,
                                       tip_link=tip,
                                       goal_point=p)
        zero_pose.plan_and_execute()

    def test_CartesianPosition1(self, zero_pose: PR2TestWrapper):
        pocky = 'box'
        pocky_ps = PoseStamped()
        pocky_ps.header.frame_id = zero_pose.l_tip
        pocky_ps.pose.position.x = 0.05
        pocky_ps.pose.orientation.w = 1
        zero_pose.add_box(name=pocky,
                          size=(0.1, 0.02, 0.02),
                          parent_link=zero_pose.l_tip,
                          pose=pocky_ps)

        tip = zero_pose.r_tip
        p = PointStamped()
        p.header.stamp = rospy.get_rostime()
        p.header.frame_id = tip
        p.point = Point(0.0, 0.5, 0.0)

        zero_pose.allow_all_collisions()
        zero_pose.set_translation_goal(root_link=tip,
                                       root_group=zero_pose.robot_name,
                                       tip_link=pocky,
                                       tip_group='box',
                                       goal_point=p)
        zero_pose.plan_and_execute()

    def test_CartesianPose(self, zero_pose: PR2TestWrapper):
        tip = zero_pose.r_tip
        p = PoseStamped()
        p.header.stamp = rospy.get_rostime()
        p.header.frame_id = tip
        p.pose.position = Point(-0.4, -0.2, -0.3)
        p.pose.orientation = Quaternion(0, 0, 1, 0)

        expected = zero_pose.transform_msg('map', p)

        zero_pose.allow_all_collisions()
        zero_pose.set_json_goal('CartesianPose',
                                root_link=zero_pose.default_root,
                                root_group=None,
                                tip_link=tip,
                                tip_group=zero_pose.robot_name,
                                goal_pose=p)
        zero_pose.plan_and_execute()
        new_pose = zero_pose.world.compute_fk_pose('map', tip)
        compare_points(expected.pose.position, new_pose.pose.position)

    def test_JointPositionRevolute(self, zero_pose: PR2TestWrapper):
        joint = zero_pose.world.search_for_joint_name('r_shoulder_lift_joint')
        joint_goal = 1
        zero_pose.allow_all_collisions()
        zero_pose.set_json_goal('JointPositionRevolute',
                                joint_name=joint,
                                goal=joint_goal,
                                max_velocity=0.5)
        zero_pose.plan_and_execute()
        np.testing.assert_almost_equal(zero_pose.world.state[joint].position, joint_goal, decimal=3)

    def test_JointVelocityRevolute(self, zero_pose: PR2TestWrapper):
        joint = zero_pose.world.search_for_joint_name('r_shoulder_lift_joint')
        joint_goal = 1
        zero_pose.allow_all_collisions()
        zero_pose.set_json_goal('JointVelocityRevolute',
                                joint_name=joint,
                                max_velocity=0.5,
                                hard=True)
        zero_pose.set_json_goal('JointPositionRevolute',
                                joint_name=joint,
                                goal=joint_goal,
                                max_velocity=0.5)
        zero_pose.plan_and_execute()
        np.testing.assert_almost_equal(zero_pose.world.state[joint].position, joint_goal, decimal=3)

    def test_JointPositionContinuous(self, zero_pose: PR2TestWrapper):
        joint = 'r_wrist_roll_joint'
        joint_goal = 4
        zero_pose.allow_all_collisions()
        zero_pose.set_json_goal('JointPositionContinuous',
                                joint_name=joint,
                                goal=joint_goal,
                                max_velocity=1)
        zero_pose.plan_and_execute()
        joint = zero_pose.world.search_for_joint_name(joint)
        np.testing.assert_almost_equal(zero_pose.world.state[joint].position, -2.283, decimal=2)

    def test_JointPosition_kitchen(self, kitchen_setup: PR2TestWrapper):
        joint_name1 = 'iai_fridge_door_joint'
        joint_name2 = 'sink_area_left_upper_drawer_main_joint'
        group_name = 'iai_kitchen'
        joint_goal = 0.4
        # kitchen_setup.allow_all_collisions()
        kitchen_setup.set_json_goal('JointPosition',
                                    joint_name=joint_name1,
                                    goal=joint_goal,
                                    max_velocity=1)
        kitchen_setup.set_json_goal('JointPosition',
                                    joint_name=joint_name2,
                                    goal=joint_goal,
                                    max_velocity=1)
        kitchen_setup.plan_and_execute()
        np.testing.assert_almost_equal(
            kitchen_setup.god_map.get_data(identifier.trajectory).get_last()[
                PrefixName(joint_name1, group_name)].position,
            joint_goal, decimal=2)
        np.testing.assert_almost_equal(
            kitchen_setup.god_map.get_data(identifier.trajectory).get_last()[
                PrefixName(joint_name2, group_name)].position,
            joint_goal, decimal=2)

    def test_CartesianOrientation(self, zero_pose: PR2TestWrapper):
        tip = 'base_footprint'
        root = 'odom_combined'
        q = QuaternionStamped()
        q.header.frame_id = tip
        q.quaternion = Quaternion(*quaternion_about_axis(4, [0, 0, 1]))

        expected = zero_pose.transform_msg('map', q)

        zero_pose.allow_all_collisions()
        zero_pose.set_rotation_goal(root_link=root,
                                    root_group=None,
                                    tip_link=tip,
                                    tip_group=zero_pose.robot_name,
                                    goal_orientation=q,
                                    max_velocity=0.15)
        zero_pose.plan_and_execute()

    def test_CartesianPoseStraight1(self, zero_pose: PR2TestWrapper):
        zero_pose.close_l_gripper()
        goal_position = PoseStamped()
        goal_position.header.frame_id = 'base_link'
        goal_position.pose.position.x = 0.3
        goal_position.pose.position.y = 0.5
        goal_position.pose.position.z = 1
        goal_position.pose.orientation.w = 1

        start_pose = zero_pose.world.compute_fk_pose('map', zero_pose.l_tip)
        map_T_goal_position = zero_pose.transform_msg('map', goal_position)

        object_pose = PoseStamped()
        object_pose.header.frame_id = 'map'
        object_pose.pose.position.x = (start_pose.pose.position.x + map_T_goal_position.pose.position.x) / 2.
        object_pose.pose.position.y = (start_pose.pose.position.y + map_T_goal_position.pose.position.y) / 2.
        object_pose.pose.position.z = (start_pose.pose.position.z + map_T_goal_position.pose.position.z) / 2.
        object_pose.pose.position.z += 0.08
        object_pose.pose.orientation.w = 1

        zero_pose.add_sphere('sphere', 0.05, pose=object_pose)

        publish_marker_vector(start_pose.pose.position, map_T_goal_position.pose.position)
        zero_pose.allow_self_collision(zero_pose.robot_name)
        goal_position_p = deepcopy(goal_position)
        goal_position_p.header.frame_id = 'base_link'
        zero_pose.set_straight_cart_goal(goal_pose=goal_position_p, tip_link=zero_pose.l_tip,
                                         root_link=zero_pose.default_root)
        zero_pose.plan_and_execute()

    def test_CartesianPoseStraight2(self, better_pose: PR2TestWrapper):
        better_pose.close_l_gripper()
        goal_position = PoseStamped()
        goal_position.header.frame_id = 'base_link'
        goal_position.pose.position.x = 0.8
        goal_position.pose.position.y = 0.5
        goal_position.pose.position.z = 1
        goal_position.pose.orientation.w = 1

        start_pose = better_pose.world.compute_fk_pose('map', better_pose.l_tip)
        map_T_goal_position = better_pose.transform_msg('map', goal_position)

        object_pose = PoseStamped()
        object_pose.header.frame_id = 'map'
        object_pose.pose.position.x = (start_pose.pose.position.x + map_T_goal_position.pose.position.x) / 2.
        object_pose.pose.position.y = (start_pose.pose.position.y + map_T_goal_position.pose.position.y) / 2.
        object_pose.pose.position.z = (start_pose.pose.position.z + map_T_goal_position.pose.position.z) / 2.
        object_pose.pose.position.z += 0.08
        object_pose.pose.orientation.w = 1

        better_pose.add_sphere('sphere', 0.05, pose=object_pose)

        publish_marker_vector(start_pose.pose.position, map_T_goal_position.pose.position)

        goal = deepcopy(object_pose)
        goal.pose.position.x -= 0.1
        goal.pose.position.y += 0.4
        better_pose.set_straight_cart_goal(goal_pose=goal, tip_link=better_pose.l_tip,
                                           root_link=better_pose.default_root)
        better_pose.plan_and_execute()

        goal = deepcopy(object_pose)
        goal.pose.position.z -= 0.4
        better_pose.set_straight_cart_goal(goal_pose=goal, tip_link=better_pose.l_tip,
                                           root_link=better_pose.default_root)
        better_pose.plan_and_execute()

        goal = deepcopy(object_pose)
        goal.pose.position.y -= 0.4
        goal.pose.position.x -= 0.2
        better_pose.set_straight_cart_goal(goal_pose=goal, tip_link=better_pose.l_tip,
                                           root_link=better_pose.default_root)
        better_pose.plan_and_execute()

        goal = deepcopy(object_pose)
        goal.pose.position.x -= 0.4
        better_pose.set_straight_cart_goal(goal_pose=goal, tip_link=better_pose.l_tip,
                                           root_link=better_pose.default_root)
        better_pose.plan_and_execute()

    def test_CartesianVelocityLimit(self, zero_pose: PR2TestWrapper):
        base_linear_velocity = 0.1
        base_angular_velocity = 0.2
        zero_pose.set_limit_cartesian_velocity_goal(
            root_link=zero_pose.default_root,
            tip_link='base_footprint',
            max_linear_velocity=base_linear_velocity,
            max_angular_velocity=base_angular_velocity,
            hard=True,
        )
        eef_linear_velocity = 1
        eef_angular_velocity = 1
        goal_position = PoseStamped()
        goal_position.header.frame_id = 'r_gripper_tool_frame'
        goal_position.pose.position.x = 1
        goal_position.pose.position.y = 0
        goal_position.pose.orientation = Quaternion(*quaternion_about_axis(np.pi / 4, [0, 0, 1]))
        zero_pose.allow_all_collisions()
        zero_pose.set_cart_goal(goal_pose=goal_position,
                                tip_link='r_gripper_tool_frame',
                                linear_velocity=eef_linear_velocity,
                                angular_velocity=eef_angular_velocity,
                                weight=WEIGHT_BELOW_CA)
        zero_pose.plan_and_execute()

        for time, state in zero_pose.god_map.get_data(identifier.debug_trajectory).items():
            key = '{}/{}/{}/{}/trans_error'.format('CartesianVelocityLimit',
                                                   'TranslationVelocityLimit',
                                                   zero_pose.default_root,
                                                   'base_footprint')
            assert key in state
            assert state[key].position <= base_linear_velocity + 2e3
            assert state[key].position >= -base_linear_velocity - 2e3

    def test_AvoidJointLimits1(self, zero_pose: PR2TestWrapper):
        percentage = 10
        zero_pose.allow_all_collisions()
        zero_pose.set_avoid_joint_limits_goal(percentage=percentage)
        zero_pose.plan_and_execute()

        joint_non_continuous = [j for j in zero_pose.robot.controlled_joints if
                                not zero_pose.world.is_joint_continuous(j) and
                                (zero_pose.world.is_joint_prismatic(j) or zero_pose.world.is_joint_revolute(j))]

        current_joint_state = zero_pose.world.state.to_position_dict()
        percentage *= 0.95  # it will not reach the exact percentage, because the weight is so low
        for joint in joint_non_continuous:
            position = current_joint_state[joint]
            lower_limit, upper_limit = zero_pose.world.get_joint_position_limits(joint)
            joint_range = upper_limit - lower_limit
            center = (upper_limit + lower_limit) / 2.
            upper_limit2 = center + joint_range / 2. * (1 - percentage / 100.)
            lower_limit2 = center - joint_range / 2. * (1 - percentage / 100.)
            assert upper_limit2 >= position >= lower_limit2

    def test_AvoidJointLimits2(self, zero_pose: PR2TestWrapper):
        percentage = 10
        joint_non_continuous = [j for j in zero_pose.robot.controlled_joints if
                                not zero_pose.world.is_joint_continuous(j) and
                                (zero_pose.world.is_joint_prismatic(j) or zero_pose.world.is_joint_revolute(j))]
        goal_state = {j: zero_pose.world.get_joint_position_limits(j)[1] for j in joint_non_continuous}
        zero_pose.set_json_goal('AvoidJointLimits',
                                percentage=percentage)
        zero_pose.set_joint_goal(goal_state, check=False)
        zero_pose.allow_self_collision()
        zero_pose.plan_and_execute()

        zero_pose.set_json_goal('AvoidJointLimits',
                                percentage=percentage)
        zero_pose.allow_self_collision()
        zero_pose.plan_and_execute()

        current_joint_state = zero_pose.world.state.to_position_dict()
        percentage *= 0.9  # it will not reach the exact percentage, because the weight is so low
        for joint in joint_non_continuous:
            position = current_joint_state[joint]
            lower_limit, upper_limit = zero_pose.world.get_joint_position_limits(joint)
            joint_range = upper_limit - lower_limit
            center = (upper_limit + lower_limit) / 2.
            upper_limit2 = center + joint_range / 2. * (1 - percentage / 100.)
            lower_limit2 = center - joint_range / 2. * (1 - percentage / 100.)
            assert upper_limit2 >= position >= lower_limit2

    # def test_OverwriteWeights1(self, pocky_pose_setup: PR2TestWrapper):
    #     # FIXME
    #     # joint_velocity_weight = identifier.joint_weights + ['velocity', 'override']
    #     # old_torso_value = pocky_pose_setup.world.joints['torso_lift_joint'].free_variable.quadratic_weights
    #     # old_odom_x_value = pocky_pose_setup.world.joints['odom_x_joint'].free_variable.quadratic_weights
    #
    #     r_goal = PoseStamped()
    #     r_goal.header.frame_id = pocky_pose_setup.r_tip
    #     r_goal.pose.orientation.w = 1
    #     r_goal.pose.position.x += 0.1
    #     updates = {
    #         1: {
    #             'odom_x_joint': 1000000,
    #             'odom_y_joint': 1000000,
    #             'odom_z_joint': 1000000
    #         },
    #     }
    #
    #     old_pose = tf.lookup_pose('map', 'base_footprint')
    #
    #     pocky_pose_setup.set_overwrite_joint_weights_goal(updates)
    #     pocky_pose_setup.set_cart_goal(r_goal, pocky_pose_setup.r_tip, check=False)
    #     pocky_pose_setup.plan_and_execute()
    #
    #     new_pose = tf.lookup_pose('map', 'base_footprint')
    #     compare_poses(new_pose.pose, old_pose.pose)
    #
    #     assert pocky_pose_setup.world._joints['odom_x_joint'].free_variable.quadratic_weights[1] == 1000000
    #     assert not isinstance(pocky_pose_setup.world._joints['torso_lift_joint'].free_variable.quadratic_weights[1],
    #                           int)
    #
    #     updates = {
    #         1: {
    #             'odom_x_joint': 0.0001,
    #             'odom_y_joint': 0.0001,
    #             'odom_z_joint': 0.0001,
    #         },
    #     }
    #     # old_pose = tf.lookup_pose('map', 'base_footprint')
    #     # old_pose.pose.position.x += 0.1
    #     pocky_pose_setup.set_overwrite_joint_weights_goal(updates)
    #     pocky_pose_setup.set_cart_goal(r_goal, pocky_pose_setup.r_tip)
    #     pocky_pose_setup.plan_and_execute()
    #
    #     new_pose = tf.lookup_pose('map', 'base_footprint')
    #
    #     # compare_poses(old_pose.pose, new_pose.pose)
    #     assert new_pose.pose.position.x >= 0.03
    #     assert pocky_pose_setup.world._joints['odom_x_joint'].free_variable.quadratic_weights[1] == 0.0001
    #     assert not isinstance(pocky_pose_setup.world._joints['torso_lift_joint'].free_variable.quadratic_weights[1],
    #                           float)
    #     pocky_pose_setup.plan_and_execute()
    #     assert not isinstance(pocky_pose_setup.world._joints['odom_x_joint'].free_variable.quadratic_weights[1],
    #                           float)
    #     assert not isinstance(pocky_pose_setup.world._joints['torso_lift_joint'].free_variable.quadratic_weights[1],
    #                           float)

    def test_pointing(self, kitchen_setup: PR2TestWrapper):
        base_goal = PoseStamped()
        base_goal.header.frame_id = 'base_footprint'
        base_goal.pose.position.y = -1
        base_goal.pose.orientation.w = 1
        kitchen_setup.teleport_base(base_goal)

        tip = 'head_mount_kinect_rgb_link'
        goal_point = tf.lookup_point('map', 'iai_kitchen/iai_fridge_door_handle')
        goal_point.header.stamp = rospy.Time()
        pointing_axis = Vector3Stamped()
        pointing_axis.header.frame_id = tip
        pointing_axis.vector.x = 1
        kitchen_setup.set_pointing_goal(tip_link=tip, goal_point=goal_point, root_link=kitchen_setup.default_root,
                                        pointing_axis=pointing_axis)
        kitchen_setup.plan_and_execute()

        base_goal = PoseStamped()
        base_goal.header.frame_id = 'pr2/base_footprint'
        base_goal.pose.position.y = 2
        base_goal.pose.orientation = Quaternion(*quaternion_about_axis(1, [0, 0, 1]))
        kitchen_setup.set_pointing_goal(tip_link=tip, goal_point=goal_point, pointing_axis=pointing_axis,
                                        root_link=kitchen_setup.default_root)
        gaya_pose2 = deepcopy(kitchen_setup.better_pose)
        del gaya_pose2['head_pan_joint']
        del gaya_pose2['head_tilt_joint']
        kitchen_setup.set_joint_goal(gaya_pose2)
        kitchen_setup.move_base(base_goal)

        current_x = Vector3Stamped()
        current_x.header.frame_id = tip
        current_x.vector.x = 1

        expected_x = kitchen_setup.transform_msg(tip, goal_point)
        np.testing.assert_almost_equal(expected_x.point.y, 0, 1)
        np.testing.assert_almost_equal(expected_x.point.z, 0, 1)

        rospy.loginfo("Starting looking")
        tip = 'head_mount_kinect_rgb_link'
        goal_point = kitchen_setup.world.compute_fk_point('map', kitchen_setup.r_tip)
        goal_point.header.stamp = rospy.Time()
        pointing_axis = Vector3Stamped()
        pointing_axis.header.frame_id = tip
        pointing_axis.vector.x = 1
        kitchen_setup.set_pointing_goal(tip_link=tip, goal_point=goal_point, pointing_axis=pointing_axis,
                                        root_link=kitchen_setup.r_tip)

        rospy.loginfo("Starting pointing")
        r_goal = PoseStamped()
        r_goal.header.frame_id = kitchen_setup.r_tip
        r_goal.pose.position.x -= 0.3
        r_goal.pose.position.z += 0.6
        r_goal.pose.orientation.w = 1
        r_goal = kitchen_setup.transform_msg(kitchen_setup.default_root, r_goal)
        r_goal.pose.orientation = Quaternion(*quaternion_from_matrix([[0, 0, -1, 0],
                                                                      [0, 1, 0, 0],
                                                                      [1, 0, 0, 0],
                                                                      [0, 0, 0, 1]]))
        r_goal.header.frame_id = kitchen_setup.r_tip
        kitchen_setup.set_cart_goal(goal_pose=r_goal,
                                    tip_link=kitchen_setup.r_tip,
                                    root_link='base_footprint',
                                    weight=WEIGHT_BELOW_CA,
                                    check=False)
        kitchen_setup.plan_and_execute()

    # def test_pointing_bug(self, zero_pose: PR2TestWrapper):
    #     initial_joint_state = {
    #         'torso_lift_joint': 0.31261531343064947,
    #         'head_pan_joint': -2.8762399155129605,
    #         'head_tilt_joint': 1.227067553622289,
    #         'r_upper_arm_roll_joint': -1.4298359538624308,
    #         'r_shoulder_pan_joint': -0.03837121868433646,
    #         'r_shoulder_lift_joint': -0.2777931728916727,
    #         'r_forearm_roll_joint': -35.932852605836715,
    #         'r_elbow_flex_joint': -2.1155076122857492,
    #         'r_wrist_flex_joint': -0.10505779734036036,
    #         'r_wrist_roll_joint': -12.515290560123026,
    #         'l_upper_arm_roll_joint': 1.3837617139225475,
    #         'l_shoulder_pan_joint': 1.965374844556896,
    #         'l_shoulder_lift_joint': -0.2649135724042734,
    #         'l_forearm_roll_joint': 117.52740957656653,
    #         'l_elbow_flex_joint': -2.1157971537085163,
    #         'l_wrist_flex_joint': -0.10313747048706379,
    #         'l_wrist_roll_joint': 6.28332367137161,
    #     }
    #     zero_pose.set_seed_configuration(initial_joint_state)
    #     initial_base_pose = PoseStamped()
    #     initial_base_pose.header.frame_id = 'map'
    #     initial_base_pose.pose.position = Point(1.576, 2.535, -0.000)
    #     initial_base_pose.pose.orientation = Quaternion(0.0, 0.0, 0.0, 1.000)
    #     zero_pose.set_seed_odometry(initial_base_pose)
    #     zero_pose.plan_and_execute()
    #
    #     pointing_axis = Vector3Stamped()
    #     pointing_axis.header.frame_id = 'narrow_stereo_optical_frame'
    #     pointing_axis.vector.z = 1
    #
    #     goal_point = PointStamped()
    #     goal_point.header.frame_id = 'map'
    #     goal_point.point = Point(2.0, 2.6, 1.0)
    #     zero_pose.set_pointing_goal(goal_point=goal_point,
    #                                     pointing_axis=pointing_axis,
    #                                     tip_link='narrow_stereo_optical_frame',
    #                                     root_link='base_footprint')
    #     zero_pose.plan_and_execute()

    # def test_open_fridge(self, kitchen_setup: PR2TestWrapper):
    #     handle_frame_id = 'iai_kitchen/iai_fridge_door_handle'
    #     handle_name = 'iai_fridge_door_handle'
    #
    #     base_goal = PoseStamped()
    #     base_goal.header.frame_id = 'map'
    #     base_goal.pose.position = Point(0.3, -0.5, 0)
    #     base_goal.pose.orientation.w = 1
    #     kitchen_setup.teleport_base(base_goal)
    #
    #     bar_axis = Vector3Stamped()
    #     bar_axis.header.frame_id = handle_frame_id
    #     bar_axis.vector.z = 1
    #
    #     bar_center = PointStamped()
    #     bar_center.header.frame_id = handle_frame_id
    #
    #     tip_grasp_axis = Vector3Stamped()
    #     tip_grasp_axis.header.frame_id = kitchen_setup.r_tip
    #     tip_grasp_axis.vector.z = 1
    #
    #     kitchen_setup.set_json_goal('GraspBar',
    #                                 root_link=kitchen_setup.default_root,
    #                                 tip_link=kitchen_setup.r_tip,
    #                                 tip_grasp_axis=tip_grasp_axis,
    #                                 bar_center=bar_center,
    #                                 bar_axis=bar_axis,
    #                                 bar_length=.4)
    #     x_gripper = Vector3Stamped()
    #     x_gripper.header.frame_id = kitchen_setup.r_tip
    #     x_gripper.vector.x = 1
    #
    #     x_goal = Vector3Stamped()
    #     x_goal.header.frame_id = handle_frame_id
    #     x_goal.vector.x = -1
    #     kitchen_setup.set_align_planes_goal(tip_link=kitchen_setup.r_tip, tip_normal=x_gripper,
    #                                         goal_normal=x_goal)
    #     kitchen_setup.allow_all_collisions()
    #     # kitchen_setup.add_json_goal('AvoidJointLimits', percentage=10)
    #     kitchen_setup.plan_and_execute()
    #
    #     kitchen_setup.set_json_goal('Open',
    #                                 tip_link=kitchen_setup.r_tip,
    #                                 environment_link=handle_name,
    #                                 goal_joint_state=1.5)
    #     kitchen_setup.set_json_goal('AvoidJointLimits', percentage=40)
    #     kitchen_setup.allow_all_collisions()
    #     # kitchen_setup.add_json_goal('AvoidJointLimits')
    #     kitchen_setup.plan_and_execute()
    #     kitchen_setup.set_kitchen_js({'iai_fridge_door_joint': 1.5})
    #
    #     kitchen_setup.set_json_goal('Open',
    #                                 tip_link=kitchen_setup.r_tip,
    #                                 environment_link=handle_name,
    #                                 goal_joint_state=0)
    #     kitchen_setup.allow_all_collisions()
    #     kitchen_setup.set_json_goal('AvoidJointLimits', percentage=40)
    #     kitchen_setup.plan_and_execute()
    #     kitchen_setup.set_kitchen_js({'iai_fridge_door_joint': 0})
    #
    #     # kitchen_setup.plan_and_execute()
    #
    #     kitchen_setup.set_joint_goal(kitchen_setup.better_pose)
    #     kitchen_setup.allow_all_collisions()
    #     kitchen_setup.plan_and_execute()

    def test_open_drawer(self, kitchen_setup: PR2TestWrapper):
        handle_frame_id = 'iai_kitchen/sink_area_left_middle_drawer_handle'
        handle_name = 'sink_area_left_middle_drawer_handle'
        bar_axis = Vector3Stamped()
        bar_axis.header.frame_id = handle_frame_id
        bar_axis.vector.y = 1

        bar_center = PointStamped()
        bar_center.header.frame_id = handle_frame_id

        tip_grasp_axis = Vector3Stamped()
        tip_grasp_axis.header.frame_id = str(PrefixName(kitchen_setup.l_tip, 'pr2'))
        tip_grasp_axis.vector.z = 1

        kitchen_setup.set_json_goal('GraspBar',
                                    root_link=kitchen_setup.default_root,
                                    tip_link=kitchen_setup.l_tip,
                                    tip_grasp_axis=tip_grasp_axis,
                                    bar_center=bar_center,
                                    bar_axis=bar_axis,
                                    bar_length=0.4)
        x_gripper = Vector3Stamped()
        x_gripper.header.frame_id = str(PrefixName(kitchen_setup.l_tip, 'pr2'))
        x_gripper.vector.x = 1

        x_goal = Vector3Stamped()
        x_goal.header.frame_id = handle_frame_id
        x_goal.vector.x = -1

        kitchen_setup.set_align_planes_goal(tip_link=kitchen_setup.l_tip,
                                            tip_normal=x_gripper,
                                            goal_normal=x_goal, check=False)
        # kitchen_setup.allow_all_collisions()
        kitchen_setup.plan_and_execute()

        kitchen_setup.set_json_goal('Open',
                                    tip_link=kitchen_setup.l_tip,
                                    environment_link=handle_name)
        kitchen_setup.allow_all_collisions()  # makes execution faster
        kitchen_setup.plan_and_execute()  # send goal to Giskard
        # Update kitchen object
        kitchen_setup.set_kitchen_js({'sink_area_left_middle_drawer_main_joint': 0.48})

        # Close drawer partially
        kitchen_setup.set_json_goal('Open',
                                    tip_link=kitchen_setup.l_tip,
                                    environment_link=handle_name,
                                    goal_joint_state=0.2)
        kitchen_setup.allow_all_collisions()  # makes execution faster
        kitchen_setup.plan_and_execute()  # send goal to Giskard
        # Update kitchen object
        kitchen_setup.set_kitchen_js({'sink_area_left_middle_drawer_main_joint': 0.2})

        kitchen_setup.set_json_goal('Close',
                                    tip_link=kitchen_setup.l_tip,
                                    environment_link=handle_name)
        kitchen_setup.allow_all_collisions()  # makes execution faster
        kitchen_setup.plan_and_execute()  # send goal to Giskard
        # Update kitchen object
        kitchen_setup.set_kitchen_js({'sink_area_left_middle_drawer_main_joint': 0.0})

    def test_open_close_dishwasher(self, kitchen_setup: PR2TestWrapper):
        p = PoseStamped()
        p.header.frame_id = 'map'
        p.pose.orientation.w = 1
        p.pose.position.x = 0.5
        p.pose.position.y = 0.2
        kitchen_setup.teleport_base(p)

        hand = kitchen_setup.r_tip

        goal_angle = np.pi / 4
        handle_frame_id = 'sink_area_dish_washer_door_handle'
        handle_name = 'sink_area_dish_washer_door_handle'
        bar_axis = Vector3Stamped()
        bar_axis.header.frame_id = handle_frame_id
        bar_axis.vector.y = 1

        bar_center = PointStamped()
        bar_center.header.frame_id = handle_frame_id

        tip_grasp_axis = Vector3Stamped()
        tip_grasp_axis.header.frame_id = hand
        tip_grasp_axis.vector.z = 1

        kitchen_setup.set_json_goal('GraspBar',
                                    root_link=kitchen_setup.default_root,
                                    tip_link=hand,
                                    tip_grasp_axis=tip_grasp_axis,
                                    bar_center=bar_center,
                                    bar_axis=bar_axis,
                                    bar_length=.3)
        # kitchen_setup.allow_collision([], 'kitchen', [handle_name])
        # kitchen_setup.allow_all_collisions()

        x_gripper = Vector3Stamped()
        x_gripper.header.frame_id = hand
        x_gripper.vector.x = 1

        x_goal = Vector3Stamped()
        x_goal.header.frame_id = handle_frame_id
        x_goal.vector.x = -1
        kitchen_setup.set_align_planes_goal(tip_link=hand,
                                            tip_normal=x_gripper,
                                            goal_normal=x_goal)
        # kitchen_setup.allow_all_collisions()

        kitchen_setup.plan_and_execute()

        kitchen_setup.set_json_goal('Open',
                                    tip_link=hand,
                                    environment_link=handle_name,
                                    goal_joint_state=goal_angle)
        # kitchen_setup.allow_all_collisions()
        kitchen_setup.plan_and_execute()
        kitchen_setup.set_kitchen_js({'sink_area_dish_washer_door_joint': goal_angle})

        kitchen_setup.set_json_goal('Open',
                                    tip_link=hand,
                                    environment_link=handle_name,
                                    goal_joint_state=0)
        kitchen_setup.allow_all_collisions()
        kitchen_setup.plan_and_execute()
        kitchen_setup.set_kitchen_js({'sink_area_dish_washer_door_joint': 0})

    def test_align_planes1(self, zero_pose: PR2TestWrapper):
        x_gripper = Vector3Stamped()
        x_gripper.header.frame_id = str(PrefixName(zero_pose.r_tip, zero_pose.robot_name))
        x_gripper.vector.x = 1
        y_gripper = Vector3Stamped()
        y_gripper.header.frame_id = str(PrefixName(zero_pose.r_tip, zero_pose.robot_name))
        y_gripper.vector.y = 1

        x_goal = Vector3Stamped()
        x_goal.header.frame_id = 'map'
        x_goal.vector.x = 1
        y_goal = Vector3Stamped()
        y_goal.header.frame_id = 'map'
        y_goal.vector.z = 1
        zero_pose.set_align_planes_goal(tip_link=zero_pose.r_tip, tip_normal=x_gripper, goal_normal=x_goal)
        zero_pose.set_align_planes_goal(tip_link=zero_pose.r_tip, tip_normal=y_gripper, goal_normal=y_goal)
        zero_pose.allow_all_collisions()
        zero_pose.plan_and_execute()

    def test_wrong_constraint_type(self, zero_pose: PR2TestWrapper):
        goal_state = {'r_elbow_flex_joint': -1.0}
        kwargs = {'goal_state': goal_state}
        zero_pose.set_json_goal('jointpos', **kwargs)
        zero_pose.plan_and_execute(expected_error_codes=[MoveResult.UNKNOWN_CONSTRAINT])

    def test_python_code_in_constraint_type(self, zero_pose: PR2TestWrapper):
        goal_state = {'r_elbow_flex_joint': -1.0}
        kwargs = {'goal_state': goal_state}
        zero_pose.set_json_goal('print("muh")', **kwargs)
        zero_pose.plan_and_execute(expected_error_codes=[MoveResult.UNKNOWN_CONSTRAINT])

    def test_wrong_params1(self, zero_pose: PR2TestWrapper):
        goal_state = {5432: 'muh'}
        kwargs = {'goal_state': goal_state}
        zero_pose.set_json_goal('JointPositionList', **kwargs)
        zero_pose.plan_and_execute(expected_error_codes=[MoveResult.CONSTRAINT_INITIALIZATION_ERROR])

    def test_wrong_params2(self, zero_pose: PR2TestWrapper):
        goal_state = {'r_elbow_flex_joint': 'muh'}
        kwargs = {'goal_state': goal_state}
        zero_pose.set_json_goal('JointPositionList', **kwargs)
        zero_pose.plan_and_execute(expected_error_codes=[MoveResult.CONSTRAINT_INITIALIZATION_ERROR])

    def test_align_planes2(self, zero_pose: PR2TestWrapper):
        x_gripper = Vector3Stamped()
        x_gripper.header.frame_id = zero_pose.r_tip
        x_gripper.vector.y = 1

        x_goal = Vector3Stamped()
        x_goal.header.frame_id = 'map'
        x_goal.vector.y = -1
        x_goal.vector = tf.normalize(x_goal.vector)
        zero_pose.set_align_planes_goal(tip_link=zero_pose.r_tip, tip_normal=x_gripper, goal_normal=x_goal)
        zero_pose.allow_all_collisions()
        zero_pose.plan_and_execute()

    def test_align_planes3(self, zero_pose: PR2TestWrapper):
        eef_vector = Vector3Stamped()
        eef_vector.header.frame_id = 'base_footprint'
        eef_vector.vector.y = 1

        goal_vector = Vector3Stamped()
        goal_vector.header.frame_id = 'map'
        goal_vector.vector.y = -1
        goal_vector.vector = tf.normalize(goal_vector.vector)
        zero_pose.set_align_planes_goal(tip_link='base_footprint', tip_normal=eef_vector, goal_normal=goal_vector)
        zero_pose.allow_all_collisions()
        zero_pose.plan_and_execute()

    def test_align_planes4(self, kitchen_setup: PR2TestWrapper):
        elbow = 'r_elbow_flex_link'
        handle_frame_id = 'iai_fridge_door_handle'

        tip_axis = Vector3Stamped()
        tip_axis.header.frame_id = elbow
        tip_axis.vector.x = 1

        env_axis = Vector3Stamped()
        env_axis.header.frame_id = handle_frame_id
        env_axis.vector.z = 1
        kitchen_setup.set_align_planes_goal(tip_link=elbow, tip_normal=tip_axis, goal_normal=env_axis,
                                            weight=WEIGHT_ABOVE_CA)
        kitchen_setup.allow_all_collisions()
        kitchen_setup.plan_and_execute()

    def test_grasp_fridge_handle(self, kitchen_setup: PR2TestWrapper):
        handle_name = 'iai_fridge_door_handle'
        bar_axis = Vector3Stamped()
        bar_axis.header.frame_id = handle_name
        bar_axis.vector.z = 1

        bar_center = PointStamped()
        bar_center.header.frame_id = handle_name

        tip_grasp_axis = Vector3Stamped()
        tip_grasp_axis.header.frame_id = kitchen_setup.r_tip
        tip_grasp_axis.vector.z = 1

        kitchen_setup.set_json_goal('GraspBar',
                                    root_link=kitchen_setup.default_root,
                                    tip_link=kitchen_setup.r_tip,
                                    tip_grasp_axis=tip_grasp_axis,
                                    bar_center=bar_center,
                                    bar_axis=bar_axis,
                                    bar_length=.4)

        x_gripper = Vector3Stamped()
        x_gripper.header.frame_id = kitchen_setup.r_tip
        x_gripper.vector.x = 1

        x_goal = Vector3Stamped()
        x_goal.header.frame_id = 'iai_fridge_door_handle'
        x_goal.vector.x = -1
        kitchen_setup.set_align_planes_goal(tip_link=kitchen_setup.r_tip, tip_normal=x_gripper, goal_normal=x_goal)
        # kitchen_setup.allow_all_collisions()
        kitchen_setup.plan_and_execute()

    def test_close_fridge_with_elbow(self, kitchen_setup: PR2TestWrapper):
        base_pose = PoseStamped()
        base_pose.header.frame_id = 'map'
        base_pose.pose.position.y = -1.5
        base_pose.pose.orientation.w = 1
        kitchen_setup.teleport_base(base_pose)

        handle_frame_id = 'iai_fridge_door_handle'
        handle_name = 'iai_fridge_door_handle'

        kitchen_setup.set_kitchen_js({'iai_fridge_door_joint': np.pi / 2})

        elbow = 'r_elbow_flex_link'

        tip_axis = Vector3Stamped()
        tip_axis.header.frame_id = elbow
        tip_axis.vector.x = 1

        env_axis = Vector3Stamped()
        env_axis.header.frame_id = handle_frame_id
        env_axis.vector.z = 1
        kitchen_setup.set_align_planes_goal(tip_link=elbow, tip_normal=tip_axis, goal_normal=env_axis,
                                            weight=WEIGHT_ABOVE_CA)
        kitchen_setup.allow_all_collisions()
        kitchen_setup.plan_and_execute()
        elbow_point = PointStamped()
        elbow_point.header.frame_id = handle_frame_id
        elbow_point.point.x += 0.1
        kitchen_setup.set_translation_goal(elbow_point, elbow)
        kitchen_setup.set_align_planes_goal(tip_link=elbow, tip_normal=tip_axis, goal_normal=env_axis,
                                            weight=WEIGHT_ABOVE_CA)
        kitchen_setup.allow_all_collisions()
        kitchen_setup.plan_and_execute()

        kitchen_setup.set_json_goal('Close',
                                    tip_link=elbow,
                                    environment_link=handle_name)
        kitchen_setup.allow_all_collisions()
        kitchen_setup.plan_and_execute()
        kitchen_setup.set_kitchen_js({'iai_fridge_door_joint': 0})

    def test_open_close_oven(self, kitchen_setup: PR2TestWrapper):
        goal_angle = 0.5
        handle_frame_id = 'iai_kitchen/oven_area_oven_door_handle'
        handle_name = 'oven_area_oven_door_handle'
        bar_axis = Vector3Stamped()
        bar_axis.header.frame_id = handle_frame_id
        bar_axis.vector.y = 1

        bar_center = PointStamped()
        bar_center.header.frame_id = handle_frame_id

        tip_grasp_axis = Vector3Stamped()
        tip_grasp_axis.header.frame_id = kitchen_setup.l_tip
        tip_grasp_axis.vector.z = 1

        kitchen_setup.set_json_goal('GraspBar',
                                    root_link=kitchen_setup.default_root,
                                    tip_link=kitchen_setup.l_tip,
                                    tip_grasp_axis=tip_grasp_axis,
                                    bar_center=bar_center,
                                    bar_axis=bar_axis,
                                    bar_length=.3)
        # kitchen_setup.allow_collision([], 'kitchen', [handle_name])
        kitchen_setup.allow_all_collisions()

        x_gripper = Vector3Stamped()
        x_gripper.header.frame_id = kitchen_setup.l_tip
        x_gripper.vector.x = 1

        x_goal = Vector3Stamped()
        x_goal.header.frame_id = handle_frame_id
        x_goal.vector.x = -1
        kitchen_setup.set_align_planes_goal(tip_link=kitchen_setup.l_tip, tip_normal=x_gripper,
                                            goal_normal=x_goal)
        # kitchen_setup.allow_all_collisions()

        kitchen_setup.plan_and_execute()

        kitchen_setup.set_json_goal('Open',
                                    tip_link=kitchen_setup.l_tip,
                                    environment_link=handle_name,
                                    goal_joint_state=goal_angle)
        kitchen_setup.allow_all_collisions()
        kitchen_setup.plan_and_execute()
        kitchen_setup.set_kitchen_js({'oven_area_oven_door_joint': goal_angle})

        kitchen_setup.set_json_goal('Close',
                                    tip_link=kitchen_setup.l_tip,
                                    environment_link=handle_name)
        kitchen_setup.allow_all_collisions()
        kitchen_setup.plan_and_execute()
        kitchen_setup.set_kitchen_js({'oven_area_oven_door_joint': 0})

    def test_grasp_dishwasher_handle(self, kitchen_setup: PR2TestWrapper):
        handle_name = 'iai_kitchen/sink_area_dish_washer_door_handle'
        bar_axis = Vector3Stamped()
        bar_axis.header.frame_id = handle_name
        bar_axis.vector.y = 1

        bar_center = PointStamped()
        bar_center.header.frame_id = handle_name

        tip_grasp_axis = Vector3Stamped()
        tip_grasp_axis.header.frame_id = str(PrefixName(kitchen_setup.r_tip, kitchen_setup.robot_name))
        tip_grasp_axis.vector.z = 1

        kitchen_setup.set_grasp_bar_goal(root_link=kitchen_setup.default_root,
                                         tip_link=kitchen_setup.r_tip,
                                         tip_grasp_axis=tip_grasp_axis,
                                         bar_center=bar_center,
                                         bar_axis=bar_axis,
                                         bar_length=.3)
        kitchen_setup.register_group('handle', 'iai_kitchen', 'sink_area_dish_washer_door_handle')
        kitchen_setup.allow_collision(kitchen_setup.robot_name, 'handle')
        kitchen_setup.plan_and_execute()


class TestCartGoals:
    def test_two_eef_goal(self, zero_pose: PR2TestWrapper):
        r_goal = PoseStamped()
        r_goal.header.frame_id = 'r_gripper_tool_frame'
        r_goal.pose.position = Point(-0.2, -0.2, 0.2)
        r_goal.pose.orientation = Quaternion(0, 0, 0, 1)
        zero_pose.set_cart_goal(root_link='map', tip_link='r_gripper_tool_frame', goal_pose=r_goal)

        l_goal = PoseStamped()
        l_goal.header.frame_id = 'l_gripper_tool_frame'
        l_goal.pose.position = Point(0.2, 0.2, 0.2)
        l_goal.pose.orientation = Quaternion(0, 0, 0, 1)
        zero_pose.set_cart_goal(root_link='map', tip_link='l_gripper_tool_frame', goal_pose=l_goal)

        zero_pose.plan_and_execute()

    # def test_move_base_forward(self, zero_pose: PR2TestWrapper):
    #     base_goal = PoseStamped()
    #     base_goal.header.frame_id = 'map'
    #     base_goal.pose.position.x = 1
    #     base_goal.pose.orientation.w = 1
    #     zero_pose.set_cart_goal(base_goal, 'base_footprint')
    #     zero_pose.allow_all_collisions()
    #     zero_pose.plan_and_execute()
    #
    # def test_move_base_left(self, zero_pose: PR2TestWrapper):
    #     # zero_pose.set_prediction_horizon(1)
    #     base_goal = PoseStamped()
    #     base_goal.header.frame_id = 'map'
    #     base_goal.pose.position.y = 1
    #     base_goal.pose.orientation.w = 1
    #     zero_pose.set_cart_goal(base_goal, 'base_footprint')
    #     zero_pose.allow_all_collisions()
    #     zero_pose.plan_and_execute()
    #
    # def test_move_base_forward_left(self, zero_pose: PR2TestWrapper):
    #     base_goal = PoseStamped()
    #     base_goal.header.frame_id = 'map'
    #     base_goal.pose.position.x = 1
    #     base_goal.pose.position.y = 1
    #     base_goal.pose.orientation.w = 1
    #     zero_pose.set_cart_goal(base_goal, 'base_footprint')
    #     zero_pose.allow_all_collisions()
    #     zero_pose.plan_and_execute()
    #
    # def test_move_base_forward_right_and_rotate(self, zero_pose: PR2TestWrapper):
    #     base_goal = PoseStamped()
    #     base_goal.header.frame_id = 'map'
    #     base_goal.pose.position.x = 1
    #     base_goal.pose.position.y = -1
    #     base_goal.pose.orientation = Quaternion(*quaternion_about_axis(-pi / 4, [0, 0, 1]))
    #     zero_pose.set_cart_goal(base_goal, 'base_footprint')
    #     zero_pose.allow_all_collisions()
    #     zero_pose.plan_and_execute()
    #
    # def test_move_base_rotate(self, zero_pose: PR2TestWrapper):
    #     base_goal = PoseStamped()
    #     base_goal.header.frame_id = 'map'
    #     base_goal.pose.orientation = Quaternion(*quaternion_about_axis(-pi / 2, [0, 0, 1]))
    #     zero_pose.set_cart_goal(base_goal, 'base_footprint')
    #     zero_pose.set_limit_cartesian_velocity_goal(root_link='base_footprint',
    #                                                 tip_link='fl_caster_rotation_link',
    #                                                 max_linear_velocity=0.01)
    #     zero_pose.allow_all_collisions()
    #     zero_pose.plan_and_execute()

    def test_move_base(self, zero_pose: PR2TestWrapper):
        map_T_odom = PoseStamped()
        map_T_odom.header.frame_id = 'map'
        map_T_odom.pose.position.x = 1
        map_T_odom.pose.position.y = 1
        map_T_odom.pose.orientation = Quaternion(*quaternion_about_axis(np.pi / 3, [0, 0, 1]))
        zero_pose.set_localization(map_T_odom)

        base_goal = PoseStamped()
        base_goal.header.frame_id = 'map'
        base_goal.pose.position.x = 1
        base_goal.pose.position.y = -1
        base_goal.pose.orientation = Quaternion(*quaternion_about_axis(-pi / 4, [0, 0, 1]))
        zero_pose.set_cart_goal(base_goal, 'base_footprint')
        zero_pose.allow_all_collisions()
        zero_pose.plan_and_execute()

    # def test_move_base1(self, zero_pose: PR2TestWrapper):
    #     map_T_odom = PoseStamped()
    #     map_T_odom.header.frame_id = 'map'
    #     map_T_odom.pose.position.y = 2
    #     map_T_odom.pose.orientation = Quaternion(*quaternion_about_axis(np.pi / 3, [0, 0, 1]))
    #     zero_pose.teleport_base(map_T_odom)
    #
    #     base_goal = PoseStamped()
    #     base_goal.header.frame_id = 'map'
    #     base_goal.pose.position.x = 1
    #     base_goal.pose.orientation = Quaternion(*quaternion_about_axis(pi, [0, 0, 1]))
    #     zero_pose.set_straight_cart_goal(goal_pose=base_goal,
    #                                      tip_link='base_footprint',
    #                                      root_link='map')
    #     zero_pose.allow_all_collisions()
    #     zero_pose.plan_and_execute()
    #
    # def test_move_base2(self, zero_pose: PR2TestWrapper):
    #     map_T_odom = PoseStamped()
    #     map_T_odom.header.frame_id = 'map'
    #     map_T_odom.pose.position.x = 1
    #     map_T_odom.pose.position.y = 1
    #     map_T_odom.pose.orientation = Quaternion(*quaternion_about_axis(np.pi / 3, [0, 0, 1]))
    #     zero_pose.set_localization(map_T_odom)
    #
    #     base_goal = PoseStamped()
    #     base_goal.header.frame_id = 'map'
    #     base_goal.pose.position.x = -1
    #     base_goal.pose.position.y = -1
    #     base_goal.pose.orientation = Quaternion(*quaternion_about_axis(pi, [0, 0, 1]))
    #     zero_pose.set_straight_cart_goal(goal_pose=base_goal,
    #                                      tip_link='base_footprint',
    #                                      root_link='map')
    #     zero_pose.allow_all_collisions()
    #     zero_pose.plan_and_execute()
    #
    # def test_move_base3(self, zero_pose: PR2TestWrapper):
    #     map_T_odom = PoseStamped()
    #     map_T_odom.header.frame_id = 'map'
    #     map_T_odom.pose.position.x = 1
    #     map_T_odom.pose.position.y = 1
    #     map_T_odom.pose.orientation = Quaternion(*quaternion_about_axis(np.pi / 3, [0, 0, 1]))
    #     zero_pose.set_localization(map_T_odom)
    #
    #     base_goal = PoseStamped()
    #     base_goal.header.frame_id = 'map'
    #     base_goal.pose.position.x = -1
    #     base_goal.pose.position.y = -1
    #     base_goal.pose.orientation = Quaternion(*quaternion_about_axis(np.pi / 3, [0, 0, 1]))
    #     zero_pose.set_straight_cart_goal(goal_pose=base_goal,
    #                                      tip_link='base_footprint',
    #                                      root_link='map')
    #     zero_pose.allow_all_collisions()
    #     zero_pose.plan_and_execute()

    def test_rotate_gripper(self, zero_pose: PR2TestWrapper):
        r_goal = PoseStamped()
        r_goal.header.frame_id = zero_pose.r_tip
        r_goal.pose.orientation = Quaternion(*quaternion_about_axis(pi, [1, 0, 0]))
        zero_pose.set_cart_goal(r_goal, zero_pose.r_tip)
        zero_pose.plan_and_execute()

    def test_keep_position1(self, zero_pose: PR2TestWrapper):
        zero_pose.allow_self_collision()
        r_goal = PoseStamped()
        r_goal.header.frame_id = zero_pose.r_tip
        r_goal.pose.position.x = -.1
        r_goal.pose.orientation.w = 1
        zero_pose.set_cart_goal(r_goal, zero_pose.r_tip, 'torso_lift_link')
        zero_pose.plan_and_execute()

        js = {'torso_lift_joint': 0.1}
        r_goal = PoseStamped()
        r_goal.header.frame_id = zero_pose.r_tip
        r_goal.pose.orientation.w = 1
        zero_pose.set_cart_goal(r_goal, zero_pose.r_tip, 'torso_lift_link')
        zero_pose.set_joint_goal(js)
        zero_pose.allow_self_collision()
        zero_pose.plan_and_execute()

    def test_keep_position2(self, zero_pose: PR2TestWrapper):
        zero_pose.allow_self_collision()
        r_goal = PoseStamped()
        r_goal.header.frame_id = zero_pose.r_tip
        r_goal.pose.position.x = -.1
        r_goal.pose.orientation.w = 1
        zero_pose.set_cart_goal(r_goal, zero_pose.r_tip, 'torso_lift_link')
        zero_pose.plan_and_execute()

        zero_pose.allow_self_collision()
        js = {'torso_lift_joint': 0.1}
        r_goal = PoseStamped()
        r_goal.header.frame_id = zero_pose.r_tip
        r_goal.pose.orientation.w = 1
        expected_pose = zero_pose.world.compute_fk_pose(zero_pose.default_root, zero_pose.r_tip)
        expected_pose.header.stamp = rospy.Time()
        zero_pose.set_cart_goal(r_goal, zero_pose.r_tip, zero_pose.default_root)
        zero_pose.set_joint_goal(js)
        zero_pose.plan_and_execute()

    def test_keep_position3(self, zero_pose: PR2TestWrapper):
        js = {
            'r_elbow_flex_joint': -1.58118094489,
            'r_forearm_roll_joint': -0.904933033043,
            'r_shoulder_lift_joint': 0.822412440711,
            'r_shoulder_pan_joint': -1.07866800992,
            'r_upper_arm_roll_joint': -1.34905471854,
            'r_wrist_flex_joint': -1.20182042644,
            'r_wrist_roll_joint': 0.190433188769,
        }
        zero_pose.set_joint_goal(js)
        zero_pose.allow_all_collisions()
        zero_pose.plan_and_execute()

        r_goal = PoseStamped()
        r_goal.header.frame_id = zero_pose.r_tip
        r_goal.pose.position.x = 0.3
        r_goal.pose.orientation = Quaternion(*quaternion_from_matrix([[-1, 0, 0, 0],
                                                                      [0, 1, 0, 0],
                                                                      [0, 0, -1, 0],
                                                                      [0, 0, 0, 1]]))
        zero_pose.set_cart_goal(r_goal, zero_pose.l_tip, 'torso_lift_link')
        zero_pose.allow_all_collisions()
        zero_pose.plan_and_execute()

        r_goal = PoseStamped()
        r_goal.header.frame_id = zero_pose.r_tip
        r_goal.pose.orientation.w = 1
        zero_pose.set_cart_goal(r_goal, zero_pose.r_tip, zero_pose.l_tip)

        l_goal = PoseStamped()
        l_goal.header.frame_id = zero_pose.r_tip
        l_goal.pose.position.y = -.1
        l_goal.pose.orientation.w = 1
        zero_pose.set_cart_goal(l_goal, zero_pose.r_tip, zero_pose.default_root)
        zero_pose.allow_all_collisions()
        zero_pose.plan_and_execute()

    def test_cart_goal_1eef(self, zero_pose: PR2TestWrapper):
        p = PoseStamped()
        p.header.stamp = rospy.get_rostime()
        p.header.frame_id = zero_pose.r_tip
        p.pose.position = Point(-0.1, 0, 0)
        p.pose.orientation = Quaternion(0, 0, 0, 1)
        zero_pose.allow_self_collision()
        zero_pose.set_cart_goal(p, zero_pose.r_tip, 'base_footprint')
        zero_pose.plan_and_execute()

    def test_cart_goal_1eef2(self, zero_pose: PR2TestWrapper):
        # zero_pose.set_json_goal('SetPredictionHorizon', prediction_horizon=1)
        p = PoseStamped()
        p.header.stamp = rospy.get_rostime()
        p.header.frame_id = 'base_footprint'
        p.pose.position = Point(0.599, -0.009, 0.983)
        p.pose.orientation = Quaternion(0.524, -0.495, 0.487, -0.494)
        zero_pose.allow_all_collisions()
        zero_pose.set_cart_goal(p, zero_pose.l_tip, 'torso_lift_link')
        zero_pose.plan_and_execute()

    def test_cart_goal_1eef3(self, zero_pose: PR2TestWrapper):
        self.test_cart_goal_1eef(zero_pose)
        self.test_cart_goal_1eef2(zero_pose)

    def test_cart_goal_1eef4(self, zero_pose: PR2TestWrapper):
        p = PoseStamped()
        p.header.stamp = rospy.get_rostime()
        p.header.frame_id = 'map'
        p.pose.position = Point(2., 0, 1.)
        p.pose.orientation = Quaternion(0, 0, 0, 1)
        zero_pose.allow_all_collisions()
        zero_pose.set_cart_goal(p, zero_pose.r_tip, zero_pose.default_root)
        zero_pose.plan_and_execute()

    def test_cart_goal_orientation_singularity(self, zero_pose: PR2TestWrapper):
        root = 'base_link'
        r_goal = PoseStamped()
        r_goal.header.frame_id = zero_pose.r_tip
        r_goal.header.stamp = rospy.get_rostime()
        r_goal.pose.position = Point(-0.1, 0, 0)
        r_goal.pose.orientation = Quaternion(0, 0, 0, 1)
        zero_pose.set_cart_goal(r_goal, zero_pose.r_tip, root)
        l_goal = PoseStamped()
        l_goal.header.frame_id = zero_pose.l_tip
        l_goal.header.stamp = rospy.get_rostime()
        l_goal.pose.position = Point(-0.05, 0, 0)
        l_goal.pose.orientation = Quaternion(0, 0, 0, 1)
        zero_pose.set_cart_goal(l_goal, zero_pose.l_tip, root)
        zero_pose.allow_all_collisions()
        zero_pose.plan_and_execute()

    def test_cart_goal_2eef2(self, zero_pose: PR2TestWrapper):
        root = 'odom_combined'

        r_goal = PoseStamped()
        r_goal.header.frame_id = zero_pose.r_tip
        r_goal.header.stamp = rospy.get_rostime()
        r_goal.pose.position = Point(0, -0.1, 0)
        r_goal.pose.orientation = Quaternion(0, 0, 0, 1)
        zero_pose.set_cart_goal(r_goal, zero_pose.r_tip, root)
        l_goal = PoseStamped()
        l_goal.header.frame_id = zero_pose.l_tip
        l_goal.header.stamp = rospy.get_rostime()
        l_goal.pose.position = Point(-0.05, 0, 0)
        l_goal.pose.orientation = Quaternion(0, 0, 0, 1)
        zero_pose.set_cart_goal(l_goal, zero_pose.l_tip, root)
        zero_pose.allow_self_collision()
        zero_pose.plan_and_execute()

    def test_cart_goal_left_right_chain(self, zero_pose: PR2TestWrapper):
        r_goal = PoseStamped()
        r_goal.header.frame_id = zero_pose.l_tip
        r_goal.pose.position.x = 0.2
        r_goal.pose.orientation = Quaternion(*quaternion_from_matrix([[-1, 0, 0, 0],
                                                                      [0, -1, 0, 0],
                                                                      [0, 0, 1, 0],
                                                                      [0, 0, 0, 1]]))
        zero_pose.allow_all_collisions()
        zero_pose.set_cart_goal(goal_pose=r_goal,
                                tip_link=zero_pose.r_tip,
                                root_link=zero_pose.l_tip)
        zero_pose.plan_and_execute()

    # def test_wiggle1(self, kitchen_setup: PR2TestWrapper):
    #     # FIXME
    #     tray_pose = PoseStamped()
    #     tray_pose.header.frame_id = 'sink_area_surface'
    #     tray_pose.pose.position = Point(0.1, -0.4, 0.07)
    #     tray_pose.pose.orientation.w = 1
    #
    #     l_goal = deepcopy(tray_pose)
    #     l_goal.pose.position.y -= 0.18
    #     l_goal.pose.position.z += 0.05
    #     l_goal.pose.orientation = Quaternion(*quaternion_from_matrix([[0, -1, 0, 0],
    #                                                                   [1, 0, 0, 0],
    #                                                                   [0, 0, 1, 0],
    #                                                                   [0, 0, 0, 1]]))
    #
    #     r_goal = deepcopy(tray_pose)
    #     r_goal.pose.position.y += 0.18
    #     r_goal.pose.position.z += 0.05
    #     r_goal.pose.orientation = Quaternion(*quaternion_from_matrix([[0, 1, 0, 0],
    #                                                                   [-1, 0, 0, 0],
    #                                                                   [0, 0, 1, 0],
    #                                                                   [0, 0, 0, 1]]))
    #
    #     kitchen_setup.set_cart_goal(l_goal, kitchen_setup.l_tip, weight=WEIGHT_BELOW_CA)
    #     kitchen_setup.set_cart_goal(r_goal, kitchen_setup.r_tip, weight=WEIGHT_BELOW_CA)
    #     # kitchen_setup.allow_collision([], tray_name, [])
    #     # kitchen_setup.allow_all_collisions()
    #     kitchen_setup.set_limit_cartesian_velocity_goal(tip_link='base_footprint',
    #                                                     root_link=kitchen_setup.default_root,
    #                                                     max_linear_velocity=0.1,
    #                                                     max_angular_velocity=0.2)
    #     kitchen_setup.plan_and_execute()

    def test_root_link_not_equal_chain_root(self, zero_pose: PR2TestWrapper):
        p = PoseStamped()
        p.header.stamp = rospy.get_rostime()
        p.header.frame_id = 'base_footprint'
        p.pose.position.x = 0.8
        p.pose.position.y = -0.5
        p.pose.position.z = 1
        p.pose.orientation.w = 1
        zero_pose.allow_self_collision()
        zero_pose.set_cart_goal(p, zero_pose.r_tip, 'torso_lift_link')
        zero_pose.plan_and_execute()


class TestWayPoints:
    def test_waypoints2(self, zero_pose: PR2TestWrapper):
        zero_pose.set_joint_goal(pocky_pose, check=False)
        zero_pose.allow_all_collisions()
        zero_pose.add_cmd()
        zero_pose.set_joint_goal(pick_up_pose, check=False)
        zero_pose.allow_all_collisions()
        zero_pose.add_cmd()
        zero_pose.set_joint_goal(zero_pose.better_pose, check=False)
        zero_pose.allow_all_collisions()

        traj = zero_pose.plan_and_execute().trajectory
        for i, p in enumerate(traj.points):
            js = {joint_name: position for joint_name, position in zip(traj.joint_names, p.positions)}
            try:
                zero_pose.compare_joint_state(js, pocky_pose)
                break
            except AssertionError:
                pass
        else:  # if no break
            assert False, 'pocky pose not in trajectory'

        traj.points = traj.points[i:]
        for i, p in enumerate(traj.points):
            js = {joint_name: position for joint_name, position in zip(traj.joint_names, p.positions)}
            try:
                zero_pose.compare_joint_state(js, pick_up_pose)
                break
            except AssertionError:
                pass
        else:  # if no break
            assert False, 'pick_up_pose not in trajectory'

        traj.points = traj.points[i:]
        for i, p in enumerate(traj.points):
            js = {joint_name: position for joint_name, position in zip(traj.joint_names, p.positions)}
            try:
                zero_pose.compare_joint_state(js, zero_pose.better_pose)
                break
            except AssertionError:
                pass
        else:  # if no break
            assert False, 'gaya_pose not in trajectory'

        pass

    def test_waypoints_with_fail(self, zero_pose: PR2TestWrapper):
        zero_pose.set_joint_goal(pocky_pose)
        zero_pose.add_cmd()
        zero_pose.set_json_goal('muh')
        zero_pose.add_cmd()
        zero_pose.set_joint_goal(zero_pose.better_pose)

        traj = zero_pose.send_goal(expected_error_codes=[MoveResult.SUCCESS,
                                                         MoveResult.UNKNOWN_CONSTRAINT,
                                                         MoveResult.SUCCESS],
                                   goal_type=MoveGoal.PLAN_AND_EXECUTE_AND_SKIP_FAILURES).trajectory

        for i, p in enumerate(traj.points):
            js = {joint_name: position for joint_name, position in zip(traj.joint_names, p.positions)}
            try:
                zero_pose.compare_joint_state(js, pocky_pose)
                break
            except AssertionError:
                pass
        else:  # if no break
            assert False, 'pocky pose not in trajectory'

        traj.points = traj.points[i:]
        for i, p in enumerate(traj.points):
            js = {joint_name: position for joint_name, position in zip(traj.joint_names, p.positions)}
            try:
                zero_pose.compare_joint_state(js, zero_pose.better_pose)
                break
            except AssertionError:
                pass
        else:  # if no break
            assert False, 'gaya_pose not in trajectory'

    def test_waypoints_with_fail1(self, zero_pose: PR2TestWrapper):
        zero_pose.set_json_goal('muh')
        zero_pose.add_cmd()
        zero_pose.set_joint_goal(pocky_pose)
        zero_pose.add_cmd()
        zero_pose.set_joint_goal(zero_pose.better_pose)

        traj = zero_pose.send_goal(expected_error_codes=[MoveResult.UNKNOWN_CONSTRAINT,
                                                         MoveResult.SUCCESS,
                                                         MoveResult.SUCCESS],
                                   goal_type=MoveGoal.PLAN_AND_EXECUTE_AND_SKIP_FAILURES).trajectory

        for i, p in enumerate(traj.points):
            js = {joint_name: position for joint_name, position in zip(traj.joint_names, p.positions)}
            try:
                zero_pose.compare_joint_state(js, pocky_pose)
                break
            except AssertionError:
                pass
        else:  # if no break
            assert False, 'pocky pose not in trajectory'

        traj.points = traj.points[i:]
        for i, p in enumerate(traj.points):
            js = {joint_name: position for joint_name, position in zip(traj.joint_names, p.positions)}
            try:
                zero_pose.compare_joint_state(js, zero_pose.better_pose)
                break
            except AssertionError:
                pass
        else:  # if no break
            assert False, 'gaya_pose not in trajectory'

    def test_waypoints_with_fail2(self, zero_pose: PR2TestWrapper):
        zero_pose.set_joint_goal(pocky_pose)
        zero_pose.add_cmd()
        zero_pose.set_joint_goal(zero_pose.better_pose)
        zero_pose.add_cmd()
        zero_pose.set_json_goal('muh')

        traj = zero_pose.send_goal(expected_error_codes=[MoveResult.SUCCESS,
                                                         MoveResult.SUCCESS,
                                                         MoveResult.UNKNOWN_CONSTRAINT, ],
                                   goal_type=MoveGoal.PLAN_AND_EXECUTE_AND_SKIP_FAILURES).trajectory

        for i, p in enumerate(traj.points):
            js = {joint_name: position for joint_name, position in zip(traj.joint_names, p.positions)}
            try:
                zero_pose.compare_joint_state(js, pocky_pose)
                break
            except AssertionError:
                pass
        else:  # if no break
            assert False, 'pocky pose not in trajectory'

        traj.points = traj.points[i:]
        for i, p in enumerate(traj.points):
            js = {joint_name: position for joint_name, position in zip(traj.joint_names, p.positions)}
            try:
                zero_pose.compare_joint_state(js, zero_pose.better_pose)
                break
            except AssertionError:
                pass
        else:  # if no break
            assert False, 'gaya_pose not in trajectory'

    def test_waypoints_with_fail3(self, zero_pose: PR2TestWrapper):
        zero_pose.set_joint_goal(pocky_pose)
        zero_pose.add_cmd()
        zero_pose.set_json_goal('muh')
        zero_pose.add_cmd()
        zero_pose.set_joint_goal(zero_pose.better_pose)

        traj = zero_pose.send_goal(expected_error_codes=[MoveResult.SUCCESS,
                                                         MoveResult.UNKNOWN_CONSTRAINT,
                                                         MoveResult.ERROR],
                                   goal_type=MoveGoal.PLAN_AND_EXECUTE).trajectory

        for i, p in enumerate(traj.points):
            js = {joint_name: position for joint_name, position in zip(traj.joint_names, p.positions)}
            try:
                zero_pose.compare_joint_state(js, zero_pose.default_pose)
                break
            except AssertionError:
                pass
        else:  # if no break
            assert False, 'pocky pose not in trajectory'

    def test_skip_failures1(self, zero_pose: PR2TestWrapper):
        zero_pose.set_json_goal('muh')
        zero_pose.send_goal(expected_error_codes=[MoveResult.UNKNOWN_CONSTRAINT, ],
                            goal_type=MoveGoal.PLAN_AND_EXECUTE_AND_SKIP_FAILURES)

    def test_skip_failures2(self, zero_pose: PR2TestWrapper):
        zero_pose.set_joint_goal(pocky_pose)
        traj = zero_pose.send_goal(expected_error_codes=[MoveResult.SUCCESS, ],
                                   goal_type=MoveGoal.PLAN_AND_EXECUTE_AND_SKIP_FAILURES).trajectory

        for i, p in enumerate(traj.points):
            js = {joint_name: position for joint_name, position in zip(traj.joint_names, p.positions)}
            try:
                zero_pose.compare_joint_state(js, pocky_pose)
                break
            except AssertionError:
                pass
        else:  # if no break
            assert False, 'pocky pose not in trajectory'


# class TestShaking(object):
#     def test_wiggle_prismatic_joint_neglectable_shaking(self, kitchen_setup: PR2TestWrapper):
#         # FIXME
#         sample_period = kitchen_setup.god_map.get_data(identifier.sample_period)
#         frequency_range = kitchen_setup.god_map.get_data(identifier.frequency_range)
#         amplitude_threshold = kitchen_setup.god_map.get_data(identifier.amplitude_threshold)
#         max_detectable_freq = int(1 / (2 * sample_period))
#         min_wiggle_frequency = int(frequency_range * max_detectable_freq)
#         while np.fmod(min_wiggle_frequency, 5.0) != 0.0:
#             min_wiggle_frequency += 1
#         distance_between_frequencies = 5
#
#         for i, t in enumerate([('torso_lift_joint', 0.05), ('odom_x_joint', 0.5)]):  # max vel: 0.015 and 0.5
#             for f in range(min_wiggle_frequency, max_detectable_freq, distance_between_frequencies):
#                 target_freq = float(f)
#                 joint = t[0]
#                 goal = t[1]
#                 kitchen_setup.set_json_goal('JointPositionPrismatic',
#                                             joint_name=joint,
#                                             goal=0.0,
#                                             )
#                 kitchen_setup.plan_and_execute()
#                 kitchen_setup.set_json_goal('SetPredictionHorizon', prediction_horizon=1)
#                 kitchen_setup.set_json_goal('ShakyJointPositionRevoluteOrPrismatic',
#                                             joint_name=joint,
#                                             noise_amplitude=amplitude_threshold - 0.05,
#                                             goal=goal,
#                                             frequency=target_freq
#                                             )
#                 kitchen_setup.plan_and_execute()
#
#     def test_wiggle_revolute_joint_neglectable_shaking(self, kitchen_setup: PR2TestWrapper):
#         # FIXME
#         sample_period = kitchen_setup.god_map.get_data(identifier.sample_period)
#         frequency_range = kitchen_setup.god_map.get_data(identifier.frequency_range)
#         amplitude_threshold = kitchen_setup.god_map.get_data(identifier.amplitude_threshold)
#         max_detectable_freq = int(1 / (2 * sample_period))
#         min_wiggle_frequency = int(frequency_range * max_detectable_freq)
#         while np.fmod(min_wiggle_frequency, 5.0) != 0.0:
#             min_wiggle_frequency += 1
#         distance_between_frequencies = 5
#
#         for i, joint in enumerate(['r_wrist_flex_joint', 'head_pan_joint']):  # max vel: 1.0 and 0.5
#             for f in range(min_wiggle_frequency, max_detectable_freq, distance_between_frequencies):
#                 target_freq = float(f)
#                 kitchen_setup.set_json_goal('JointPositionRevolute',
#                                             joint_name=joint,
#                                             goal=0.0,
#                                             )
#                 kitchen_setup.plan_and_execute()
#                 kitchen_setup.set_json_goal('SetPredictionHorizon', prediction_horizon=1)
#                 kitchen_setup.set_json_goal('ShakyJointPositionRevoluteOrPrismatic',
#                                             joint_name=joint,
#                                             noise_amplitude=amplitude_threshold - 0.05,
#                                             goal=-1.0,
#                                             frequency=target_freq
#                                             )
#                 kitchen_setup.plan_and_execute()
#
#     def test_wiggle_continuous_joint_neglectable_shaking(self, kitchen_setup: PR2TestWrapper):
#         sample_period = kitchen_setup.god_map.get_data(identifier.sample_period)
#         frequency_range = kitchen_setup.god_map.get_data(identifier.frequency_range)
#         amplitude_threshold = kitchen_setup.god_map.get_data(identifier.amplitude_threshold)
#         max_detectable_freq = int(1 / (2 * sample_period))
#         min_wiggle_frequency = int(frequency_range * max_detectable_freq)
#         while np.fmod(min_wiggle_frequency, 5.0) != 0.0:
#             min_wiggle_frequency += 1
#         distance_between_frequencies = 5
#
#         for continuous_joint in ['l_wrist_roll_joint', 'r_forearm_roll_joint']:  # max vel. of 1.0 and 1.0
#             for f in range(min_wiggle_frequency, max_detectable_freq, distance_between_frequencies):
#                 kitchen_setup.set_json_goal('JointPositionContinuous',
#                                             joint_name=continuous_joint,
#                                             goal=5.0,
#                                             )
#                 kitchen_setup.plan_and_execute()
#                 target_freq = float(f)
#                 kitchen_setup.set_json_goal('SetPredictionHorizon', prediction_horizon=1)
#                 kitchen_setup.set_json_goal('ShakyJointPositionContinuous',
#                                             joint_name=continuous_joint,
#                                             goal=-5.0,
#                                             noise_amplitude=amplitude_threshold - 0.05,
#                                             frequency=target_freq
#                                             )
#                 kitchen_setup.plan_and_execute()
#
#     def test_wiggle_revolute_joint_shaking(self, kitchen_setup: PR2TestWrapper):
#         sample_period = kitchen_setup.god_map.get_data(identifier.sample_period)
#         frequency_range = kitchen_setup.god_map.get_data(identifier.frequency_range)
#         max_detectable_freq = int(1 / (2 * sample_period))
#         min_wiggle_frequency = int(frequency_range * max_detectable_freq)
#         while np.fmod(min_wiggle_frequency, 5.0) != 0.0:
#             min_wiggle_frequency += 1
#         distance_between_frequencies = 5
#
#         for joint in ['head_pan_joint', 'r_wrist_flex_joint']:  # max vel: 1.0 and 0.5
#             for f in range(min_wiggle_frequency, max_detectable_freq, distance_between_frequencies):
#                 kitchen_setup.set_json_goal('JointPositionRevolute',
#                                             joint_name=joint,
#                                             goal=0.5,
#                                             )
#                 kitchen_setup.plan_and_execute()
#                 target_freq = float(f)
#                 kitchen_setup.set_json_goal('SetPredictionHorizon', prediction_horizon=1)
#                 kitchen_setup.set_json_goal('ShakyJointPositionRevoluteOrPrismatic',
#                                             joint_name=joint,
#                                             goal=0.0,
#                                             frequency=target_freq
#                                             )
#                 r = kitchen_setup.plan_and_execute(expected_error_codes=[MoveResult.SHAKING])
#                 assert len(r.error_codes) != 0
#                 error_code = r.error_codes[0]
#                 assert error_code == MoveResult.SHAKING
#                 error_message = r.error_messages[0]
#                 freqs_str = re.findall("[0-9]+\.[0-9]+ hertz", error_message)
#                 assert any(map(lambda f_str: float(f_str[:-6]) == target_freq, freqs_str))
#
#     def test_wiggle_prismatic_joint_shaking(self, kitchen_setup: PR2TestWrapper):
#         sample_period = kitchen_setup.god_map.get_data(identifier.sample_period)
#         frequency_range = kitchen_setup.god_map.get_data(identifier.frequency_range)
#         max_detectable_freq = int(1 / (2 * sample_period))
#         min_wiggle_frequency = int(frequency_range * max_detectable_freq)
#         while np.fmod(min_wiggle_frequency, 5.0) != 0.0:
#             min_wiggle_frequency += 1
#         distance_between_frequencies = 5
#
#         for joint in ['odom_x_joint']:  # , 'torso_lift_joint']: # max vel: 0.015 and 0.5
#             for f in range(min_wiggle_frequency, max_detectable_freq, distance_between_frequencies):
#                 kitchen_setup.set_json_goal('JointPositionPrismatic',
#                                             joint_name=joint,
#                                             goal=0.02,
#                                             )
#                 kitchen_setup.plan_and_execute()
#                 target_freq = float(f)
#                 kitchen_setup.set_json_goal('SetPredictionHorizon', prediction_horizon=1)
#                 kitchen_setup.set_json_goal('ShakyJointPositionRevoluteOrPrismatic',
#                                             joint_name=joint,
#                                             goal=0.0,
#                                             frequency=target_freq
#                                             )
#                 r = kitchen_setup.plan_and_execute(expected_error_codes=[MoveResult.SHAKING])
#                 assert len(r.error_codes) != 0
#                 error_code = r.error_codes[0]
#                 assert error_code == MoveResult.SHAKING
#                 error_message = r.error_messages[0]
#                 freqs_str = re.findall("[0-9]+\.[0-9]+ hertz", error_message)
#                 assert any(map(lambda f_str: float(f_str[:-6]) == target_freq, freqs_str))
#
#     def test_wiggle_continuous_joint_shaking(self, kitchen_setup: PR2TestWrapper):
#         sample_period = kitchen_setup.god_map.get_data(identifier.sample_period)
#         frequency_range = kitchen_setup.god_map.get_data(identifier.frequency_range)
#         max_detectable_freq = int(1 / (2 * sample_period))
#         min_wiggle_frequency = int(frequency_range * max_detectable_freq)
#         while np.fmod(min_wiggle_frequency, 5.0) != 0.0:
#             min_wiggle_frequency += 1
#         distance_between_frequencies = 5
#
#         for continuous_joint in ['l_wrist_roll_joint', 'r_forearm_roll_joint']:  # max vel. of 1.0 and 1.0
#             for f in range(min_wiggle_frequency, max_detectable_freq, distance_between_frequencies):
#                 kitchen_setup.set_json_goal('JointPositionContinuous',
#                                             joint_name=continuous_joint,
#                                             goal=5.0,
#                                             )
#                 kitchen_setup.plan_and_execute()
#                 target_freq = float(f)
#                 kitchen_setup.set_json_goal('SetPredictionHorizon', prediction_horizon=1)
#                 kitchen_setup.set_json_goal('ShakyJointPositionContinuous',
#                                             joint_name=continuous_joint,
#                                             goal=-5.0,
#                                             frequency=target_freq
#                                             )
#                 r = kitchen_setup.plan_and_execute(expected_error_codes=[MoveResult.SHAKING])
#                 assert len(r.error_codes) != 0
#                 error_code = r.error_codes[0]
#                 assert error_code == MoveResult.SHAKING
#                 error_message = r.error_messages[0]
#                 freqs_str = re.findall("[0-9]+\.[0-9]+ hertz", error_message)
#                 assert any(map(lambda f_str: float(f_str[:-6]) == target_freq, freqs_str))
#
#     def test_only_revolute_joint_shaking(self, kitchen_setup: PR2TestWrapper):
#         sample_period = kitchen_setup.god_map.get_data(identifier.sample_period)
#         frequency_range = kitchen_setup.god_map.get_data(identifier.frequency_range)
#         amplitude_threshold = kitchen_setup.god_map.get_data(identifier.amplitude_threshold)
#         max_detectable_freq = int(1 / (2 * sample_period))
#         min_wiggle_frequency = int(frequency_range * max_detectable_freq)
#         while np.fmod(min_wiggle_frequency, 5.0) != 0.0:
#             min_wiggle_frequency += 1
#         distance_between_frequencies = 5
#
#         for revolute_joint in ['r_wrist_flex_joint', 'head_pan_joint']:  # max vel. of 1.0 and 1.0
#             for f in range(min_wiggle_frequency, max_detectable_freq, distance_between_frequencies):
#                 target_freq = float(f)
#
#                 if f == min_wiggle_frequency:
#                     kitchen_setup.set_json_goal('JointPositionRevolute',
#                                                 joint_name=revolute_joint,
#                                                 goal=0.0,
#                                                 )
#                     kitchen_setup.plan_and_execute()
#
#                 kitchen_setup.set_json_goal('SetPredictionHorizon', prediction_horizon=1)
#                 kitchen_setup.set_json_goal('ShakyJointPositionRevoluteOrPrismatic',
#                                             joint_name=revolute_joint,
#                                             goal=0.0,
#                                             noise_amplitude=amplitude_threshold + 0.02,
#                                             frequency=target_freq
#                                             )
#                 r = kitchen_setup.plan_and_execute(expected_error_codes=[MoveResult.SHAKING])
#                 assert len(r.error_codes) != 0
#                 error_code = r.error_codes[0]
#                 assert error_code == MoveResult.SHAKING
#                 error_message = r.error_messages[0]
#                 freqs_str = re.findall("[0-9]+\.[0-9]+ hertz", error_message)
#                 assert any(map(lambda f_str: float(f_str[:-6]) == target_freq, freqs_str))
#
#     def test_only_revolute_joint_neglectable_shaking(self, kitchen_setup: PR2TestWrapper):
#         # FIXME
#         sample_period = kitchen_setup.god_map.get_data(identifier.sample_period)
#         frequency_range = kitchen_setup.god_map.get_data(identifier.frequency_range)
#         amplitude_threshold = kitchen_setup.god_map.get_data(identifier.amplitude_threshold)
#         max_detectable_freq = int(1 / (2 * sample_period))
#         min_wiggle_frequency = int(frequency_range * max_detectable_freq)
#         while np.fmod(min_wiggle_frequency, 5.0) != 0.0:
#             min_wiggle_frequency += 1
#         distance_between_frequencies = 5
#
#         for revolute_joint in ['r_wrist_flex_joint', 'head_pan_joint']:  # max vel. of 1.0 and 0.5
#             for f in range(min_wiggle_frequency, max_detectable_freq, distance_between_frequencies):
#                 target_freq = float(f)
#                 if f == min_wiggle_frequency:
#                     kitchen_setup.set_json_goal('JointPositionRevolute',
#                                                 joint_name=revolute_joint,
#                                                 goal=0.0,
#                                                 )
#                     kitchen_setup.plan_and_execute()
#                 kitchen_setup.set_json_goal('SetPredictionHorizon', prediction_horizon=1)
#                 kitchen_setup.set_json_goal('ShakyJointPositionRevoluteOrPrismatic',
#                                             joint_name=revolute_joint,
#                                             goal=0.0,
#                                             noise_amplitude=amplitude_threshold - 0.02,
#                                             frequency=target_freq
#                                             )
#                 r = kitchen_setup.plan_and_execute()
#                 if any(map(lambda c: c == MoveResult.SHAKING, r.error_codes)):
#                     error_message = r.error_messages[0]
#                     freqs_str = re.findall("[0-9]+\.[0-9]+ hertz", error_message)
#                     assert all(map(lambda f_str: float(f_str[:-6]) != target_freq, freqs_str))
#                 else:
#                     assert True


class TestWorldManipulation:

    def test_save_graph_pdf(self, kitchen_setup):
        kitchen_setup.world.save_graph_pdf()

    def test_dye_group(self, kitchen_setup: PR2TestWrapper):
        old_color = kitchen_setup.world.groups[kitchen_setup.robot_name].get_link('base_link').collisions[0].color
        kitchen_setup.dye_group(kitchen_setup.robot_name, (1, 0, 0, 1))
        kitchen_setup.world.groups[kitchen_setup.robot_name].get_link('base_link')
        color_robot = kitchen_setup.world.groups[kitchen_setup.robot_name].get_link('base_link').collisions[0].color
        assert color_robot.r == 1
        assert color_robot.g == 0
        assert color_robot.b == 0
        assert color_robot.a == 1
        kitchen_setup.dye_group('iai_kitchen', (0, 1, 0, 1))
        color_kitchen = kitchen_setup.world.groups['iai_kitchen'].get_link('iai_kitchen/sink_area_sink').collisions[
            0].color
        assert color_robot.r == 1
        assert color_robot.g == 0
        assert color_robot.b == 0
        assert color_robot.a == 1
        assert color_kitchen.r == 0
        assert color_kitchen.g == 1
        assert color_kitchen.b == 0
        assert color_kitchen.a == 1
        kitchen_setup.dye_group(kitchen_setup.r_gripper_group, (0, 0, 1, 1))
        color_hand = kitchen_setup.world.groups[kitchen_setup.robot_name].get_link('r_gripper_palm_link').collisions[
            0].color
        assert color_robot.r == 1
        assert color_robot.g == 0
        assert color_robot.b == 0
        assert color_robot.a == 1
        assert color_kitchen.r == 0
        assert color_kitchen.g == 1
        assert color_kitchen.b == 0
        assert color_kitchen.a == 1
        assert color_hand.r == 0
        assert color_hand.g == 0
        assert color_hand.b == 1
        assert color_hand.a == 1
        kitchen_setup.set_joint_goal(kitchen_setup.default_pose)
        kitchen_setup.plan_and_execute()
        assert color_robot.r == 1
        assert color_robot.g == 0
        assert color_robot.b == 0
        assert color_robot.a == 1
        assert color_kitchen.r == 0
        assert color_kitchen.g == 1
        assert color_kitchen.b == 0
        assert color_kitchen.a == 1
        assert color_hand.r == 0
        assert color_hand.g == 0
        assert color_hand.b == 1
        assert color_hand.a == 1
        kitchen_setup.clear_world()
        color_robot = kitchen_setup.world.groups[kitchen_setup.robot_name].get_link('base_link').collisions[0].color
        assert color_robot.r == old_color.r
        assert color_robot.g == old_color.g
        assert color_robot.b == old_color.b
        assert color_robot.a == old_color.a

    def test_clear_world(self, zero_pose: PR2TestWrapper):
        object_name = 'muh'
        p = PoseStamped()
        p.header.frame_id = 'map'
        p.pose.position = Point(1.2, 0, 1.6)
        p.pose.orientation = Quaternion(0.0, 0.0, 0.47942554, 0.87758256)
        zero_pose.add_box(object_name, size=(1, 1, 1), pose=p)
        zero_pose.clear_world()
        object_name = 'muh2'
        p = PoseStamped()
        p.header.frame_id = 'map'
        p.pose.position = Point(1.2, 0, 1.6)
        p.pose.orientation = Quaternion(0.0, 0.0, 0.47942554, 0.87758256)
        zero_pose.add_box(object_name, size=(1, 1, 1), pose=p)
        zero_pose.clear_world()
        zero_pose.plan_and_execute()

    def test_attach_remove_box(self, better_pose: PR2TestWrapper):
        pocky = 'http:muh#pocky'
        p = PoseStamped()
        p.header.frame_id = better_pose.r_tip
        p.pose.orientation.w = 1
        better_pose.add_box(pocky, size=(1, 1, 1), pose=p)
        for i in range(3):
            better_pose.update_parent_link_of_group(name=pocky, parent_link=better_pose.r_tip)
            better_pose.detach_group(pocky)
        better_pose.remove_group(pocky)

    def test_reattach_box(self, zero_pose: PR2TestWrapper):
        pocky = 'http:muh#pocky'
        p = PoseStamped()
        p.header.frame_id = zero_pose.r_tip
        p.pose.position = Point(0.05, 0, 0)
        p.pose.orientation = Quaternion(0., 0., 0.47942554, 0.87758256)
        zero_pose.add_box(pocky, (0.1, 0.02, 0.02), pose=p)
        zero_pose.update_parent_link_of_group(pocky, parent_link=zero_pose.r_tip)
        relative_pose = zero_pose.robot.compute_fk_pose(zero_pose.r_tip, pocky).pose
        compare_poses(p.pose, relative_pose)

    def test_add_box_twice(self, zero_pose: PR2TestWrapper):
        object_name = 'muh'
        p = PoseStamped()
        p.header.frame_id = 'map'
        p.pose.position = Point(1.2, 0, 1.6)
        p.pose.orientation = Quaternion(0.0, 0.0, 0.47942554, 0.87758256)
        zero_pose.add_box(object_name, size=(1, 1, 1), pose=p)
        zero_pose.add_box(object_name, size=(1, 1, 1), pose=p,
                          expected_error_code=UpdateWorldResponse.DUPLICATE_GROUP_ERROR)

    def test_add_remove_sphere(self, zero_pose: PR2TestWrapper):
        object_name = 'muh'
        p = PoseStamped()
        p.header.frame_id = 'map'
        p.pose.position.x = 1.2
        p.pose.position.y = 0
        p.pose.position.z = 1.6
        p.pose.orientation.w = 1
        zero_pose.add_sphere(object_name, radius=1, pose=p)
        zero_pose.remove_group(object_name)

    def test_add_remove_cylinder(self, zero_pose: PR2TestWrapper):
        object_name = 'muh'
        p = PoseStamped()
        p.header.frame_id = 'map'
        p.pose.position.x = 0.5
        p.pose.position.y = 0
        p.pose.position.z = 0
        p.pose.orientation.w = 1
        zero_pose.add_cylinder(object_name, height=1, radius=1, pose=p)
        zero_pose.remove_group(object_name)

    def test_add_urdf_body(self, kitchen_setup: PR2TestWrapper):
        object_name = kitchen_setup.kitchen_name
<<<<<<< HEAD
=======
        kitchen_setup.set_kitchen_js({'sink_area_left_middle_drawer_main_joint': 0.1})
>>>>>>> 788cb9f2
        kitchen_setup.clear_world()
        try:
            GiskardWrapper.set_object_joint_state(kitchen_setup, object_name, {})
        except KeyError:
            pass
        else:
            raise 'expected error'
        p = PoseStamped()
        p.header.frame_id = 'map'
        p.pose.position.x = 1
        p.pose.orientation = Quaternion(*quaternion_about_axis(np.pi, [0, 0, 1]))
        if kitchen_setup.is_standalone():
            js_topic = ''
            set_js_topic = ''
        else:
            js_topic = '/kitchen/joint_states'
            set_js_topic = '/kitchen/cram_joint_states'
        kitchen_setup.add_urdf(name=object_name,
                               urdf=rospy.get_param('kitchen_description'),
                               pose=p,
                               js_topic=js_topic,
                               set_js_topic=set_js_topic)
        joint_state = kitchen_setup.get_group_info(object_name).joint_state
        for i, joint_name in enumerate(joint_state.name):
            actual = joint_state.position[i]
            assert actual == 0, f'Joint {joint_name} is at {actual} instead of 0'
        kitchen_setup.set_kitchen_js({'sink_area_left_middle_drawer_main_joint': 0.1})
        kitchen_setup.remove_group(object_name)
        try:
            GiskardWrapper.set_object_joint_state(kitchen_setup, object_name, {})
        except KeyError:
            pass
        else:
            raise 'expected error'
        kitchen_setup.add_urdf(name=object_name,
                               urdf=rospy.get_param('kitchen_description'),
                               pose=p,
                               js_topic=js_topic,
                               set_js_topic=set_js_topic)
        joint_state = kitchen_setup.get_group_info(object_name).joint_state
        for i, joint_name in enumerate(joint_state.name):
            actual = joint_state.position[i]
            assert actual == 0, f'Joint {joint_name} is at {actual} instead of 0'

    def test_add_mesh(self, zero_pose: PR2TestWrapper):
        object_name = 'muh'
        p = PoseStamped()
        p.header.frame_id = zero_pose.r_tip
        p.pose.position = Point(0.1, 0, 0)
        p.pose.orientation = Quaternion(0, 0, 0, 1)
        zero_pose.add_mesh(object_name, mesh='package://giskardpy/test/urdfs/meshes/bowl_21.obj', pose=p)

    def test_add_non_existing_mesh(self, zero_pose: PR2TestWrapper):
        object_name = 'muh'
        p = PoseStamped()
        p.header.frame_id = zero_pose.r_tip
        p.pose.position = Point(0.1, 0, 0)
        p.pose.orientation = Quaternion(0, 0, 0, 1)
        zero_pose.add_mesh(object_name, mesh='package://giskardpy/test/urdfs/meshes/muh.obj', pose=p,
                           expected_error_code=UpdateWorldResponse.CORRUPT_MESH_ERROR)

    def test_add_attach_detach_remove_add(self, zero_pose: PR2TestWrapper):
        timeout = 1
        object_name = 'muh'
        p = PoseStamped()
        p.header.frame_id = 'map'
        p.pose.position = Point(1.2, 0, 1.6)
        p.pose.orientation = Quaternion(0.0, 0.0, 0.47942554, 0.87758256)
        zero_pose.add_box(object_name, size=(1, 1, 1), pose=p, timeout=timeout)
        zero_pose.update_parent_link_of_group(object_name, parent_link=zero_pose.r_tip, timeout=timeout)
        zero_pose.detach_group(object_name, timeout=timeout)
        zero_pose.remove_group(object_name, timeout=timeout)
        zero_pose.add_box(object_name, size=(1, 1, 1), pose=p, timeout=timeout)

    def test_attach_to_kitchen(self, kitchen_setup: PR2TestWrapper):
        object_name = 'muh'
        drawer_joint = 'sink_area_left_middle_drawer_main_joint'

        cup_pose = PoseStamped()
        cup_pose.header.frame_id = 'sink_area_left_middle_drawer_main'
        cup_pose.pose.position = Point(0.1, 0.2, -.05)
        cup_pose.pose.orientation = Quaternion(0, 0, 0, 1)

        kitchen_setup.add_cylinder(object_name, height=0.07, radius=0.04, pose=cup_pose,
                                   parent_link_group='iai_kitchen', parent_link='sink_area_left_middle_drawer_main')
        kitchen_setup.set_kitchen_js({drawer_joint: 0.48})
        kitchen_setup.plan_and_execute()
        kitchen_setup.detach_group(object_name)
        kitchen_setup.set_kitchen_js({drawer_joint: 0})
        kitchen_setup.plan_and_execute()

    def test_update_group_pose1(self, zero_pose: PR2TestWrapper):
        group_name = 'muh'
        p = PoseStamped()
        p.header.frame_id = 'map'
        p.pose.position = Point(1.2, 0, 1.6)
        p.pose.orientation = Quaternion(0.0, 0.0, 0.47942554, 0.87758256)
        zero_pose.add_box(group_name, size=(1, 1, 1), pose=p)
        p.pose.position = Point(1, 0, 0)
        zero_pose.update_group_pose('asdf', p, expected_error_code=UpdateWorldResponse.UNKNOWN_GROUP_ERROR)
        zero_pose.update_group_pose(group_name, p)

    def test_update_group_pose2(self, zero_pose: PR2TestWrapper):
        group_name = 'muh'
        p = PoseStamped()
        p.header.frame_id = 'map'
        p.pose.position = Point(1.2, 0, 1.6)
        p.pose.orientation = Quaternion(0.0, 0.0, 0.47942554, 0.87758256)
        zero_pose.add_box(group_name, size=(1, 1, 1), pose=p, parent_link='r_gripper_tool_frame')
        p.pose.position = Point(1, 0, 0)
        zero_pose.update_group_pose('asdf', p, expected_error_code=UpdateWorldResponse.UNKNOWN_GROUP_ERROR)
        zero_pose.update_group_pose(group_name, p)
        zero_pose.set_joint_goal(zero_pose.better_pose)
        zero_pose.allow_all_collisions()
        zero_pose.plan_and_execute()

    def test_attach_existing_box2(self, zero_pose: PR2TestWrapper):
        pocky = 'http://muh#pocky'
        old_p = PoseStamped()
        old_p.header.frame_id = zero_pose.r_tip
        old_p.pose.position = Point(0.05, 0, 0)
        old_p.pose.orientation = Quaternion(0., 0., 0.47942554, 0.87758256)
        zero_pose.add_box(pocky, (0.1, 0.02, 0.02), pose=old_p)
        zero_pose.update_parent_link_of_group(pocky, parent_link=zero_pose.r_tip)
        relative_pose = zero_pose.robot.compute_fk_pose(zero_pose.r_tip, pocky).pose
        compare_poses(old_p.pose, relative_pose)

        p = PoseStamped()
        p.header.frame_id = zero_pose.r_tip
        p.pose.position.x = -0.1
        p.pose.orientation.w = 1.0
        zero_pose.set_cart_goal(p, zero_pose.r_tip, zero_pose.default_root)
        zero_pose.plan_and_execute()
        p.header.frame_id = 'map'
        p.pose.position.y = -1
        p.pose.orientation = Quaternion(0, 0, 0.47942554, 0.87758256)
        zero_pose.move_base(p)
        rospy.sleep(.5)

        zero_pose.detach_group(pocky)

    def test_attach_to_nonexistant_robot_link(self, zero_pose: PR2TestWrapper):
        pocky = 'http:muh#pocky'
        p = PoseStamped()
        zero_pose.add_box(name=pocky,
                          size=(0.1, 0.02, 0.02),
                          pose=p,
                          parent_link='muh',
                          expected_error_code=UpdateWorldResponse.UNKNOWN_LINK_ERROR)

    def test_reattach_unknown_object(self, zero_pose: PR2TestWrapper):
        zero_pose.update_parent_link_of_group('muh',
                                              parent_link='',
                                              parent_link_group='',
                                              expected_response=UpdateWorldResponse.UNKNOWN_GROUP_ERROR)

    def test_add_remove_box(self, zero_pose: PR2TestWrapper):
        object_name = 'muh'
        p = PoseStamped()
        p.header.frame_id = 'map'
        p.pose.position.x = 1.2
        p.pose.position.y = 0
        p.pose.position.z = 1.6
        p.pose.orientation.w = 1
        zero_pose.add_box(object_name, size=(1, 1, 1), pose=p)
        zero_pose.remove_group(object_name)

    def test_invalid_update_world(self, zero_pose: PR2TestWrapper):
        req = UpdateWorldRequest()
        req.timeout = 500
        req.body = WorldBody()
        req.pose = PoseStamped()
        req.parent_link = zero_pose.r_tip
        req.operation = 42
        assert zero_pose._update_world_srv.call(req).error_codes == UpdateWorldResponse.INVALID_OPERATION

    def test_remove_unkown_group(self, zero_pose: PR2TestWrapper):
        zero_pose.remove_group('muh', expected_response=UpdateWorldResponse.UNKNOWN_GROUP_ERROR)

    def test_corrupt_shape_error(self, zero_pose: PR2TestWrapper):
        p = PoseStamped()
        p.header.frame_id = 'base_link'
        req = UpdateWorldRequest()
        req.body = WorldBody(type=WorldBody.PRIMITIVE_BODY,
                             shape=SolidPrimitive(type=42))
        req.pose = PoseStamped()
        req.pose.header.frame_id = 'map'
        req.parent_link = 'base_link'
        req.operation = UpdateWorldRequest.ADD
        assert zero_pose._update_world_srv.call(req).error_codes == UpdateWorldResponse.CORRUPT_SHAPE_ERROR

    def test_tf_error(self, zero_pose: PR2TestWrapper):
        req = UpdateWorldRequest()
        req.body = WorldBody(type=WorldBody.PRIMITIVE_BODY,
                             shape=SolidPrimitive(type=1))
        req.pose = PoseStamped()
        req.parent_link = 'base_link'
        req.operation = UpdateWorldRequest.ADD
        assert zero_pose._update_world_srv.call(req).error_codes == UpdateWorldResponse.TF_ERROR

    def test_unsupported_options(self, kitchen_setup: PR2TestWrapper):
        wb = WorldBody()
        pose = PoseStamped()
        pose.header.stamp = rospy.Time.now()
        pose.header.frame_id = str('base_link')
        pose.pose.position = Point()
        pose.pose.orientation = Quaternion(w=1)
        wb.type = WorldBody.URDF_BODY

        req = UpdateWorldRequest()
        req.body = wb
        req.pose = pose
        req.parent_link = 'base_link'
        req.operation = UpdateWorldRequest.ADD
        assert kitchen_setup._update_world_srv.call(req).error_codes == UpdateWorldResponse.CORRUPT_URDF_ERROR


class TestSelfCollisionAvoidance:

    def test_attached_self_collision_avoid_stick(self, zero_pose: PR2TestWrapper):
        collision_pose = {
            'l_elbow_flex_joint': - 1.1343683863086362,
            'l_forearm_roll_joint': 7.517553513504836,
            'l_shoulder_lift_joint': 0.5726770101613905,
            'l_shoulder_pan_joint': 0.1592669164939349,
            'l_upper_arm_roll_joint': 0.5532568387077381,
            'l_wrist_flex_joint': - 1.215660155912625,
            'l_wrist_roll_joint': 4.249300323527076,
            'torso_lift_joint': 0.2}

        zero_pose.set_joint_goal(collision_pose)
        zero_pose.plan_and_execute()

        attached_link_name = 'pocky'
        p = PoseStamped()
        p.header.frame_id = zero_pose.l_tip
        p.pose.position.x = 0.04
        p.pose.orientation.w = 1
        zero_pose.add_box(attached_link_name,
                          size=(0.16, 0.04, 0.04),
                          parent_link=zero_pose.l_tip,
                          pose=p)

        # zero_pose.set_prediction_horizon(1)
        zero_pose.set_joint_goal({'r_forearm_roll_joint': 0.0,
                                  'r_shoulder_lift_joint': 0.0,
                                  'r_shoulder_pan_joint': 0.0,
                                  'r_upper_arm_roll_joint': 0.0,
                                  'r_wrist_flex_joint': -0.10001,
                                  'r_wrist_roll_joint': 0.0,
                                  'r_elbow_flex_joint': -0.15,
                                  'torso_lift_joint': 0.2})

        p = PoseStamped()
        p.header.frame_id = zero_pose.l_tip
        p.header.stamp = rospy.get_rostime()
        p.pose.position.z = 0.20
        p.pose.orientation.w = 1
        zero_pose.set_cart_goal(p, zero_pose.l_tip, zero_pose.default_root)
        zero_pose.plan_and_execute()

        zero_pose.check_cpi_geq(zero_pose.get_l_gripper_links(), 0.048)
        zero_pose.check_cpi_geq([attached_link_name], 0.048)
        zero_pose.detach_group(attached_link_name)

    def test_allow_self_collision_in_arm(self, zero_pose: PR2TestWrapper):
        goal_js = {
            'l_elbow_flex_joint': -1.43286344265,
            'l_forearm_roll_joint': 1.26465060073,
            'l_shoulder_lift_joint': 0.47990329056,
            'l_shoulder_pan_joint': 0.281272240139,
            'l_upper_arm_roll_joint': 0.528415402668,
            'l_wrist_flex_joint': -1.18811419869,
            'l_wrist_roll_joint': 2.26884630124,
        }
        zero_pose.allow_all_collisions()
        zero_pose.set_joint_goal(goal_js)
        zero_pose.plan_and_execute()

        p = PoseStamped()
        p.header.frame_id = zero_pose.l_tip
        p.header.stamp = rospy.get_rostime()
        p.pose.position.x = 0.2
        p.pose.orientation.w = 1
        zero_pose.allow_self_collision()
        zero_pose.set_cart_goal(goal_pose=p, tip_link=zero_pose.l_tip, root_link='base_footprint')
        zero_pose.plan_and_execute()
        zero_pose.check_cpi_leq(zero_pose.get_l_gripper_links(), 0.01)
        zero_pose.check_cpi_leq(['r_forearm_link'], 0.01)
        zero_pose.check_cpi_geq(zero_pose.get_r_gripper_links(), 0.05)

    def test_avoid_self_collision_with_r_arm(self, zero_pose: PR2TestWrapper):
        goal_js = {
            'l_elbow_flex_joint': -1.43286344265,
            'l_forearm_roll_joint': 1.26465060073,
            'l_shoulder_lift_joint': 0.47990329056,
            'l_shoulder_pan_joint': 0.281272240139,
            'l_upper_arm_roll_joint': 0.528415402668,
            'l_wrist_flex_joint': -1.18811419869,
            'l_wrist_roll_joint': 2.26884630124,
        }
        zero_pose.allow_all_collisions()
        zero_pose.set_joint_goal(goal_js)
        zero_pose.plan_and_execute()

        p = PoseStamped()
        p.header.frame_id = zero_pose.l_tip
        p.header.stamp = rospy.get_rostime()
        p.pose.position.x = 0.2
        p.pose.orientation.w = 1
        zero_pose.set_cart_goal(p, zero_pose.l_tip, 'base_footprint')
        zero_pose.plan_and_execute()
        zero_pose.check_cpi_geq(zero_pose.get_l_gripper_links(), 0.047)

    def test_avoid_self_collision_with_l_arm(self, zero_pose: PR2TestWrapper):
        goal_js = {
            'r_elbow_flex_joint': -1.43286344265,
            'r_forearm_roll_joint': -1.26465060073,
            'r_shoulder_lift_joint': 0.47990329056,
            'r_shoulder_pan_joint': -0.281272240139,
            'r_upper_arm_roll_joint': -0.528415402668,
            'r_wrist_flex_joint': -1.18811419869,
            'r_wrist_roll_joint': 2.26884630124,
        }
        zero_pose.allow_all_collisions()
        zero_pose.set_joint_goal(goal_js)
        zero_pose.plan_and_execute()

        p = PoseStamped()
        p.header.frame_id = zero_pose.r_tip
        p.header.stamp = rospy.get_rostime()
        p.pose.position.x = 0.2
        p.pose.orientation.w = 1
        zero_pose.set_cart_goal(goal_pose=p, tip_link=zero_pose.r_tip, root_link='base_footprint')
        zero_pose.send_goal()
        zero_pose.check_cpi_geq(zero_pose.get_r_gripper_links(), 0.048)

    def test_avoid_self_collision_specific_link(self, zero_pose: PR2TestWrapper):
        goal_js = {
            'r_shoulder_pan_joint': -0.0672581793019,
            'r_shoulder_lift_joint': 0.429650469244,
            'r_upper_arm_roll_joint': -0.580889703636,
            'r_forearm_roll_joint': -101.948215412,
            'r_elbow_flex_joint': -1.35221928696,
            'r_wrist_flex_joint': -0.986144640142,
            'r_wrist_roll_joint': 2.31051794404,
        }
        zero_pose.allow_all_collisions()
        zero_pose.set_joint_goal(goal_js)
        zero_pose.plan_and_execute()

        p = PoseStamped()
        p.header.frame_id = zero_pose.r_tip
        p.header.stamp = rospy.get_rostime()
        p.pose.position.x = -0.2
        p.pose.orientation.w = 1
        zero_pose.set_cart_goal(goal_pose=p, tip_link=zero_pose.r_tip, root_link='base_footprint')
        zero_pose.allow_all_collisions()
        zero_pose.register_group('forearm', root_link_name='l_forearm_link', root_link_group_name='pr2')
        zero_pose.register_group('forearm_roll', root_link_name='l_forearm_roll_link', root_link_group_name='pr2')
        zero_pose.avoid_collision(group1='forearm_roll', group2=zero_pose.r_gripper_group)
        zero_pose.allow_collision(group1='forearm', group2=zero_pose.r_gripper_group)
        zero_pose.plan_and_execute()
        zero_pose.check_cpi_geq(zero_pose.get_r_gripper_links(), 0.048)

    def test_avoid_self_collision_move_away(self, zero_pose: PR2TestWrapper):
        goal_js = {
            'r_shoulder_pan_joint': -0.07,
            'r_shoulder_lift_joint': 0.429650469244,
            'r_upper_arm_roll_joint': -0.580889703636,
            'r_forearm_roll_joint': -101.948215412,
            'r_elbow_flex_joint': -1.35221928696,
            'r_wrist_flex_joint': -0.986144640142,
            'r_wrist_roll_joint': 2.31051794404,
        }
        zero_pose.allow_all_collisions()
        zero_pose.set_joint_goal(goal_js)
        zero_pose.plan_and_execute()

        p = PoseStamped()
        p.header.frame_id = zero_pose.r_tip
        p.header.stamp = rospy.get_rostime()
        p.pose.position.x = -0.2
        p.pose.orientation.w = 1
        zero_pose.set_cart_goal(goal_pose=p, tip_link=zero_pose.r_tip, root_link='base_footprint')
        zero_pose.plan_and_execute()
        zero_pose.check_cpi_geq(zero_pose.get_r_gripper_links(), 0.048)

    def test_get_out_of_self_collision(self, zero_pose: PR2TestWrapper):
        goal_js = {
            'l_elbow_flex_joint': -1.43286344265,
            'l_forearm_roll_joint': 1.26465060073,
            'l_shoulder_lift_joint': 0.47990329056,
            'l_shoulder_pan_joint': 0.281272240139,
            'l_upper_arm_roll_joint': 0.528415402668,
            'l_wrist_flex_joint': -1.18811419869,
            'l_wrist_roll_joint': 2.26884630124,
        }
        zero_pose.allow_all_collisions()
        zero_pose.set_joint_goal(goal_js)
        zero_pose.plan_and_execute()

        p = PoseStamped()
        p.header.frame_id = zero_pose.l_tip
        p.header.stamp = rospy.get_rostime()
        p.pose.position.x = 0.15
        p.pose.orientation.w = 1
        zero_pose.set_cart_goal(p, zero_pose.l_tip, 'base_footprint')
        zero_pose.allow_all_collisions()
        zero_pose.send_goal()
        zero_pose.send_goal(expected_error_codes=[MoveResult.SELF_COLLISION_VIOLATED])


class TestCollisionAvoidanceGoals:

    def test_handover(self, kitchen_setup: PR2TestWrapper):
        js = {
            'l_shoulder_pan_joint': 1.0252138037286773,
            'l_shoulder_lift_joint': - 0.06966848987919201,
            'l_upper_arm_roll_joint': 1.1765832782526544,
            'l_elbow_flex_joint': - 1.9323726623855864,
            'l_forearm_roll_joint': 1.3824994377973336,
            'l_wrist_flex_joint': - 1.8416233909065576,
            'l_wrist_roll_joint': 2.907373693068033,
        }
        kitchen_setup.set_joint_goal(js)
        # kitchen_setup.allow_all_collisions()
        kitchen_setup.plan_and_execute()

        p = PoseStamped()
        p.header.frame_id = kitchen_setup.l_tip
        p.pose.position.y = -0.08
        p.pose.orientation.w = 1
        kitchen_setup.add_box(name='box',
                              size=(0.08, 0.16, 0.16),
                              parent_link=kitchen_setup.l_tip,
                              pose=p)
        kitchen_setup.close_l_gripper()
        r_goal = PoseStamped()
        r_goal.header.frame_id = kitchen_setup.l_tip
        r_goal.pose.position.x = 0.05
        r_goal.pose.position.y = -0.08
        r_goal.pose.orientation = Quaternion(*quaternion_about_axis(np.pi, [0, 0, 1]))
        # kitchen_setup.allow_all_collisions()
        kitchen_setup.set_cart_goal(r_goal,
                                    tip_link=kitchen_setup.r_tip,
                                    root_link=kitchen_setup.l_tip,
                                    linear_velocity=0.2,
                                    angular_velocity=1
                                    )
        kitchen_setup.allow_collision(group1=kitchen_setup.robot_name, group2='box')
        kitchen_setup.plan_and_execute()

        kitchen_setup.update_parent_link_of_group('box', kitchen_setup.r_tip)

        r_goal2 = PoseStamped()
        r_goal2.header.frame_id = 'box'
        r_goal2.pose.position.x -= -.1
        r_goal2.pose.orientation.w = 1

        kitchen_setup.set_cart_goal(r_goal2, 'box', root_link=kitchen_setup.l_tip)
        kitchen_setup.allow_self_collision()
        kitchen_setup.plan_and_execute()
        # kitchen_setup.check_cart_goal('box', r_goal2)

    def test_only_collision_avoidance(self, zero_pose: PR2TestWrapper):
        zero_pose.plan_and_execute()

    def test_mesh_collision_avoidance(self, zero_pose: PR2TestWrapper):
        zero_pose.close_r_gripper()
        object_name = 'muh'
        p = PoseStamped()
        p.header.frame_id = zero_pose.r_tip
        p.pose.position = Point(0.01, 0, 0)
        p.pose.orientation = Quaternion(*quaternion_about_axis(-np.pi / 2, [0, 1, 0]))
        zero_pose.add_mesh(object_name, mesh='package://giskardpy/test/urdfs/meshes/bowl_21.obj', pose=p)
        zero_pose.plan_and_execute()

    def test_attach_box_as_eef(self, zero_pose: PR2TestWrapper):
        pocky = 'muh#pocky'
        box_pose = PoseStamped()
        box_pose.header.frame_id = zero_pose.r_tip
        box_pose.pose.position = Point(0.05, 0, 0, )
        box_pose.pose.orientation = Quaternion(1, 0, 0, 0)
        zero_pose.add_box(name=pocky, size=(0.1, 0.02, 0.02), pose=box_pose, parent_link=zero_pose.r_tip,
                          parent_link_group=zero_pose.robot_name)
        p = PoseStamped()
        p.header.frame_id = zero_pose.r_tip
        p.pose.orientation.w = 1
        zero_pose.set_cart_goal(p, pocky, zero_pose.default_root)
        p = zero_pose.transform_msg(zero_pose.default_root, p)
        zero_pose.plan_and_execute()
        p2 = zero_pose.world.compute_fk_pose(zero_pose.default_root, pocky)
        compare_poses(p2.pose, p.pose)
        zero_pose.detach_group(pocky)
        p = PoseStamped()
        p.header.frame_id = zero_pose.r_tip
        p.pose.orientation.w = 1
        p.pose.position.x = -.1
        zero_pose.set_cart_goal(p, zero_pose.r_tip, zero_pose.default_root)
        zero_pose.plan_and_execute()

    def test_hard_constraints_violated(self, kitchen_setup: PR2TestWrapper):
        pose = PoseStamped()
        pose.header.frame_id = 'map'
        pose.pose.position = Point(2, 0, 0)
        pose.pose.orientation = Quaternion(w=1)
        kitchen_setup.teleport_base(pose)
        kitchen_setup.plan_and_execute(expected_error_codes=[MoveResult.HARD_CONSTRAINTS_VIOLATED])

    def test_unknown_group1(self, box_setup: PR2TestWrapper):
        box_setup.avoid_collision(min_distance=0.05, group1='muh')
        box_setup.plan_and_execute([MoveResult.UNKNOWN_GROUP])

    def test_unknown_group2(self, box_setup: PR2TestWrapper):
        box_setup.avoid_collision(group2='muh')
        box_setup.plan_and_execute([MoveResult.UNKNOWN_GROUP])

    def test_base_link_in_collision(self, zero_pose: PR2TestWrapper):
        zero_pose.allow_self_collision()
        p = PoseStamped()
        p.header.frame_id = 'map'
        p.pose.position.x = 0
        p.pose.position.y = 0
        p.pose.position.z = -0.2
        p.pose.orientation.w = 1
        zero_pose.add_box(name='box', size=(1, 1, 1), pose=p)
        zero_pose.set_joint_goal(pocky_pose)
        zero_pose.plan_and_execute()

    def test_avoid_collision_with_box(self, box_setup: PR2TestWrapper):
        box_setup.avoid_collision(min_distance=0.05, group1=box_setup.robot_name)
        box_setup.avoid_collision(min_distance=0.15, group1=box_setup.l_gripper_group, group2='box')
        box_setup.avoid_collision(min_distance=0.10, group1=box_setup.r_gripper_group, group2='box')
        box_setup.allow_self_collision()
        base_goal = PoseStamped()
        base_goal.header.frame_id = box_setup.default_root
        base_goal.pose.orientation.w = 1
        box_setup.move_base(base_goal)
        box_setup.check_cpi_geq(box_setup.get_l_gripper_links(), 0.148)
        box_setup.check_cpi_geq(box_setup.get_r_gripper_links(), 0.088)

    def test_avoid_collision_drive_into_box(self, box_setup: PR2TestWrapper):
        base_goal = PoseStamped()
        base_goal.header.frame_id = box_setup.default_root
        base_goal.pose.position.x = 0.25
        base_goal.pose.orientation = Quaternion(*quaternion_about_axis(np.pi, [0, 0, 1]))
        box_setup.teleport_base(base_goal)
        base_goal = PoseStamped()
        base_goal.header.frame_id = 'base_footprint'
        base_goal.pose.position.x = -1
        base_goal.pose.orientation.w = 1
        box_setup.allow_self_collision()
        box_setup.set_cart_goal(goal_pose=base_goal, tip_link='base_footprint', root_link='map', weight=WEIGHT_BELOW_CA,
                                check=False)
        box_setup.plan_and_execute()
        box_setup.check_cpi_geq(['base_link'], 0.09)

    def test_avoid_collision_lower_soft_threshold(self, box_setup: PR2TestWrapper):
        base_goal = PoseStamped()
        base_goal.header.frame_id = box_setup.default_root
        base_goal.pose.position.x = 0.35
        base_goal.pose.orientation.z = 1
        box_setup.teleport_base(base_goal)
        box_setup.avoid_collision(min_distance=0.05, group1=box_setup.robot_name)
        box_setup.allow_self_collision()
        box_setup.plan_and_execute()
        box_setup.check_cpi_geq(['base_link'], 0.048)
        box_setup.check_cpi_leq(['base_link'], 0.06)

    def test_collision_override(self, box_setup: PR2TestWrapper):
        p = PoseStamped()
        p.header.frame_id = box_setup.default_root
        p.pose.position.x += 0.5
        p.pose.orientation = Quaternion(*quaternion_about_axis(np.pi, [0, 0, 1]))
        box_setup.teleport_base(p)
        box_setup.allow_self_collision()
        box_setup.avoid_collision(min_distance=0.25, group1=box_setup.robot_name, group2='box')
        box_setup.plan_and_execute()
        box_setup.check_cpi_geq(['base_link'], distance_threshold=0.25, check_self=False)

    def test_ignore_all_collisions_of_links(self, box_setup: PR2TestWrapper):
        p = PoseStamped()
        p.header.frame_id = box_setup.default_root
        p.pose.position.x += 0.5
        p.pose.orientation = Quaternion(*quaternion_about_axis(np.pi, [0, 0, 1]))
        box_setup.teleport_base(p)
        box_setup.check_cpi_geq(['bl_caster_l_wheel_link', 'bl_caster_r_wheel_link',
                                 'fl_caster_l_wheel_link', 'fl_caster_r_wheel_link',
                                 'br_caster_l_wheel_link', 'br_caster_r_wheel_link',
                                 'fr_caster_l_wheel_link', 'fr_caster_r_wheel_link'],
                                distance_threshold=0.25,
                                check_self=False)

    def test_avoid_collision_go_around_corner(self, fake_table_setup: PR2TestWrapper):
        r_goal = PoseStamped()
        r_goal.header.frame_id = 'map'
        r_goal.pose.position.x = 0.8
        r_goal.pose.position.y = -0.38
        r_goal.pose.position.z = 0.84
        r_goal.pose.orientation = Quaternion(*quaternion_about_axis(np.pi / 2, [0, 1, 0]))
        fake_table_setup.avoid_all_collisions(0.1)
        fake_table_setup.set_cart_goal(r_goal, fake_table_setup.r_tip)
        fake_table_setup.plan_and_execute()
        fake_table_setup.check_cpi_geq(fake_table_setup.get_l_gripper_links(), 0.05)
        fake_table_setup.check_cpi_leq(['r_gripper_l_finger_tip_link'], 0.04)
        fake_table_setup.check_cpi_leq(['r_gripper_r_finger_tip_link'], 0.04)

    def test_allow_collision_drive_into_box(self, box_setup: PR2TestWrapper):
        p = PoseStamped()
        p.header.frame_id = 'base_footprint'
        p.header.stamp = rospy.get_rostime()
        p.pose.position = Point(0.15, 0, 0)
        p.pose.orientation = Quaternion(0, 0, 0, 1)

        box_setup.allow_collision(group2='box')

        box_setup.allow_self_collision()
        box_setup.set_cart_goal(p, 'base_footprint', box_setup.default_root)
        box_setup.plan_and_execute()

        box_setup.check_cpi_leq(box_setup.get_l_gripper_links(), 0.0)
        box_setup.check_cpi_leq(box_setup.get_r_gripper_links(), 0.0)

    def test_avoid_collision_box_between_boxes(self, pocky_pose_setup: PR2TestWrapper):
        p = PoseStamped()
        p.header.frame_id = pocky_pose_setup.r_tip
        p.pose.position.x = 0.08
        p.pose.orientation.w = 1
        pocky_pose_setup.add_box(name='box',
                                 size=(0.2, 0.05, 0.05),
                                 parent_link=pocky_pose_setup.r_tip,
                                 pose=p)
        p = PoseStamped()
        p.header.frame_id = pocky_pose_setup.r_tip
        p.pose.position.x = 0.15
        p.pose.position.y = 0.04
        p.pose.position.z = 0
        p.pose.orientation.w = 1
        pocky_pose_setup.add_box('bl', (0.1, 0.01, 0.2), pose=p)
        p = PoseStamped()
        p.header.frame_id = pocky_pose_setup.r_tip
        p.pose.position.x = 0.15
        p.pose.position.y = -0.04
        p.pose.position.z = 0
        p.pose.orientation.w = 1
        pocky_pose_setup.add_box('br', (0.1, 0.01, 0.2), pose=p)

        p = PoseStamped()
        p.header.frame_id = pocky_pose_setup.r_tip
        p.pose.position = Point(-0.15, 0, 0)
        p.pose.orientation = Quaternion(0, 0, 0, 1)
        pocky_pose_setup.set_cart_goal(p, pocky_pose_setup.r_tip, pocky_pose_setup.default_root)

        pocky_pose_setup.allow_self_collision()

        pocky_pose_setup.plan_and_execute()
        pocky_pose_setup.check_cpi_geq(['box'], 0.048)

    def test_avoid_collision_box_between_3_boxes(self, pocky_pose_setup: PR2TestWrapper):
        # FIXME very shaky
        p = PoseStamped()
        p.header.frame_id = pocky_pose_setup.r_tip
        p.pose.position.x = 0.08
        p.pose.orientation.w = 1
        pocky_pose_setup.add_box(name='box',
                                 size=(0.2, 0.05, 0.05),
                                 parent_link=pocky_pose_setup.r_tip,
                                 pose=p)
        p = PoseStamped()
        p.header.frame_id = pocky_pose_setup.r_tip
        p.pose.position.x = 0.2
        p.pose.position.y = 0
        p.pose.position.z = 0
        p.pose.orientation.w = 1
        pocky_pose_setup.add_box('b1', (0.01, 0.2, 0.2), pose=p)
        p = PoseStamped()
        p.header.frame_id = pocky_pose_setup.r_tip
        p.pose.position.x = 0.15
        p.pose.position.y = 0.04
        p.pose.position.z = 0
        p.pose.orientation.w = 1
        pocky_pose_setup.add_box('bl', (0.1, 0.01, 0.2), pose=p)
        p = PoseStamped()
        p.header.frame_id = pocky_pose_setup.r_tip
        p.pose.position.x = 0.15
        p.pose.position.y = -0.04
        p.pose.position.z = 0
        p.pose.orientation.w = 1
        pocky_pose_setup.add_box('br', (0.1, 0.01, 0.2), pose=p)

        # p = PoseStamped()
        # p.header.frame_id = pocky_pose_setup.r_tip
        # p.pose.position = Point(-0.15, 0, 0)
        # p.pose.orientation = Quaternion(0, 0, 0, 1)
        # pocky_pose_setup.set_cart_goal(p, pocky_pose_setup.r_tip, pocky_pose_setup.default_root)
        x = Vector3Stamped()
        x.header.frame_id = 'box'
        x.vector.x = 1
        y = Vector3Stamped()
        y.header.frame_id = 'box'
        y.vector.y = 1
        x_map = Vector3Stamped()
        x_map.header.frame_id = 'map'
        x_map.vector.x = 1
        y_map = Vector3Stamped()
        y_map.header.frame_id = 'map'
        y_map.vector.y = 1
        pocky_pose_setup.set_align_planes_goal(tip_link='box', tip_normal=x, goal_normal=x_map)
        pocky_pose_setup.set_align_planes_goal(tip_link='box', tip_normal=y, goal_normal=y_map)
        pocky_pose_setup.allow_self_collision()
        # pocky_pose_setup.allow_all_collisions()

        pocky_pose_setup.plan_and_execute()
        assert ('box', 'bl') not in pocky_pose_setup.collision_scene.black_list
        pocky_pose_setup.check_cpi_geq(pocky_pose_setup.get_group_info('r_gripper').links, 0.04)

    def test_avoid_collision_box_between_cylinders(self, pocky_pose_setup: PR2TestWrapper):
        p = PoseStamped()
        p.header.frame_id = pocky_pose_setup.r_tip
        p.pose.position.x = 0.08
        p.pose.orientation = Quaternion(*quaternion_about_axis(0.01, [1, 0, 0]).tolist())
        pocky_pose_setup.add_box(name='box',
                                 size=(0.2, 0.05, 0.05),
                                 parent_link=pocky_pose_setup.r_tip,
                                 pose=p)
        p = PoseStamped()
        p.header.frame_id = pocky_pose_setup.r_tip
        p.pose.position.x = 0.12
        p.pose.position.y = 0.04
        p.pose.position.z = 0
        p.pose.orientation.w = 1
        pocky_pose_setup.add_cylinder('bl', height=0.2, radius=0.01, pose=p)
        p = PoseStamped()
        p.header.frame_id = pocky_pose_setup.r_tip
        p.pose.position.x = 0.12
        p.pose.position.y = -0.04
        p.pose.position.z = 0
        p.pose.orientation.w = 1
        pocky_pose_setup.add_cylinder('br', height=0.2, radius=0.01, pose=p)

        pocky_pose_setup.plan_and_execute()

    def test_avoid_collision_at_kitchen_corner(self, kitchen_setup: PR2TestWrapper):
        base_pose = PoseStamped()
        base_pose.header.stamp = rospy.get_rostime()
        base_pose.header.frame_id = 'map'
        base_pose.pose.position.x = 0.75
        base_pose.pose.position.y = 0.9
        base_pose.pose.orientation = Quaternion(*quaternion_about_axis(np.pi / 2, [0, 0, 1]))
        kitchen_setup.teleport_base(base_pose)
        base_pose.pose.orientation = Quaternion(*quaternion_about_axis(np.pi, [0, 0, 1]))
        kitchen_setup.set_joint_goal(kitchen_setup.better_pose, weight=WEIGHT_ABOVE_CA, check=False)
        kitchen_setup.set_cart_goal(goal_pose=base_pose, tip_link='base_footprint', root_link='map', check=False)
        kitchen_setup.plan_and_execute()

    def test_avoid_collision_drive_under_drawer(self, kitchen_setup: PR2TestWrapper):
        kitchen_js = {'sink_area_left_middle_drawer_main_joint': 0.45}
        kitchen_setup.set_kitchen_js(kitchen_js)
        base_pose = PoseStamped()
        base_pose.header.frame_id = 'map'
        base_pose.pose.position.x = 0.57
        base_pose.pose.position.y = 0.5
        base_pose.pose.orientation = Quaternion(*quaternion_about_axis(0, [0, 0, 1]))
        kitchen_setup.teleport_base(base_pose)
        base_pose = PoseStamped()
        base_pose.header.frame_id = 'base_footprint'
        base_pose.pose.position.y = 1
        base_pose.pose.orientation = Quaternion(*quaternion_about_axis(0, [0, 0, 1]))
        kitchen_setup.set_cart_goal(base_pose, tip_link='base_footprint')
        kitchen_setup.plan_and_execute()

    def test_get_out_of_collision(self, box_setup: PR2TestWrapper):
        p = PoseStamped()
        p.header.frame_id = box_setup.r_tip
        p.pose.position = Point(0.15, 0, 0)
        p.pose.orientation = Quaternion(0, 0, 0, 1)
        box_setup.set_cart_goal(p, box_setup.r_tip, box_setup.default_root)

        box_setup.allow_all_collisions()

        box_setup.plan_and_execute()

        box_setup.avoid_all_collisions(0.05)

        box_setup.plan_and_execute()

        box_setup.check_cpi_geq(box_setup.get_l_gripper_links(), 0.0)
        box_setup.check_cpi_geq(box_setup.get_r_gripper_links(), 0.0)

    def test_allow_collision_gripper(self, box_setup: PR2TestWrapper):
        box_setup.allow_collision(box_setup.l_gripper_group, 'box')
        p = PoseStamped()
        p.header.frame_id = box_setup.l_tip
        p.header.stamp = rospy.get_rostime()
        p.pose.position.x = 0.11
        p.pose.orientation.w = 1
        box_setup.set_cart_goal(p, box_setup.l_tip, box_setup.default_root)
        box_setup.plan_and_execute()
        box_setup.check_cpi_leq(box_setup.get_l_gripper_links(), 0.0)
        box_setup.check_cpi_geq(box_setup.get_r_gripper_links(), 0.048)

    def test_attached_get_below_soft_threshold(self, box_setup: PR2TestWrapper):
        attached_link_name = 'pocky'
        p = PoseStamped()
        p.header.frame_id = box_setup.r_tip
        p.pose.position.x = 0.05
        p.pose.orientation.w = 1
        box_setup.add_box(attached_link_name,
                          size=(0.2, 0.04, 0.04),
                          parent_link=box_setup.r_tip,
                          pose=p)
        p = PoseStamped()
        p.header.frame_id = box_setup.r_tip
        p.header.stamp = rospy.get_rostime()
        p.pose.position.x = -0.15
        p.pose.orientation.w = 1
        box_setup.set_cart_goal(goal_pose=p, tip_link=box_setup.r_tip, root_link=box_setup.default_root)
        box_setup.plan_and_execute()
        box_setup.check_cpi_geq(box_setup.get_l_gripper_links(), 0.048)
        box_setup.check_cpi_geq([attached_link_name], 0.048)

        p = PoseStamped()
        p.header.frame_id = box_setup.r_tip
        p.header.stamp = rospy.get_rostime()
        p.pose.position.x = 0.1
        p.pose.orientation.w = 1
        box_setup.set_cart_goal(goal_pose=p, tip_link=box_setup.r_tip,
                                root_link=box_setup.default_root, check=False)
        box_setup.plan_and_execute()
        box_setup.check_cpi_geq([attached_link_name], -0.008)
        box_setup.check_cpi_leq([attached_link_name], 0.01)
        box_setup.detach_group(attached_link_name)

    def test_attached_get_out_of_collision_below(self, box_setup: PR2TestWrapper):
        attached_link_name = 'pocky'
        p = PoseStamped()
        p.header.frame_id = box_setup.r_tip
        p.pose.position.x = 0.05
        p.pose.orientation.w = 1
        box_setup.add_box(attached_link_name,
                          size=(0.2, 0.04, 0.04),
                          parent_link=box_setup.r_tip,
                          pose=p)
        p = PoseStamped()
        p.header.frame_id = box_setup.r_tip
        p.header.stamp = rospy.get_rostime()
        p.pose.position.x = -0.15
        p.pose.orientation.w = 1
        box_setup.set_cart_goal(p, box_setup.r_tip, box_setup.default_root)
        box_setup.plan_and_execute()
        box_setup.check_cpi_geq(box_setup.get_l_gripper_links(), 0.048)
        box_setup.check_cpi_geq([attached_link_name], 0.048)

        p = PoseStamped()
        p.header.frame_id = box_setup.r_tip
        p.header.stamp = rospy.get_rostime()
        p.pose.position.x = 0.05
        p.pose.orientation.w = 1
        box_setup.set_cart_goal(p, box_setup.r_tip, box_setup.default_root, weight=WEIGHT_BELOW_CA, check=False)
        box_setup.plan_and_execute()
        box_setup.check_cpi_geq(box_setup.get_l_gripper_links(), 0.048)
        box_setup.check_cpi_geq([attached_link_name], 0.048)
        box_setup.detach_group(attached_link_name)

    def test_attached_get_out_of_collision_and_stay_in_hard_threshold(self, box_setup: PR2TestWrapper):
        attached_link_name = 'pocky'
        p = PoseStamped()
        p.header.frame_id = box_setup.r_tip
        p.pose.position.x = 0.05
        p.pose.orientation.w = 1
        box_setup.add_box(attached_link_name,
                          size=(0.2, 0.04, 0.04),
                          parent_link=box_setup.r_tip,
                          pose=p)
        p = PoseStamped()
        p.header.frame_id = box_setup.r_tip
        p.header.stamp = rospy.get_rostime()
        p.pose.position.x = -0.08
        p.pose.orientation.w = 1
        box_setup.set_cart_goal(p, box_setup.r_tip, box_setup.default_root)
        box_setup.plan_and_execute()
        box_setup.check_cpi_geq([attached_link_name], -0.002)

        p = PoseStamped()
        p.header.frame_id = box_setup.r_tip
        p.header.stamp = rospy.get_rostime()
        p.pose.position.x = 0.08
        p.pose.orientation.w = 1
        box_setup.set_cart_goal(p, box_setup.r_tip, box_setup.default_root, check=False)
        box_setup.plan_and_execute()
        box_setup.check_cpi_geq([attached_link_name], -0.002)
        box_setup.check_cpi_leq([attached_link_name], 0.01)
        box_setup.detach_group(attached_link_name)

    def test_attached_get_out_of_collision_stay_in(self, box_setup: PR2TestWrapper):
        attached_link_name = 'pocky'
        p = PoseStamped()
        p.header.frame_id = box_setup.r_tip
        p.pose.position.x = 0.05
        p.pose.orientation.w = 1
        box_setup.add_box(attached_link_name,
                          size=(0.2, 0.04, 0.04),
                          parent_link=box_setup.r_tip,
                          pose=p)
        p = PoseStamped()
        p.header.frame_id = box_setup.r_tip
        p.header.stamp = rospy.get_rostime()
        p.pose.position.x = 0.
        p.pose.orientation.w = 1
        box_setup.set_cart_goal(p, box_setup.r_tip, box_setup.default_root)
        box_setup.plan_and_execute()
        box_setup.check_cpi_geq([attached_link_name], -0.082)
        box_setup.detach_group(attached_link_name)

    def test_attached_get_out_of_collision_passive(self, box_setup: PR2TestWrapper):
        attached_link_name = 'pocky'
        p = PoseStamped()
        p.header.frame_id = box_setup.r_tip
        p.pose.position.x = 0.05
        p.pose.orientation.w = 1
        box_setup.add_box(attached_link_name,
                          size=(0.2, 0.04, 0.04),
                          parent_link=box_setup.r_tip,
                          pose=p)
        box_setup.plan_and_execute()
        box_setup.check_cpi_geq([attached_link_name], 0.048)
        box_setup.detach_group(attached_link_name)

    def test_attached_collision_with_box(self, box_setup: PR2TestWrapper):
        attached_link_name = 'pocky'
        p = PoseStamped()
        p.header.frame_id = box_setup.r_tip
        p.pose.position.x = 0.01
        p.pose.orientation.w = 1
        box_setup.add_box(name=attached_link_name,
                          size=(0.2, 0.04, 0.04),
                          parent_link=box_setup.r_tip,
                          pose=p)
        box_setup.plan_and_execute()
        box_setup.check_cpi_geq(box_setup.get_l_gripper_links(), 0.048)
        box_setup.check_cpi_geq([attached_link_name], 0.048)
        box_setup.detach_group(attached_link_name)

    def test_attached_collision_allow(self, box_setup: PR2TestWrapper):
        pocky = 'http:muh#pocky'
        p = PoseStamped()
        p.header.frame_id = box_setup.r_tip
        p.pose.position.x = 0.05
        p.pose.orientation.w = 1
        box_setup.add_box(pocky,
                          size=(0.1, 0.02, 0.02),
                          parent_link=box_setup.r_tip,
                          pose=p)

        box_setup.allow_collision(group1=pocky, group2='box')

        p = PoseStamped()
        p.header.frame_id = box_setup.r_tip
        p.header.stamp = rospy.get_rostime()
        p.pose.position.y = -0.11
        p.pose.orientation.w = 1
        box_setup.set_cart_goal(p, box_setup.r_tip, box_setup.default_root)
        box_setup.plan_and_execute()
        box_setup.check_cpi_geq(box_setup.get_l_gripper_links(), 0.048)
        box_setup.check_cpi_leq([pocky], 0.0)

    def test_attached_two_items(self, zero_pose: PR2TestWrapper):
        box1_name = 'box1'
        box2_name = 'box2'

        js = {
            'r_elbow_flex_joint': -1.58118094489,
            'r_forearm_roll_joint': -0.904933033043,
            'r_shoulder_lift_joint': 0.822412440711,
            'r_shoulder_pan_joint': -1.07866800992,
            'r_upper_arm_roll_joint': -1.34905471854,
            'r_wrist_flex_joint': -1.20182042644,
            'r_wrist_roll_joint': 0.190433188769,
        }
        zero_pose.set_joint_goal(js)
        zero_pose.plan_and_execute()

        r_goal = PoseStamped()
        r_goal.header.frame_id = zero_pose.r_tip
        r_goal.pose.position.x = 0.4
        r_goal.pose.orientation = Quaternion(*quaternion_from_matrix([[-1, 0, 0, 0],
                                                                      [0, 1, 0, 0],
                                                                      [0, 0, -1, 0],
                                                                      [0, 0, 0, 1]]))
        zero_pose.set_cart_goal(r_goal, zero_pose.l_tip, 'torso_lift_link')
        zero_pose.plan_and_execute()

        p = PoseStamped()
        p.header.frame_id = zero_pose.r_tip
        p.pose.position.x = 0.1
        p.pose.orientation.w = 1
        zero_pose.add_box(box1_name,
                          size=(.2, .04, .04),
                          parent_link=zero_pose.r_tip,
                          pose=p)
        p.header.frame_id = zero_pose.l_tip
        zero_pose.add_box(box2_name,
                          size=(.2, .04, .04),
                          parent_link=zero_pose.l_tip,
                          pose=p)

        zero_pose.plan_and_execute()

        zero_pose.check_cpi_geq([box1_name, box2_name], 0.049)

        zero_pose.detach_group(box1_name)
        zero_pose.detach_group(box2_name)
        base_goal = PoseStamped()
        base_goal.header.frame_id = 'base_footprint'
        base_goal.pose.position.x = -.1
        base_goal.pose.orientation.w = 1
        zero_pose.move_base(base_goal)

    def test_get_milk_out_of_fridge(self, kitchen_setup: PR2TestWrapper):
        milk_name = 'milk'

        # take milk out of fridge
        kitchen_setup.set_kitchen_js({'iai_fridge_door_joint': 1.56})

        base_goal = PoseStamped()
        base_goal.header.frame_id = 'map'
        base_goal.pose.position.x = 0.565
        base_goal.pose.position.y = -0.5
        base_goal.pose.orientation.z = -0.51152562713
        base_goal.pose.orientation.w = 0.85926802151
        kitchen_setup.teleport_base(base_goal)

        # spawn milk
        milk_pose = PoseStamped()
        milk_pose.header.frame_id = 'iai_kitchen/iai_fridge_door_shelf1_bottom'
        milk_pose.pose.position = Point(0, 0, 0.12)
        milk_pose.pose.orientation = Quaternion(0, 0, 0, 1)

        milk_pre_pose = PoseStamped()
        milk_pre_pose.header.frame_id = 'iai_kitchen/iai_fridge_door_shelf1_bottom'
        milk_pre_pose.pose.position = Point(0, 0, 0.22)
        milk_pre_pose.pose.orientation = Quaternion(0, 0, 0, 1)

        kitchen_setup.add_box(milk_name, (0.05, 0.05, 0.2), pose=milk_pose)

        # grasp milk
        kitchen_setup.open_l_gripper()

        bar_axis = Vector3Stamped()
        bar_axis.header.frame_id = 'map'
        bar_axis.vector.z = 1

        bar_center = PointStamped()
        bar_center.header.frame_id = milk_pose.header.frame_id
        bar_center.point = deepcopy(milk_pose.pose.position)

        tip_grasp_axis = Vector3Stamped()
        tip_grasp_axis.header.frame_id = kitchen_setup.l_tip
        tip_grasp_axis.vector.z = 1
        kitchen_setup.set_grasp_bar_goal(bar_center=bar_center,
                                         bar_axis=bar_axis,
                                         bar_length=0.12,
                                         tip_link=kitchen_setup.l_tip,
                                         tip_grasp_axis=tip_grasp_axis,
                                         root_link=kitchen_setup.default_root)

        x = Vector3Stamped()
        x.header.frame_id = kitchen_setup.l_tip
        x.vector.x = 1
        x_map = Vector3Stamped()
        x_map.header.frame_id = 'iai_kitchen/iai_fridge_door'
        x_map.vector.x = 1
        kitchen_setup.set_align_planes_goal(tip_link=kitchen_setup.l_tip,
                                            tip_normal=x,
                                            goal_normal=x_map)

        kitchen_setup.plan_and_execute()

        kitchen_setup.update_parent_link_of_group(milk_name, kitchen_setup.l_tip)
        kitchen_setup.close_l_gripper()

        # Remove Milk
        kitchen_setup.set_cart_goal(milk_pre_pose, milk_name, kitchen_setup.default_root)
        kitchen_setup.plan_and_execute()
        base_goal = PoseStamped()
        base_goal.header.frame_id = 'base_footprint'
        base_goal.pose.orientation.w = 1
        kitchen_setup.set_joint_goal(kitchen_setup.better_pose)
        kitchen_setup.move_base(base_goal)

        # place milk back
        kitchen_setup.set_cart_goal(milk_pre_pose, milk_name, kitchen_setup.default_root)
        kitchen_setup.plan_and_execute()

        kitchen_setup.set_cart_goal(milk_pose, milk_name, kitchen_setup.default_root)
        kitchen_setup.plan_and_execute()

        kitchen_setup.open_l_gripper()

        kitchen_setup.detach_group(milk_name)

        kitchen_setup.set_joint_goal(kitchen_setup.better_pose)
        kitchen_setup.plan_and_execute()

    def test_bowl_and_cup(self, kitchen_setup: PR2TestWrapper):
        # kernprof -lv py.test -s test/test_integration_pr2.py::TestCollisionAvoidanceGoals::test_bowl_and_cup
        bowl_name = 'bowl'
        cup_name = 'cup'
        percentage = 50
        drawer_handle = 'sink_area_left_middle_drawer_handle'
        drawer_joint = 'sink_area_left_middle_drawer_main_joint'
        # spawn cup
        cup_pose = PoseStamped()
        cup_pose.header.frame_id = 'iai_kitchen/sink_area_left_middle_drawer_main'
        cup_pose.header.stamp = rospy.get_rostime() + rospy.Duration(0.5)
        cup_pose.pose.position = Point(0.1, 0.2, -.05)
        cup_pose.pose.orientation = Quaternion(0, 0, 0, 1)

        kitchen_setup.add_cylinder(name=cup_name, height=0.07, radius=0.04, pose=cup_pose,
                                   parent_link='sink_area_left_middle_drawer_main')

        # spawn bowl
        bowl_pose = PoseStamped()
        bowl_pose.header.frame_id = 'iai_kitchen/sink_area_left_middle_drawer_main'
        bowl_pose.pose.position = Point(0.1, -0.2, -.05)
        bowl_pose.pose.orientation = Quaternion(0, 0, 0, 1)

        kitchen_setup.add_cylinder(name=bowl_name, height=0.05, radius=0.07, pose=bowl_pose,
                                   parent_link='sink_area_left_middle_drawer_main')

        # grasp drawer handle
        bar_axis = Vector3Stamped()
        bar_axis.header.frame_id = drawer_handle
        bar_axis.vector.y = 1

        bar_center = PointStamped()
        bar_center.header.frame_id = drawer_handle

        tip_grasp_axis = Vector3Stamped()
        tip_grasp_axis.header.frame_id = kitchen_setup.l_tip
        tip_grasp_axis.vector.z = 1

        kitchen_setup.set_grasp_bar_goal(bar_center=bar_center,
                                         bar_axis=bar_axis,
                                         bar_length=0.4,
                                         tip_link=kitchen_setup.l_tip,
                                         tip_grasp_axis=tip_grasp_axis,
                                         root_link=kitchen_setup.default_root)
        x_gripper = Vector3Stamped()
        x_gripper.header.frame_id = kitchen_setup.l_tip
        x_gripper.vector.x = 1

        x_goal = Vector3Stamped()
        x_goal.header.frame_id = drawer_handle
        x_goal.vector.x = -1

        kitchen_setup.set_align_planes_goal(tip_link=kitchen_setup.l_tip,
                                            tip_normal=x_gripper,
                                            root_link=kitchen_setup.default_root,
                                            goal_normal=x_goal)
        # kitchen_setup.allow_all_collisions()
        kitchen_setup.plan_and_execute()

        # open drawer
        kitchen_setup.set_open_container_goal(tip_link=kitchen_setup.l_tip,
                                              environment_link=drawer_handle)
        kitchen_setup.plan_and_execute()
        kitchen_setup.set_kitchen_js({drawer_joint: 0.48})

        kitchen_setup.set_joint_goal(kitchen_setup.better_pose)
        base_pose = PoseStamped()
        base_pose.header.frame_id = 'map'
        base_pose.pose.position.y = 1
        base_pose.pose.position.x = .1
        base_pose.pose.orientation.w = 1
        kitchen_setup.move_base(base_pose)

        # grasp bowl
        l_goal = deepcopy(bowl_pose)
        l_goal.header.frame_id = 'iai_kitchen/sink_area_left_middle_drawer_main'
        l_goal.pose.position.z += .2
        l_goal.pose.orientation = Quaternion(*quaternion_from_matrix([[0, 1, 0, 0],
                                                                      [0, 0, -1, 0],
                                                                      [-1, 0, 0, 0],
                                                                      [0, 0, 0, 1]]))
        kitchen_setup.set_cart_goal(goal_pose=l_goal,
                                    tip_link=kitchen_setup.l_tip,
                                    root_link=kitchen_setup.default_root)
        kitchen_setup.allow_collision(kitchen_setup.l_gripper_group, bowl_name)

        # grasp cup
        r_goal = deepcopy(cup_pose)
        r_goal.header.frame_id = 'iai_kitchen/sink_area_left_middle_drawer_main'
        r_goal.pose.position.z += .2
        r_goal.pose.orientation = Quaternion(*quaternion_from_matrix([[0, 1, 0, 0],
                                                                      [0, 0, -1, 0],
                                                                      [-1, 0, 0, 0],
                                                                      [0, 0, 0, 1]]))
        kitchen_setup.set_avoid_joint_limits_goal(percentage=percentage)
        kitchen_setup.set_cart_goal(goal_pose=r_goal,
                                    tip_link=kitchen_setup.r_tip,
                                    root_link=kitchen_setup.default_root)
        kitchen_setup.plan_and_execute()

        l_goal.pose.position.z -= .2
        r_goal.pose.position.z -= .2
        kitchen_setup.set_cart_goal(goal_pose=l_goal,
                                    tip_link=kitchen_setup.l_tip,
                                    root_link=kitchen_setup.default_root)
        kitchen_setup.set_cart_goal(goal_pose=r_goal,
                                    tip_link=kitchen_setup.r_tip,
                                    root_link=kitchen_setup.default_root)
        kitchen_setup.set_avoid_joint_limits_goal(percentage=percentage)
        kitchen_setup.avoid_all_collisions(0.05)
        kitchen_setup.allow_collision(group1=kitchen_setup.robot_name, group2=bowl_name)
        kitchen_setup.allow_collision(group1=kitchen_setup.robot_name, group2=cup_name)
        kitchen_setup.plan_and_execute()

        kitchen_setup.update_parent_link_of_group(name=bowl_name, parent_link=kitchen_setup.l_tip)
        kitchen_setup.update_parent_link_of_group(name=cup_name, parent_link=kitchen_setup.r_tip)

        kitchen_setup.set_joint_goal(kitchen_setup.better_pose)
        kitchen_setup.plan_and_execute()
        base_goal = PoseStamped()
        base_goal.header.frame_id = 'base_footprint'
        base_goal.pose.position.x = -.1
        base_goal.pose.orientation = Quaternion(*quaternion_about_axis(pi, [0, 0, 1]))
        kitchen_setup.move_base(base_goal)

        # place bowl and cup
        bowl_goal = PoseStamped()
        bowl_goal.header.frame_id = 'kitchen_island_surface'
        bowl_goal.pose.position = Point(.2, 0, .05)
        bowl_goal.pose.orientation = Quaternion(0, 0, 0, 1)

        cup_goal = PoseStamped()
        cup_goal.header.frame_id = 'kitchen_island_surface'
        cup_goal.pose.position = Point(.15, 0.25, .07)
        cup_goal.pose.orientation = Quaternion(0, 0, 0, 1)

        kitchen_setup.set_cart_goal(goal_pose=bowl_goal, tip_link=bowl_name, root_link=kitchen_setup.default_root)
        kitchen_setup.set_cart_goal(goal_pose=cup_goal, tip_link=cup_name, root_link=kitchen_setup.default_root)
        kitchen_setup.set_avoid_joint_limits_goal(percentage=percentage)
        kitchen_setup.avoid_all_collisions(0.05)
        kitchen_setup.plan_and_execute()

        kitchen_setup.detach_group(name=bowl_name)
        kitchen_setup.detach_group(name=cup_name)
        kitchen_setup.allow_collision(group1=kitchen_setup.robot_name, group2=cup_name)
        kitchen_setup.allow_collision(group1=kitchen_setup.robot_name, group2=bowl_name)
        kitchen_setup.set_joint_goal(kitchen_setup.better_pose)
        kitchen_setup.plan_and_execute()

    def test_ease_spoon(self, kitchen_setup: PR2TestWrapper):
        spoon_name = 'spoon'
        percentage = 40

        # spawn cup
        cup_pose = PoseStamped()
        cup_pose.header.frame_id = 'iai_kitchen/sink_area_surface'
        cup_pose.pose.position = Point(0.1, -.5, .02)
        cup_pose.pose.orientation = Quaternion(0, 0, 0, 1)

        kitchen_setup.add_box(spoon_name, (0.1, 0.02, 0.01), pose=cup_pose)

        # kitchen_setup.send_and_check_joint_goal(gaya_pose)

        # grasp spoon
        l_goal = deepcopy(cup_pose)
        l_goal.pose.position.z += .2
        l_goal.pose.orientation = Quaternion(*quaternion_from_matrix([[0, 0, -1, 0],
                                                                      [0, -1, 0, 0],
                                                                      [-1, 0, 0, 0],
                                                                      [0, 0, 0, 1]]))
        kitchen_setup.set_json_goal('AvoidJointLimits', percentage=percentage)
        kitchen_setup.set_cart_goal(l_goal, kitchen_setup.l_tip, kitchen_setup.default_root)
        kitchen_setup.plan_and_execute()

        l_goal.pose.position.z -= .2
        # kitchen_setup.allow_collision([CollisionEntry.ALL], spoon_name, [CollisionEntry.ALL])
        kitchen_setup.set_cart_goal(l_goal, kitchen_setup.l_tip, kitchen_setup.default_root)
        kitchen_setup.set_json_goal('AvoidJointLimits', percentage=percentage)
        kitchen_setup.plan_and_execute()
        kitchen_setup.update_parent_link_of_group(spoon_name, kitchen_setup.l_tip)

        l_goal.pose.position.z += .2
        # kitchen_setup.allow_collision([CollisionEntry.ALL], spoon_name, [CollisionEntry.ALL])
        kitchen_setup.set_cart_goal(l_goal, kitchen_setup.l_tip, kitchen_setup.default_root)
        kitchen_setup.set_json_goal('AvoidJointLimits', percentage=percentage)
        kitchen_setup.plan_and_execute()

        l_goal.pose.position.z -= .2
        # kitchen_setup.allow_collision([CollisionEntry.ALL], spoon_name, [CollisionEntry.ALL])
        kitchen_setup.set_cart_goal(l_goal, kitchen_setup.l_tip, kitchen_setup.default_root)
        kitchen_setup.set_json_goal('AvoidJointLimits', percentage=percentage)
        kitchen_setup.plan_and_execute()

        kitchen_setup.set_joint_goal(kitchen_setup.better_pose)
        kitchen_setup.plan_and_execute()

    def test_tray(self, kitchen_setup: PR2TestWrapper):
        tray_name = 'tray'
        percentage = 50

        tray_pose = PoseStamped()
        tray_pose.header.frame_id = 'iai_kitchen/sink_area_surface'
        tray_pose.pose.position = Point(0.2, -0.4, 0.07)
        tray_pose.pose.orientation.w = 1

        kitchen_setup.add_box(tray_name, (.2, .4, .1), pose=tray_pose)

        l_goal = deepcopy(tray_pose)
        l_goal.pose.position.y -= 0.18
        l_goal.pose.position.z += 0.06
        l_goal.pose.orientation = Quaternion(*quaternion_from_matrix([[0, 0, -1, 0],
                                                                      [1, 0, 0, 0],
                                                                      [0, -1, 0, 0],
                                                                      [0, 0, 0, 1]]))

        r_goal = deepcopy(tray_pose)
        r_goal.pose.position.y += 0.18
        r_goal.pose.position.z += 0.06
        r_goal.pose.orientation = Quaternion(*quaternion_from_matrix([[0, 0, 1, 0],
                                                                      [-1, 0, 0, 0],
                                                                      [0, -1, 0, 0],
                                                                      [0, 0, 0, 1]]))

        kitchen_setup.set_cart_goal(l_goal, kitchen_setup.l_tip)
        kitchen_setup.set_cart_goal(r_goal, kitchen_setup.r_tip)
        kitchen_setup.allow_collision(kitchen_setup.robot_name, tray_name)
        kitchen_setup.set_avoid_joint_limits_goal(percentage=percentage)
        # grasp tray
        kitchen_setup.plan_and_execute()

        kitchen_setup.update_parent_link_of_group(tray_name, kitchen_setup.r_tip)

        r_goal = PoseStamped()
        r_goal.header.frame_id = kitchen_setup.l_tip
        r_goal.pose.orientation.w = 1
        kitchen_setup.set_cart_goal(r_goal, kitchen_setup.l_tip, tray_name)

        tray_goal = kitchen_setup.world.compute_fk_pose('base_footprint', tray_name)
        tray_goal.pose.position.y = 0
        tray_goal.pose.orientation = Quaternion(*quaternion_from_matrix([[-1, 0, 0, 0],
                                                                         [0, -1, 0, 0],
                                                                         [0, 0, 1, 0],
                                                                         [0, 0, 0, 1]]))
        kitchen_setup.set_cart_goal(tray_goal, tray_name, 'base_footprint')

        base_goal = PoseStamped()
        base_goal.header.frame_id = 'map'
        base_goal.pose.position.x -= 0.5
        base_goal.pose.position.y -= 0.3
        base_goal.pose.orientation.w = 1
        kitchen_setup.set_avoid_joint_limits_goal(percentage=percentage)
        kitchen_setup.allow_collision(group1=tray_name,
                                      group2=kitchen_setup.l_gripper_group)
        # kitchen_setup.allow_self_collision()
        # drive back
        kitchen_setup.move_base(base_goal)

        r_goal = PoseStamped()
        r_goal.header.frame_id = kitchen_setup.l_tip
        r_goal.pose.orientation.w = 1
        kitchen_setup.set_cart_goal(r_goal, kitchen_setup.l_tip, tray_name)

        expected_pose = kitchen_setup.world.compute_fk_pose(tray_name, kitchen_setup.l_tip)
        expected_pose.header.stamp = rospy.Time()

        tray_goal = PoseStamped()
        tray_goal.header.frame_id = tray_name
        tray_goal.pose.position.z = .1
        tray_goal.pose.position.x = .1
        tray_goal.pose.orientation = Quaternion(*quaternion_about_axis(-1, [0, 1, 0]))
        kitchen_setup.set_avoid_joint_limits_goal(percentage=percentage)
        kitchen_setup.allow_collision(group1=tray_name,
                                      group2=kitchen_setup.l_gripper_group)
        kitchen_setup.set_cart_goal(tray_goal, tray_name, 'base_footprint')
        kitchen_setup.plan_and_execute()

    # TODO FIXME attaching and detach of urdf objects that listen to joint states

    # def test_iis(self, kitchen_setup: PR2TestWrapper):
    #     # rosrun tf static_transform_publisher 0 - 0.2 0.93 1.5707963267948966 0 0 iai_kitchen/table_area_main lid 10
    #     # rosrun tf static_transform_publisher 0 - 0.15 0 0 0 0 lid goal 10
    #     # kitchen_setup.set_joint_goal(pocky_pose)
    #     # kitchen_setup.send_and_check_goal()
    #     object_name = 'lid'
    #     pot_pose = PoseStamped()
    #     pot_pose.header.frame_id = 'lid'
    #     pot_pose.pose.position.z = -0.22
    #     # pot_pose.pose.orientation.w = 1
    #     pot_pose.pose.orientation = Quaternion(*quaternion_about_axis(np.pi / 2, [0, 0, 1]))
    #     kitchen_setup.add_mesh(object_name,
    #                            mesh='package://cad_models/kitchen/cooking-vessels/cookingpot.dae',
    #                            pose=pot_pose)
    #
    #     base_pose = PoseStamped()
    #     base_pose.header.frame_id = 'iai_kitchen/table_area_main'
    #     base_pose.pose.position.y = -1.1
    #     base_pose.pose.orientation = Quaternion(*quaternion_about_axis(np.pi / 2, [0, 0, 1]))
    #     kitchen_setup.teleport_base(base_pose)
    #     # m = zero_pose.world.get_object(object_name).as_marker_msg()
    #     # compare_poses(m.pose, p.pose)
    #
    #     hand_goal = PoseStamped()
    #     hand_goal.header.frame_id = 'lid'
    #     hand_goal.pose.position.y = -0.15
    #     hand_goal.pose.orientation = Quaternion(*quaternion_about_axis(np.pi / 2, [0, 0, 1]))
    #     # kitchen_setup.allow_all_collisions()
    #     # kitchen_setup.avoid_collision([], 'kitchen', ['table_area_main'], 0.05)
    #     kitchen_setup.set_cart_goal(hand_goal, 'r_gripper_tool_frame')
    #     kitchen_setup.send_goal(goal_type=MoveGoal.PLAN_ONLY)
    #     kitchen_setup.set_cart_goal(hand_goal, 'r_gripper_tool_frame')
    #     kitchen_setup.send_goal()
    #
    #     hand_goal = PoseStamped()
    #     hand_goal.header.frame_id = 'r_gripper_tool_frame'
    #     hand_goal.pose.position.x = 0.15
    #     hand_goal.pose.orientation.w = 1
    #     # kitchen_setup.allow_all_collisions()
    #     # kitchen_setup.avoid_collision([], 'kitchen', ['table_area_main'], 0.05)
    #     kitchen_setup.set_cart_goal(hand_goal, 'r_gripper_tool_frame')
    #     kitchen_setup.allow_all_collisions()
    #     kitchen_setup.send_goal(goal_type=MoveGoal.PLAN_ONLY)
    #     kitchen_setup.set_cart_goal(hand_goal, 'r_gripper_tool_frame')
    #     kitchen_setup.allow_all_collisions()
    #     kitchen_setup.send_goal()
    #
    #     # kitchen_setup.add_cylinder('pot', size=[0.2,0.2], pose=pot_pose)


class TestInfoServices:
    def test_get_object_info(self, zero_pose: PR2TestWrapper):
        result = zero_pose.get_group_info('pr2')
        expected = {'brumbrum',
                    'head_pan_joint',
                    'head_tilt_joint',
                    'l_elbow_flex_joint',
                    'l_forearm_roll_joint',
                    'l_shoulder_lift_joint',
                    'l_shoulder_pan_joint',
                    'l_upper_arm_roll_joint',
                    'l_wrist_flex_joint',
                    'l_wrist_roll_joint',
                    'r_elbow_flex_joint',
                    'r_forearm_roll_joint',
                    'r_shoulder_lift_joint',
                    'r_shoulder_pan_joint',
                    'r_upper_arm_roll_joint',
                    'r_wrist_flex_joint',
                    'r_wrist_roll_joint',
                    'torso_lift_joint'}
        assert set(result.controlled_joints) == expected


class TestWorld:
    def test_compute_chain_reduced_to_controlled_joints(self, world_setup: WorldTree):
        r_gripper_tool_frame = world_setup.search_for_link_name('r_gripper_tool_frame')
        l_gripper_tool_frame = world_setup.search_for_link_name('l_gripper_tool_frame')
        link_a, link_b = world_setup.compute_chain_reduced_to_controlled_joints(r_gripper_tool_frame,
                                                                                l_gripper_tool_frame)
        assert link_a == world_setup.search_for_link_name('r_wrist_roll_link')
        assert link_b == world_setup.search_for_link_name('l_wrist_roll_link')

    def test_add_box(self, world_setup: WorldTree):
        box1_name = 'box1'
        box2_name = 'box2'
        box = make_world_body_box()
        pose = Pose()
        pose.orientation.w = 1
        world_setup.add_world_body(group_name=box1_name,
                                   msg=box,
                                   pose=pose,
                                   parent_link_name=world_setup.root_link_name)
        world_setup.add_world_body(group_name=box2_name,
                                   msg=box,
                                   pose=pose,
                                   parent_link_name=PrefixName('r_gripper_tool_frame', 'pr2'))
        assert box1_name in world_setup.groups
        assert world_setup.groups['pr2'].search_for_link_name(box2_name) == 'box2/box2'
        assert world_setup.groups['pr2'].search_for_link_name('box2/box2') == 'box2/box2'
        assert world_setup.search_for_link_name(box2_name) == 'box2/box2'
        assert world_setup.search_for_link_name(box1_name) == 'box1/box1'

    def test_attach_box(self, world_setup: WorldTree):
        box_name = 'boxy'
        box = make_world_body_box()
        pose = Pose()
        pose.orientation.w = 1
        world_setup.add_world_body(group_name=box_name,
                                   msg=box,
                                   pose=pose,
                                   parent_link_name=world_setup.root_link_name)
        new_parent_link_name = world_setup.search_for_link_name('r_gripper_tool_frame')
        old_fk = world_setup.compute_fk_pose(world_setup.root_link_name, box_name)

        world_setup.move_group(box_name, new_parent_link_name)

        new_fk = world_setup.compute_fk_pose(world_setup.root_link_name, box_name)
        assert world_setup.search_for_link_name(box_name) in world_setup.groups[
            world_setup.robot_names[0]].link_names_as_set
        assert world_setup.get_parent_link_of_link(world_setup.search_for_link_name(box_name)) == new_parent_link_name
        compare_poses(old_fk.pose, new_fk.pose)

        assert box_name in world_setup.groups[world_setup.robot_names[0]].groups
        assert world_setup.robot_names[0] not in world_setup.groups[world_setup.robot_names[0]].groups
        assert box_name not in world_setup.minimal_group_names

    def test_group_pr2_hand(self, world_setup: WorldTree):
        world_setup.register_group('r_hand', world_setup.search_for_link_name('r_wrist_roll_link'))
        assert set(world_setup.groups['r_hand'].joint_names) == {
            world_setup.search_for_joint_name('r_gripper_palm_joint'),
            world_setup.search_for_joint_name('r_gripper_led_joint'),
            world_setup.search_for_joint_name(
                'r_gripper_motor_accelerometer_joint'),
            world_setup.search_for_joint_name('r_gripper_tool_joint'),
            world_setup.search_for_joint_name(
                'r_gripper_motor_slider_joint'),
            world_setup.search_for_joint_name('r_gripper_l_finger_joint'),
            world_setup.search_for_joint_name('r_gripper_r_finger_joint'),
            world_setup.search_for_joint_name(
                'r_gripper_motor_screw_joint'),
            world_setup.search_for_joint_name(
                'r_gripper_l_finger_tip_joint'),
            world_setup.search_for_joint_name(
                'r_gripper_r_finger_tip_joint'),
            world_setup.search_for_joint_name('r_gripper_joint')}
        assert set(world_setup.groups['r_hand'].link_names_as_set) == {
            world_setup.search_for_link_name('r_wrist_roll_link'),
            world_setup.search_for_link_name('r_gripper_palm_link'),
            world_setup.search_for_link_name('r_gripper_led_frame'),
            world_setup.search_for_link_name(
                'r_gripper_motor_accelerometer_link'),
            world_setup.search_for_link_name(
                'r_gripper_tool_frame'),
            world_setup.search_for_link_name(
                'r_gripper_motor_slider_link'),
            world_setup.search_for_link_name(
                'r_gripper_motor_screw_link'),
            world_setup.search_for_link_name(
                'r_gripper_l_finger_link'),
            world_setup.search_for_link_name(
                'r_gripper_l_finger_tip_link'),
            world_setup.search_for_link_name(
                'r_gripper_r_finger_link'),
            world_setup.search_for_link_name(
                'r_gripper_r_finger_tip_link'),
            world_setup.search_for_link_name(
                'r_gripper_l_finger_tip_frame')}

    def test_get_chain(self, world_setup: WorldTree):
        with suppress_stderr():
            urdf = pr2_urdf()
            parsed_urdf = up.URDF.from_xml_string(hacky_urdf_parser_fix(urdf))

        root_link = 'base_footprint'
        tip_link = 'r_gripper_tool_frame'
        real = world_setup.compute_chain(root_link_name=world_setup.search_for_link_name(root_link),
                                         tip_link_name=world_setup.search_for_link_name(tip_link),
                                         add_joints=True,
                                         add_links=True,
                                         add_fixed_joints=True,
                                         add_non_controlled_joints=True)
        expected = parsed_urdf.get_chain(root_link, tip_link, True, True, True)
        assert {x.short_name for x in real} == set(expected)

    def test_get_chain2(self, world_setup: WorldTree):
        root_link = world_setup.search_for_link_name('l_gripper_tool_frame')
        tip_link = world_setup.search_for_link_name('r_gripper_tool_frame')
        try:
            world_setup.compute_chain(root_link, tip_link, True, True, True, True)
            assert False
        except ValueError:
            pass

    def test_get_chain_group(self, world_setup: WorldTree):
        root_link = world_setup.search_for_link_name('r_wrist_roll_link')
        tip_link = world_setup.search_for_link_name('r_gripper_r_finger_tip_link')
        world_setup.register_group('r_hand', root_link)
        real = world_setup.compute_chain(root_link, tip_link, True, True, True, True)
        assert real == ['pr2/r_wrist_roll_link',
                        'pr2/r_gripper_palm_joint',
                        'pr2/r_gripper_palm_link',
                        'pr2/r_gripper_r_finger_joint',
                        'pr2/r_gripper_r_finger_link',
                        'pr2/r_gripper_r_finger_tip_joint',
                        'pr2/r_gripper_r_finger_tip_link']

    def test_get_chain_group2(self, world_setup: WorldTree):
        root_link = world_setup.search_for_link_name('r_gripper_l_finger_tip_link')
        tip_link = world_setup.search_for_link_name('r_gripper_r_finger_tip_link')
        world_setup.register_group('r_hand', world_setup.search_for_link_name('r_wrist_roll_link'))
        try:
            real = world_setup.compute_chain(root_link, tip_link, True, True, True, True)
            assert False
        except ValueError:
            pass

    def test_get_split_chain(self, world_setup: WorldTree):
        root_link = world_setup.search_for_link_name('l_gripper_r_finger_tip_link')
        tip_link = world_setup.search_for_link_name('l_gripper_l_finger_tip_link')
        chain1, connection, chain2 = world_setup.compute_split_chain(root_link, tip_link, True, True, True, True)
        chain1 = [n.short_name for n in chain1]
        connection = [n.short_name for n in connection]
        chain2 = [n.short_name for n in chain2]
        assert chain1 == ['l_gripper_r_finger_tip_link', 'l_gripper_r_finger_tip_joint', 'l_gripper_r_finger_link',
                          'l_gripper_r_finger_joint']
        assert connection == ['l_gripper_palm_link']
        assert chain2 == ['l_gripper_l_finger_joint', 'l_gripper_l_finger_link', 'l_gripper_l_finger_tip_joint',
                          'l_gripper_l_finger_tip_link']

    def test_get_split_chain_group(self, world_setup: WorldTree):
        root_link = world_setup.search_for_link_name('r_gripper_l_finger_tip_link')
        tip_link = world_setup.search_for_link_name('r_gripper_r_finger_tip_link')
        world_setup.register_group('r_hand', world_setup.search_for_link_name('r_wrist_roll_link'))
        chain1, connection, chain2 = world_setup.compute_split_chain(root_link, tip_link,
                                                                     True, True, True, True)
        assert chain1 == ['pr2/r_gripper_l_finger_tip_link',
                          'pr2/r_gripper_l_finger_tip_joint',
                          'pr2/r_gripper_l_finger_link',
                          'pr2/r_gripper_l_finger_joint']
        assert connection == ['pr2/r_gripper_palm_link']
        assert chain2 == ['pr2/r_gripper_r_finger_joint',
                          'pr2/r_gripper_r_finger_link',
                          'pr2/r_gripper_r_finger_tip_joint',
                          'pr2/r_gripper_r_finger_tip_link']

    def test_get_joint_limits2(self, world_setup: WorldTree):
        lower_limit, upper_limit = world_setup.get_joint_position_limits(
            world_setup.search_for_joint_name('l_shoulder_pan_joint'))
        assert lower_limit == -0.564601836603
        assert upper_limit == 2.1353981634

    def test_search_branch(self, world_setup: WorldTree):
        result = world_setup.search_branch(world_setup.search_for_link_name('odom_combined'),
                                           stop_at_joint_when=lambda _: False,
                                           stop_at_link_when=lambda _: False)
        assert result == ([], [])
        result = world_setup.search_branch(world_setup.search_for_link_name('odom_combined'),
                                           stop_at_joint_when=world_setup.is_joint_controlled,
                                           stop_at_link_when=lambda _: False,
                                           collect_link_when=world_setup.has_link_collisions)
        assert result == ([], [])
        result = world_setup.search_branch(world_setup.search_for_link_name('base_footprint'),
                                           stop_at_joint_when=world_setup.is_joint_controlled,
                                           collect_link_when=world_setup.has_link_collisions)
        assert set(result[0]) == {'pr2/base_bellow_link',
                                  'pr2/fl_caster_l_wheel_link',
                                  'pr2/fl_caster_r_wheel_link',
                                  'pr2/fl_caster_rotation_link',
                                  'pr2/fr_caster_l_wheel_link',
                                  'pr2/fr_caster_r_wheel_link',
                                  'pr2/fr_caster_rotation_link',
                                  'pr2/bl_caster_l_wheel_link',
                                  'pr2/bl_caster_r_wheel_link',
                                  'pr2/bl_caster_rotation_link',
                                  'pr2/br_caster_l_wheel_link',
                                  'pr2/br_caster_r_wheel_link',
                                  'pr2/br_caster_rotation_link',
                                  'pr2/base_link'}
        result = world_setup.search_branch(world_setup.search_for_link_name('l_elbow_flex_link'),
                                           collect_joint_when=world_setup.is_joint_fixed)
        assert set(result[0]) == set()
        assert set(result[1]) == {'pr2/l_force_torque_adapter_joint',
                                  'pr2/l_force_torque_joint',
                                  'pr2/l_forearm_cam_frame_joint',
                                  'pr2/l_forearm_cam_optical_frame_joint',
                                  'pr2/l_forearm_joint',
                                  'pr2/l_gripper_led_joint',
                                  'pr2/l_gripper_motor_accelerometer_joint',
                                  'pr2/l_gripper_palm_joint',
                                  'pr2/l_gripper_tool_joint'}
        links, joints = world_setup.search_branch(world_setup.search_for_link_name('r_wrist_roll_link'),
                                                  stop_at_joint_when=world_setup.is_joint_controlled,
                                                  collect_link_when=world_setup.has_link_collisions,
                                                  collect_joint_when=lambda _: True)
        assert set(links) == {'pr2/r_gripper_l_finger_tip_link',
                              'pr2/r_gripper_l_finger_link',
                              'pr2/r_gripper_r_finger_tip_link',
                              'pr2/r_gripper_r_finger_link',
                              'pr2/r_gripper_palm_link',
                              'pr2/r_wrist_roll_link'}
        assert set(joints) == {'pr2/r_gripper_palm_joint',
                               'pr2/r_gripper_led_joint',
                               'pr2/r_gripper_motor_accelerometer_joint',
                               'pr2/r_gripper_tool_joint',
                               'pr2/r_gripper_motor_slider_joint',
                               'pr2/r_gripper_motor_screw_joint',
                               'pr2/r_gripper_l_finger_joint',
                               'pr2/r_gripper_l_finger_tip_joint',
                               'pr2/r_gripper_r_finger_joint',
                               'pr2/r_gripper_r_finger_tip_joint',
                               'pr2/r_gripper_joint'}
        links, joints = world_setup.search_branch(world_setup.search_for_link_name('br_caster_l_wheel_link'),
                                                  collect_link_when=lambda _: True,
                                                  collect_joint_when=lambda _: True)
        assert links == ['pr2/br_caster_l_wheel_link']
        assert joints == []

    # def test_get_siblings_with_collisions(self, world_setup: WorldTree):
    #     # FIXME
    #     result = world_setup.get_siblings_with_collisions(world_setup.search_for_joint_name('brumbrum'))
    #     assert result == []
    #     result = world_setup.get_siblings_with_collisions(world_setup.search_for_joint_name('l_elbow_flex_joint'))
    #     assert set(result) == {'pr2/l_upper_arm_roll_link', 'pr2/l_upper_arm_link'}
    #     result = world_setup.get_siblings_with_collisions(world_setup.search_for_joint_name('r_wrist_roll_joint'))
    #     assert result == ['pr2/r_wrist_flex_link']
    #     result = world_setup.get_siblings_with_collisions(world_setup.search_for_joint_name('br_caster_l_wheel_joint'))
    #     assert set(result) == {'pr2/base_bellow_link',
    #                            'pr2/fl_caster_l_wheel_link',
    #                            'pr2/fl_caster_r_wheel_link',
    #                            'pr2/fl_caster_rotation_link',
    #                            'pr2/fr_caster_l_wheel_link',
    #                            'pr2/fr_caster_r_wheel_link',
    #                            'pr2/fr_caster_rotation_link',
    #                            'pr2/bl_caster_l_wheel_link',
    #                            'pr2/bl_caster_r_wheel_link',
    #                            'pr2/bl_caster_rotation_link',
    #                            'pr2/br_caster_r_wheel_link',
    #                            'pr2/br_caster_rotation_link',
    #                            'pr2/base_link'}

    def test_get_controlled_parent_joint_of_link(self, world_setup: WorldTree):
        with pytest.raises(KeyError) as e_info:
            world_setup.get_controlled_parent_joint_of_link(world_setup.search_for_link_name('odom_combined'))
        assert world_setup.get_controlled_parent_joint_of_link(
            world_setup.search_for_link_name('base_footprint')) == 'pr2/brumbrum'

    def test_get_parent_joint_of_joint(self, world_setup: WorldTree):
        # TODO shouldn't this return a not found error?
        with pytest.raises(KeyError) as e_info:
            world_setup.get_controlled_parent_joint_of_joint('pr2/brumbrum')
        with pytest.raises(KeyError) as e_info:
            world_setup.search_for_parent_joint(world_setup.search_for_joint_name('r_wrist_roll_joint'),
                                                stop_when=lambda x: False)
        assert world_setup.get_controlled_parent_joint_of_joint(
            world_setup.search_for_joint_name('r_torso_lift_side_plate_joint')) == 'pr2/torso_lift_joint'
        assert world_setup.get_controlled_parent_joint_of_joint(
            world_setup.search_for_joint_name('torso_lift_joint')) == 'pr2/brumbrum'

    def test_possible_collision_combinations(self, world_setup: WorldTree):
        result = world_setup.groups[world_setup.robot_names[0]].possible_collision_combinations()
        reference = {world_setup.sort_links(link_a, link_b) for link_a, link_b in
                     combinations(world_setup.groups[world_setup.robot_names[0]].link_names_with_collisions, 2) if
                     not world_setup.are_linked(link_a, link_b)}
        assert result == reference

    def test_compute_chain_reduced_to_controlled_joints2(self, world_setup: WorldTree):
        link_a, link_b = world_setup.compute_chain_reduced_to_controlled_joints(
            world_setup.search_for_link_name('l_upper_arm_link'),
            world_setup.search_for_link_name('r_upper_arm_link'))
        assert link_a == 'pr2/l_upper_arm_roll_link'
        assert link_b == 'pr2/r_upper_arm_roll_link'

    def test_compute_chain_reduced_to_controlled_joints3(self, world_setup: WorldTree):
        with pytest.raises(KeyError):
            world_setup.compute_chain_reduced_to_controlled_joints(
                world_setup.search_for_link_name('l_wrist_roll_link'),
                world_setup.search_for_link_name('l_gripper_r_finger_link'))


class TestBenchmark:
    def test_joint_goal_torso_lift_joint(self, zero_pose: PR2TestWrapper):
        horizons = [1, 7, 9, 21, 31, 41, 51]
        zero_pose.god_map.set_data(identifier.max_derivative, Derivatives.acceleration)
        for h in horizons:
            js = {'torso_lift_joint': 1}
            zero_pose.set_joint_goal(js, check=False)
            zero_pose.allow_all_collisions()
            zero_pose.set_prediction_horizon(h)
            zero_pose.plan_and_execute()

    def test_joint_goal2(self, zero_pose: PR2TestWrapper):
        horizons = [1, 7, 9, 21, 31, 41]
        for h in horizons:
            zero_pose.set_joint_goal(zero_pose.better_pose, check=False)
            zero_pose.allow_all_collisions()
            zero_pose.set_prediction_horizon(h)
            zero_pose.plan_and_execute()

    def test_cart_goal_2eef2(self, zero_pose: PR2TestWrapper):
        horizons = [1, 7, 9, 11, 13, 21]
        for h in horizons:
            root = 'odom_combined'

            r_goal = PoseStamped()
            r_goal.header.frame_id = zero_pose.r_tip
            r_goal.header.stamp = rospy.get_rostime()
            r_goal.pose.position = Point(0, -0.1, 0)
            r_goal.pose.orientation = Quaternion(0, 0, 0, 1)
            zero_pose.set_cart_goal(r_goal, zero_pose.r_tip, root)
            l_goal = PoseStamped()
            l_goal.header.frame_id = zero_pose.l_tip
            l_goal.header.stamp = rospy.get_rostime()
            l_goal.pose.position = Point(-0.05, 0, 0)
            l_goal.pose.orientation = Quaternion(0, 0, 0, 1)
            zero_pose.set_cart_goal(l_goal, zero_pose.l_tip, root)
            zero_pose.set_prediction_horizon(h)
            zero_pose.plan_and_execute()

    def test_avoid_collision_drive_into_box1(self, box_setup: PR2TestWrapper):
        horizons = [1, 7, 9, 13, 21, 31]
        for h in horizons:
            base_goal = PoseStamped()
            base_goal.header.frame_id = box_setup.default_root
            base_goal.pose.position.x = 0.25
            base_goal.pose.orientation = Quaternion(*quaternion_about_axis(np.pi, [0, 0, 1]))
            box_setup.teleport_base(base_goal)
            base_goal = PoseStamped()
            base_goal.header.frame_id = 'base_footprint'
            base_goal.pose.position.x = -1
            base_goal.pose.orientation.w = 1
            box_setup.set_cart_goal(goal_pose=base_goal, tip_link='base_footprint', root_link='map',
                                    weight=WEIGHT_BELOW_CA,
                                    check=False)
            box_setup.set_prediction_horizon(h)
            try:
                box_setup.plan_and_execute()
            except:
                pass
            box_setup.check_cpi_geq(['base_link'], 0.09)

# kernprof -lv py.test -s test/test_integration_pr2.py
# time: [1-9][1-9]*.[1-9]* s
# import pytest
# pytest.main(['-s', __file__ + '::TestJointGoals::test_joint_goal2'])
# pytest.main(['-s', __file__ + '::TestConstraints::test_open_dishwasher_apartment'])
# pytest.main(['-s', __file__ + '::TestCollisionAvoidanceGoals::test_bowl_and_cup'])
# pytest.main(['-s', __file__ + '::TestCollisionAvoidanceGoals::test_avoid_collision_box_between_boxes'])
# pytest.main(['-s', __file__ + '::TestCollisionAvoidanceGoals::test_avoid_self_collision'])
# pytest.main(['-s', __file__ + '::TestCollisionAvoidanceGoals::test_avoid_collision_at_kitchen_corner'])
# pytest.main(['-s', __file__ + '::TestWayPoints::test_waypoints2'])
# pytest.main(['-s', __file__ + '::TestCartGoals::test_keep_position3'])<|MERGE_RESOLUTION|>--- conflicted
+++ resolved
@@ -1,5 +1,8 @@
 from __future__ import division
 
+from itertools import combinations
+
+import urdf_parser_py.urdf as up
 from copy import deepcopy
 from typing import Optional
 
@@ -2340,10 +2343,7 @@
 
     def test_add_urdf_body(self, kitchen_setup: PR2TestWrapper):
         object_name = kitchen_setup.kitchen_name
-<<<<<<< HEAD
-=======
-        kitchen_setup.set_kitchen_js({'sink_area_left_middle_drawer_main_joint': 0.1})
->>>>>>> 788cb9f2
+        kitchen_setup.set_kitchen_js({'sink_area_left_middle_drawer_main_joint' : 0.1})
         kitchen_setup.clear_world()
         try:
             GiskardWrapper.set_object_joint_state(kitchen_setup, object_name, {})
