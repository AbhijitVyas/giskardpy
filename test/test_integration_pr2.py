from __future__ import division

from itertools import combinations

import urdf_parser_py.urdf as up
from copy import deepcopy
from typing import Optional

import numpy as np
import pytest
import rospy
from geometry_msgs.msg import PoseStamped, Point, Quaternion, Vector3Stamped, PointStamped, QuaternionStamped, Pose
from numpy import pi
from sensor_msgs.msg import JointState
from shape_msgs.msg import SolidPrimitive
from std_srvs.srv import Trigger
from tf.transformations import quaternion_from_matrix, quaternion_about_axis

import giskardpy.utils.tfwrapper as tf
from giskard_msgs.msg import MoveResult, WorldBody, MoveGoal
from giskard_msgs.srv import UpdateWorldResponse, UpdateWorldRequest
from giskardpy import identifier
from giskardpy.model.utils import make_world_body_box, hacky_urdf_parser_fix
from giskardpy.model.world import WorldTree
from giskardpy.my_types import PrefixName
from giskardpy.configs.pr2 import PR2_Mujoco, PR2_StandAlone
from giskardpy.goals.goal import WEIGHT_ABOVE_CA, WEIGHT_BELOW_CA, WEIGHT_COLLISION_AVOIDANCE
from giskardpy.python_interface import GiskardWrapper
from giskardpy.utils.utils import launch_launchfile, suppress_stdout, suppress_stderr
from giskardpy.utils.math import compare_points, compare_orientations
from utils_for_tests import compare_poses, publish_marker_vector, \
    JointGoalChecker, GiskardTestWrapper, pr2_urdf, rnd_joint_state

# scopes = ['module', 'class', 'function']
pocky_pose = {'r_elbow_flex_joint': -1.29610152504,
              'r_forearm_roll_joint': -0.0301682323805,
              'r_shoulder_lift_joint': 1.20324921318,
              'r_shoulder_pan_joint': -0.73456435706,
              'r_upper_arm_roll_joint': -0.70790051778,
              'r_wrist_flex_joint': -0.10001,
              'r_wrist_roll_joint': 0.258268529825,

              'l_elbow_flex_joint': -1.29610152504,
              'l_forearm_roll_joint': 0.0301682323805,
              'l_shoulder_lift_joint': 1.20324921318,
              'l_shoulder_pan_joint': 0.73456435706,
              'l_upper_arm_roll_joint': 0.70790051778,
              'l_wrist_flex_joint': -0.1001,
              'l_wrist_roll_joint': -0.258268529825,

              'torso_lift_joint': 0.2,
              'head_pan_joint': 0,
              'head_tilt_joint': 0,
              }

pick_up_pose = {
    'head_pan_joint': -2.46056758502e-16,
    'head_tilt_joint': -1.97371778181e-16,
    'l_elbow_flex_joint': -0.962150355946,
    'l_forearm_roll_joint': 1.44894622393,
    'l_shoulder_lift_joint': -0.273579583084,
    'l_shoulder_pan_joint': 0.0695426768038,
    'l_upper_arm_roll_joint': 1.3591238067,
    'l_wrist_flex_joint': -1.9004529902,
    'l_wrist_roll_joint': 2.23732576003,
    'r_elbow_flex_joint': -2.1207193579,
    'r_forearm_roll_joint': 1.76628402882,
    'r_shoulder_lift_joint': -0.256729037039,
    'r_shoulder_pan_joint': -1.71258744959,
    'r_upper_arm_roll_joint': -1.46335011257,
    'r_wrist_flex_joint': -0.100010762609,
    'r_wrist_roll_joint': 0.0509923457388,
    'torso_lift_joint': 0.261791330751,
}


class PR2TestWrapper(GiskardTestWrapper):
    default_pose = {
        'r_elbow_flex_joint': -0.15,
        'r_forearm_roll_joint': 0,
        'r_shoulder_lift_joint': 0,
        'r_shoulder_pan_joint': 0,
        'r_upper_arm_roll_joint': 0,
        'r_wrist_flex_joint': -0.10001,
        'r_wrist_roll_joint': 0,
        'l_elbow_flex_joint': -0.15,
        'l_forearm_roll_joint': 0,
        'l_shoulder_lift_joint': 0,
        'l_shoulder_pan_joint': 0,
        'l_upper_arm_roll_joint': 0,
        'l_wrist_flex_joint': -0.10001,
        'l_wrist_roll_joint': 0,
        'torso_lift_joint': 0.2,
        'head_pan_joint': 0,
        'head_tilt_joint': 0,
        'l_gripper_l_finger_joint': 0.55,
        'r_gripper_l_finger_joint': 0.55
    }

    better_pose = {'r_shoulder_pan_joint': -1.7125,
                   'r_shoulder_lift_joint': -0.25672,
                   'r_upper_arm_roll_joint': -1.46335,
                   'r_elbow_flex_joint': -2.12,
                   'r_forearm_roll_joint': 1.76632,
                   'r_wrist_flex_joint': -0.10001,
                   'r_wrist_roll_joint': 0.05106,
                   'l_shoulder_pan_joint': 1.9652,
                   'l_shoulder_lift_joint': - 0.26499,
                   'l_upper_arm_roll_joint': 1.3837,
                   'l_elbow_flex_joint': -2.12,
                   'l_forearm_roll_joint': 16.99,
                   'l_wrist_flex_joint': - 0.10001,
                   'l_wrist_roll_joint': 0,
                   'torso_lift_joint': 0.2,
                   'l_gripper_l_finger_joint': 0.55,
                   'r_gripper_l_finger_joint': 0.55,
                   'head_pan_joint': 0,
                   'head_tilt_joint': 0,
                   }

    def __init__(self, config=None):
        if config is None:
            config = PR2_StandAlone
        self.r_tip = 'r_gripper_tool_frame'
        self.l_tip = 'l_gripper_tool_frame'
        self.l_gripper_group = 'l_gripper'
        self.r_gripper_group = 'r_gripper'
        # self.r_gripper = rospy.ServiceProxy('r_gripper_simulator/set_joint_states', SetJointState)
        # self.l_gripper = rospy.ServiceProxy('l_gripper_simulator/set_joint_states', SetJointState)
        self.odom_root = 'odom_combined'
        super().__init__(config)
        self.robot = self.world.groups[self.robot_name]

    def teleport_base(self, goal_pose, group_name: Optional[str] = None):
        self.set_seed_odometry(base_pose=goal_pose, group_name=group_name)
        self.allow_all_collisions()
        self.plan_and_execute()

    def move_base(self, goal_pose):
        self.set_cart_goal(goal_pose, tip_link='base_footprint', root_link='odom_combined')
        self.plan_and_execute()

    def get_l_gripper_links(self):
        return [str(x) for x in self.world.groups[self.l_gripper_group].link_names_with_collisions]

    def get_r_gripper_links(self):
        return [str(x) for x in self.world.groups[self.r_gripper_group].link_names_with_collisions]

    def get_r_forearm_links(self):
        return ['r_wrist_flex_link', 'r_wrist_roll_link', 'r_forearm_roll_link', 'r_forearm_link',
                'r_forearm_link']

    def open_r_gripper(self):
        return

    def close_r_gripper(self):
        return

    def open_l_gripper(self):
        return

    def close_l_gripper(self):
        return

    def reset_base(self):
        pass

    def set_localization(self, map_T_odom: PoseStamped):
        map_T_odom.pose.position.z = 0
        self.set_seed_odometry(map_T_odom)
        self.plan_and_execute()
        # self.wait_heartbeats(15)
        # p2 = self.world.compute_fk_pose(self.world.root_link_name, self.odom_root)
        # compare_poses(p2.pose, map_T_odom.pose)

    def reset(self):
        self.clear_world()
        self.open_l_gripper()
        self.open_r_gripper()
        self.reset_base()
        self.register_group('l_gripper',
                            root_link_group_name=self.robot_name,
                            root_link_name='l_wrist_roll_link')
        self.register_group('r_gripper',
                            root_link_group_name=self.robot_name,
                            root_link_name='r_wrist_roll_link')


class PR2TestWrapperMujoco(PR2TestWrapper):
    def __init__(self):
        self.r_tip = 'r_gripper_tool_frame'
        self.l_tip = 'l_gripper_tool_frame'
        self.l_gripper_group = 'l_gripper'
        self.r_gripper_group = 'r_gripper'
        # self.r_gripper = rospy.ServiceProxy('r_gripper_simulator/set_joint_states', SetJointState)
        # self.l_gripper = rospy.ServiceProxy('l_gripper_simulator/set_joint_states', SetJointState)
        self.mujoco_reset = rospy.ServiceProxy('pr2/reset', Trigger)
        self.odom_root = 'odom_combined'
        super().__init__(PR2_Mujoco)

    def reset_base(self):
        p = PoseStamped()
        p.header.frame_id = tf.get_tf_root()
        p.pose.orientation.w = 1
        self.set_localization(p)
        self.wait_heartbeats()

    def set_localization(self, map_T_odom: PoseStamped):
        super(PR2TestWrapper, self).set_localization(map_T_odom)

    def teleport_base(self, goal_pose, group_name: Optional[str] = None):
        self.allow_all_collisions()
        self.move_base(goal_pose)

    def reset(self):
        self.mujoco_reset()
        super().reset()


@pytest.fixture(scope='module')
def giskard(request, ros):
    launch_launchfile('package://iai_pr2_description/launch/upload_pr2_calibrated_with_ft2.launch')
    c = PR2TestWrapper()
    # c = PR2TestWrapperMujoco()
    request.addfinalizer(c.tear_down)
    return c


@pytest.fixture()
def pocky_pose_setup(resetted_giskard: PR2TestWrapper) -> PR2TestWrapper:
    if resetted_giskard.is_standalone():
        resetted_giskard.set_seed_configuration(pocky_pose)
    else:
        resetted_giskard.allow_all_collisions()
        resetted_giskard.set_joint_goal(pocky_pose)
    resetted_giskard.plan_and_execute()
    return resetted_giskard


@pytest.fixture()
def world_setup(zero_pose: PR2TestWrapper) -> WorldTree:
    zero_pose.induce_cardioplegia()
    return zero_pose.world


@pytest.fixture()
def box_setup(pocky_pose_setup: PR2TestWrapper) -> PR2TestWrapper:
    p = PoseStamped()
    p.header.frame_id = 'map'
    p.pose.position.x = 1.2
    p.pose.position.y = 0
    p.pose.position.z = 0.5
    p.pose.orientation.w = 1
    pocky_pose_setup.add_box(name='box', size=(1, 1, 1), pose=p)
    return pocky_pose_setup


@pytest.fixture()
def fake_table_setup(pocky_pose_setup: PR2TestWrapper) -> PR2TestWrapper:
    p = PoseStamped()
    p.header.frame_id = 'map'
    p.pose.position.x = 1.2
    p.pose.position.y = 0
    p.pose.position.z = 0.3
    p.pose.orientation.w = 1
    pocky_pose_setup.add_box(name='box', size=(1, 1, 1), pose=p)
    return pocky_pose_setup


# class TestFk(object):
#     def test_fk(self, zero_pose: PR2TestWrapper):
#         for root, tip in itertools.product(zero_pose.robot().link_names, repeat=2):
#             try:
#                 fk1 = zero_pose.god_map.get_data(fk_pose + [(root, tip)])
#             except Exception as e:
#                 fk1 = zero_pose.god_map.get_data(fk_pose + [(root, tip)])
#                 pass
#             fk2 = tf.lookup_pose(str(root), str(tip))
#             compare_poses(fk1.pose, fk2.pose)
#
#     def test_fk_attached(self, zero_pose: PR2TestWrapper):
#         pocky = 'box'
#         p = PoseStamped()
#         p.header.frame_id = zero_pose.r_tip
#         p.pose.position.x = 0.05
#         p.pose.orientation.x = 1
#         zero_pose.add_box(pocky, size=(0.1, 0.02, 0.02), parent_link=zero_pose.r_tip, pose=p)
#         for root, tip in itertools.product(zero_pose.robot.link_names, [pocky]):
#             fk1 = zero_pose.god_map.get_data(fk_pose + [(root, tip)])
#             fk2 = tf.lookup_pose(str(root), str(tip))
#             compare_poses(fk1.pose, fk2.pose)
#
#     def test_fk_world(self, kitchen_setup: PR2TestWrapper):
#         kitchen: SubWorldTree = kitchen_setup.world.groups['kitchen']
#         robot: SubWorldTree = kitchen_setup.robot
#         kitchen_links = list(kitchen.link_names)
#         robot_links = list(robot.link_names)
#         for i in range(25):
#             if i % 2 == 0:
#                 root = kitchen_links[i]
#                 tip = robot_links[i]
#             else:
#                 tip = kitchen_links[i]
#                 root = robot_links[i]
#             fk1 = kitchen_setup.god_map.get_data(fk_pose + [(root, tip)])
#             if i % 2 == 0:
#                 root = f'iai_kitchen/{root}'
#             else:
#                 tip = f'iai_kitchen/{tip}'
#             fk2 = tf.lookup_pose(str(root), str(tip))
#             print(f'{root} {tip}')
#             try:
#                 compare_poses(fk1.pose, fk2.pose)
#             except Exception as e:
#                 pass
#                 raise


class TestJointGoals:
    def test_joint_goal2(self, zero_pose: PR2TestWrapper):
        js = {
            'torso_lift_joint': 0.2999225173357618,
            'head_pan_joint': 0.041880780651479044,
            'head_tilt_joint': -0.37,
            'r_upper_arm_roll_joint': -0.9487714747527726,
            'r_shoulder_pan_joint': -1.0047307505973626,
            'r_shoulder_lift_joint': 0.48736790658811985,
            'r_forearm_roll_joint': -14.895833882874182,
            'r_elbow_flex_joint': -1.392377908925028,
            'r_wrist_flex_joint': -0.4548695149411013,
            'r_wrist_roll_joint': 0.11426798984097819,
            'l_upper_arm_roll_joint': 1.7383062350263658,
            'l_shoulder_pan_joint': 1.8799810286792007,
            'l_shoulder_lift_joint': 0.011627231224188975,
            'l_forearm_roll_joint': 312.67276414458695,
            'l_elbow_flex_joint': -2.0300928925694675,
            'l_wrist_flex_joint': -0.10014623223021513,
            'l_wrist_roll_joint': -6.062015047706399,
        }
        zero_pose.set_joint_goal(js)
        zero_pose.allow_all_collisions()
        zero_pose.set_json_goal('EnableVelocityTrajectoryTracking', enabled=True)
        zero_pose.plan_and_execute()
        start_state = {
            'torso_lift_joint': 0.3000254972469308,
            'head_pan_joint': 0.04135718187588074,
            'head_tilt_joint': -0.37,
            'r_upper_arm_roll_joint': -0.8693958356996788,
            'r_shoulder_pan_joint': -1.112011913457302,
            'r_shoulder_lift_joint': 0.6165443541686221,
            'r_forearm_roll_joint': -14.916890222524186,
            'r_elbow_flex_joint': -1.6426864689071474,
            'r_wrist_flex_joint': -0.6157655014694016,
            'r_wrist_roll_joint': 0.07345662278755749,
            'l_upper_arm_roll_joint': 1.7383062350263658,
            'l_shoulder_pan_joint': 1.8799810286792007,
            'l_shoulder_lift_joint': 0.011627231224188975,
            'l_forearm_roll_joint': 281.2568789280418,
            'l_elbow_flex_joint': -2.0300928925694675,
            'l_wrist_flex_joint': -0.11,
            'l_wrist_roll_joint': -6.062015047706401,
        }
        zero_pose.set_joint_goal(start_state)
        zero_pose.plan_and_execute()

    def test_gripper_goal(self, zero_pose: PR2TestWrapper):
        js = {
            'r_gripper_l_finger_joint': 0.55
        }
        zero_pose.set_joint_goal(js)
        zero_pose.allow_all_collisions()
        zero_pose.plan_and_execute()

    def test_joint_movement1(self, zero_pose: PR2TestWrapper):
        zero_pose.allow_all_collisions()
        zero_pose.set_joint_goal(pocky_pose)
        zero_pose.plan_and_execute()

    def test_partial_joint_state_goal1(self, zero_pose: PR2TestWrapper):
        zero_pose.allow_self_collision()
        js = dict(list(pocky_pose.items())[:3])
        zero_pose.set_joint_goal(js)
        zero_pose.plan_and_execute()

    def test_continuous_joint1(self, zero_pose: PR2TestWrapper):
        zero_pose.allow_self_collision()
        # zero_pose.set_json_goal('SetPredictionHorizon', prediction_horizon=1)
        js = {'r_wrist_roll_joint': -pi,
              'l_wrist_roll_joint': -2.1 * pi, }
        zero_pose.set_joint_goal(js)
        zero_pose.plan_and_execute()

    def test_prismatic_joint1(self, zero_pose: PR2TestWrapper):
        zero_pose.allow_self_collision()
        js = {'torso_lift_joint': 0.1}
        zero_pose.set_joint_goal(js)
        zero_pose.plan_and_execute()

    def test_prismatic_joint2(self, kitchen_setup: PR2TestWrapper):
        kitchen_setup.allow_self_collision(kitchen_setup.robot_name)
        js = {'torso_lift_joint': 0.1}
        kitchen_setup.set_joint_goal(js)
        kitchen_setup.plan_and_execute()

    def test_hard_joint_limits(self, zero_pose: PR2TestWrapper):
        zero_pose.allow_self_collision()
        r_elbow_flex_joint = zero_pose.world.get_joint_name('r_elbow_flex_joint')
        torso_lift_joint = zero_pose.world.get_joint_name('torso_lift_joint')
        head_pan_joint = zero_pose.world.get_joint_name('head_pan_joint')
        r_elbow_flex_joint_limits = zero_pose.world.get_joint_position_limits(r_elbow_flex_joint)
        torso_lift_joint_limits = zero_pose.world.get_joint_position_limits(torso_lift_joint)
        head_pan_joint_limits = zero_pose.world.get_joint_position_limits(head_pan_joint)

        goal_js = {'r_elbow_flex_joint': r_elbow_flex_joint_limits[0] - 0.2,
                   'torso_lift_joint': torso_lift_joint_limits[0] - 0.2,
                   'head_pan_joint': head_pan_joint_limits[0] - 0.2}
        zero_pose.set_joint_goal(goal_js, check=False)
        zero_pose.plan_and_execute()
        js = {'torso_lift_joint': 0.32}
        zero_pose.set_joint_goal(js)
        zero_pose.plan_and_execute()

        goal_js = {'r_elbow_flex_joint': r_elbow_flex_joint_limits[1] + 0.2,
                   'torso_lift_joint': torso_lift_joint_limits[1] + 0.2,
                   'head_pan_joint': head_pan_joint_limits[1] + 0.2}

        zero_pose.set_joint_goal(goal_js, check=False)
        zero_pose.plan_and_execute()


class TestConstraints:
    # TODO write buggy constraints that test sanity checks

    def test_SetSeedConfiguration(self, zero_pose: PR2TestWrapper):
        zero_pose.set_seed_configuration(seed_configuration=zero_pose.better_pose)
        zero_pose.set_joint_goal(zero_pose.default_pose)
        zero_pose.plan()

    def test_drive_into_apartment(self, apartment_setup: PR2TestWrapper):
        base_pose = PoseStamped()
        base_pose.header.frame_id = 'base_footprint'
        base_pose.pose.position.x = 0.4
        base_pose.pose.position.y = -2
        base_pose.pose.orientation.w = 1
        # apartment_setup.allow_all_collisions()
        apartment_setup.move_base(base_pose)

    def test_SetPredictionHorizon(self, zero_pose: PR2TestWrapper):
        default_prediction_horizon = zero_pose.god_map.get_data(identifier.prediction_horizon)
        zero_pose.set_prediction_horizon(prediction_horizon=1)
        zero_pose.set_joint_goal(zero_pose.better_pose)
        zero_pose.plan_and_execute()
        assert zero_pose.god_map.get_data(identifier.prediction_horizon) == 1
        zero_pose.set_joint_goal(zero_pose.default_pose)
        zero_pose.plan_and_execute()
        assert zero_pose.god_map.get_data(identifier.prediction_horizon) == default_prediction_horizon

    def test_JointPositionRange(self, zero_pose: PR2TestWrapper):
        # FIXME needs to be implemented like other position limits, or override limits
        joint_name = zero_pose.world.get_joint_name('head_pan_joint')
        lower_limit, upper_limit = zero_pose.world.get_joint_position_limits(joint_name)
        lower_limit *= 0.5
        upper_limit *= 0.5
        zero_pose.set_joint_goal({
            joint_name: 2
        }, check=False)
        zero_pose.allow_all_collisions()
        zero_pose.plan_and_execute()
        zero_pose.set_json_goal('JointPositionRange',
                                joint_name=joint_name,
                                upper_limit=upper_limit,
                                lower_limit=lower_limit)
        zero_pose.allow_all_collisions()
        zero_pose.plan_and_execute()
        assert zero_pose.world.state[joint_name].position <= upper_limit + 3e-3
        assert zero_pose.world.state[joint_name].position >= lower_limit - 3e-3

        zero_pose.set_json_goal('JointPositionRange',
                                joint_name=joint_name,
                                upper_limit=upper_limit,
                                lower_limit=lower_limit)
        zero_pose.set_joint_goal({
            joint_name: -0.5
        }, check=False)
        zero_pose.allow_all_collisions()
        zero_pose.plan_and_execute()
        assert zero_pose.robot.state[joint_name].position <= upper_limit
        assert zero_pose.robot.state[joint_name].position >= lower_limit

    def test_CollisionAvoidanceHint(self, kitchen_setup: PR2TestWrapper):
        tip = 'base_footprint'
        base_pose = PoseStamped()
        base_pose.header.frame_id = 'map'
        base_pose.pose.position.x = 0
        base_pose.pose.position.y = 1.5
        base_pose.pose.orientation = Quaternion(*quaternion_about_axis(np.pi, [0, 0, 1]))
        kitchen_setup.teleport_base(goal_pose=base_pose)
        base_pose = PoseStamped()
        base_pose.header.frame_id = tip
        base_pose.pose.position.x = 2.3
        base_pose.pose.orientation = Quaternion(*quaternion_about_axis(0, [0, 0, 1]))

        avoidance_hint = Vector3Stamped()
        avoidance_hint.header.frame_id = 'map'
        avoidance_hint.vector.y = -1
        kitchen_setup.avoid_all_collisions(0.1)
        kitchen_setup.set_json_goal('CollisionAvoidanceHint',
                                    tip_link='base_link',
                                    max_threshold=0.4,
                                    spring_threshold=0.5,
                                    # max_linear_velocity=1,
                                    object_link_name='kitchen_island',
                                    weight=WEIGHT_COLLISION_AVOIDANCE,
                                    avoidance_hint=avoidance_hint)
        kitchen_setup.set_joint_goal(kitchen_setup.better_pose)

        kitchen_setup.set_cart_goal(base_pose, tip, weight=WEIGHT_BELOW_CA, linear_velocity=0.5)
        # kitchen_setup.allow_all_collisions()
        kitchen_setup.plan_and_execute()

    def test_CartesianPosition(self, zero_pose: PR2TestWrapper):
        tip = zero_pose.r_tip
        p = PointStamped()
        p.header.stamp = rospy.get_rostime()
        p.header.frame_id = tip
        p.point = Point(-0.4, -0.2, -0.3)

        expected = zero_pose.transform_msg('map', p)

        zero_pose.allow_all_collisions()
        zero_pose.set_translation_goal(root_link=zero_pose.default_root,
                                       tip_link=tip,
                                       goal_point=p)
        zero_pose.plan_and_execute()

    def test_CartesianPosition1(self, zero_pose: PR2TestWrapper):
        pocky = 'box'
        pocky_ps = PoseStamped()
        pocky_ps.header.frame_id = zero_pose.l_tip
        pocky_ps.pose.position.x = 0.05
        pocky_ps.pose.orientation.w = 1
        zero_pose.add_box(name=pocky,
                          size=(0.1, 0.02, 0.02),
                          parent_link=zero_pose.l_tip,
                          pose=pocky_ps)

        tip = zero_pose.r_tip
        p = PointStamped()
        p.header.stamp = rospy.get_rostime()
        p.header.frame_id = tip
        p.point = Point(0.0, 0.5, 0.0)

        zero_pose.allow_all_collisions()
        zero_pose.set_translation_goal(root_link=tip,
                                       root_group=zero_pose.robot_name,
                                       tip_link=pocky,
                                       tip_group='box',
                                       goal_point=p)
        zero_pose.plan_and_execute()

    def test_CartesianPose(self, zero_pose: PR2TestWrapper):
        tip = zero_pose.r_tip
        p = PoseStamped()
        p.header.stamp = rospy.get_rostime()
        p.header.frame_id = tip
        p.pose.position = Point(-0.4, -0.2, -0.3)
        p.pose.orientation = Quaternion(0, 0, 1, 0)

        expected = zero_pose.transform_msg('map', p)

        zero_pose.allow_all_collisions()
        zero_pose.set_json_goal('CartesianPose',
                                root_link=zero_pose.default_root,
                                root_group=None,
                                tip_link=tip,
                                tip_group=zero_pose.robot_name,
                                goal_pose=p)
        zero_pose.plan_and_execute()
        new_pose = zero_pose.world.compute_fk_pose('map', tip)
        compare_points(expected.pose.position, new_pose.pose.position)

    def test_JointPositionRevolute(self, zero_pose: PR2TestWrapper):
        joint = zero_pose.world.get_joint_name('r_shoulder_lift_joint')
        joint_goal = 1
        zero_pose.allow_all_collisions()
        zero_pose.set_json_goal('JointPositionRevolute',
                                joint_name=joint,
                                goal=joint_goal,
                                max_velocity=0.5)
        zero_pose.plan_and_execute()
        np.testing.assert_almost_equal(zero_pose.robot.state[joint].position, joint_goal, decimal=3)

    def test_JointVelocityRevolute(self, zero_pose: PR2TestWrapper):
        joint = zero_pose.world.get_joint_name('r_shoulder_lift_joint')
        joint_goal = 1
        zero_pose.allow_all_collisions()
        zero_pose.set_json_goal('JointVelocityRevolute',
                                joint_name=joint,
                                max_velocity=0.5,
                                hard=True)
        zero_pose.set_json_goal('JointPositionRevolute',
                                joint_name=joint,
                                goal=joint_goal,
                                max_velocity=0.5)
        zero_pose.plan_and_execute()
        np.testing.assert_almost_equal(zero_pose.robot.state[joint].position, joint_goal, decimal=3)

    def test_JointPositionContinuous(self, zero_pose: PR2TestWrapper):
        joint = 'r_wrist_roll_joint'
        joint_goal = 4
        zero_pose.allow_all_collisions()
        zero_pose.set_json_goal('JointPositionContinuous',
                                joint_name=joint,
                                goal=joint_goal,
                                max_velocity=1)
        zero_pose.plan_and_execute()
        joint = zero_pose.world.get_joint_name(joint)
        np.testing.assert_almost_equal(zero_pose.robot.state[joint].position, -2.283, decimal=2)

    def test_JointPosition_kitchen(self, kitchen_setup: PR2TestWrapper):
        joint_name1 = 'iai_fridge_door_joint'
        joint_name2 = 'sink_area_left_upper_drawer_main_joint'
        group_name = 'iai_kitchen'
        joint_goal = 0.4
        # kitchen_setup.allow_all_collisions()
        kitchen_setup.set_json_goal('JointPosition',
                                    joint_name=joint_name1,
                                    goal=joint_goal,
                                    max_velocity=1)
        kitchen_setup.set_json_goal('JointPosition',
                                    joint_name=joint_name2,
                                    goal=joint_goal,
                                    max_velocity=1)
        kitchen_setup.plan_and_execute()
        np.testing.assert_almost_equal(
            kitchen_setup.god_map.get_data(identifier.trajectory).get_last()[
                PrefixName(joint_name1, group_name)].position,
            joint_goal, decimal=2)
        np.testing.assert_almost_equal(
            kitchen_setup.god_map.get_data(identifier.trajectory).get_last()[
                PrefixName(joint_name2, group_name)].position,
            joint_goal, decimal=2)

    def test_CartesianOrientation(self, zero_pose: PR2TestWrapper):
        tip = 'base_footprint'
        root = 'odom_combined'
        q = QuaternionStamped()
        q.header.frame_id = tip
        q.quaternion = Quaternion(*quaternion_about_axis(4, [0, 0, 1]))

        expected = zero_pose.transform_msg('map', q)

        zero_pose.allow_all_collisions()
        zero_pose.set_rotation_goal(root_link=root,
                                    root_group=None,
                                    tip_link=tip,
                                    tip_group=zero_pose.robot_name,
                                    goal_orientation=q,
                                    max_velocity=0.15)
        zero_pose.plan_and_execute()

    def test_CartesianPoseStraight1(self, zero_pose: PR2TestWrapper):
        zero_pose.close_l_gripper()
        goal_position = PoseStamped()
        goal_position.header.frame_id = 'base_link'
        goal_position.pose.position.x = 0.3
        goal_position.pose.position.y = 0.5
        goal_position.pose.position.z = 1
        goal_position.pose.orientation.w = 1

        start_pose = zero_pose.world.compute_fk_pose('map', zero_pose.l_tip)
        map_T_goal_position = zero_pose.transform_msg('map', goal_position)

        object_pose = PoseStamped()
        object_pose.header.frame_id = 'map'
        object_pose.pose.position.x = (start_pose.pose.position.x + map_T_goal_position.pose.position.x) / 2.
        object_pose.pose.position.y = (start_pose.pose.position.y + map_T_goal_position.pose.position.y) / 2.
        object_pose.pose.position.z = (start_pose.pose.position.z + map_T_goal_position.pose.position.z) / 2.
        object_pose.pose.position.z += 0.08
        object_pose.pose.orientation.w = 1

        zero_pose.add_sphere('sphere', 0.05, pose=object_pose)

        publish_marker_vector(start_pose.pose.position, map_T_goal_position.pose.position)
        zero_pose.allow_self_collision(zero_pose.robot_name)
        goal_position_p = deepcopy(goal_position)
        goal_position_p.header.frame_id = 'base_link'
        zero_pose.set_straight_cart_goal(goal_pose=goal_position_p, tip_link=zero_pose.l_tip,
                                         root_link=zero_pose.default_root)
        zero_pose.plan_and_execute()

    def test_CartesianPoseStraight2(self, better_pose: PR2TestWrapper):
        better_pose.close_l_gripper()
        goal_position = PoseStamped()
        goal_position.header.frame_id = 'base_link'
        goal_position.pose.position.x = 0.8
        goal_position.pose.position.y = 0.5
        goal_position.pose.position.z = 1
        goal_position.pose.orientation.w = 1

        start_pose = better_pose.world.compute_fk_pose('map', better_pose.l_tip)
        map_T_goal_position = better_pose.transform_msg('map', goal_position)

        object_pose = PoseStamped()
        object_pose.header.frame_id = 'map'
        object_pose.pose.position.x = (start_pose.pose.position.x + map_T_goal_position.pose.position.x) / 2.
        object_pose.pose.position.y = (start_pose.pose.position.y + map_T_goal_position.pose.position.y) / 2.
        object_pose.pose.position.z = (start_pose.pose.position.z + map_T_goal_position.pose.position.z) / 2.
        object_pose.pose.position.z += 0.08
        object_pose.pose.orientation.w = 1

        better_pose.add_sphere('sphere', 0.05, pose=object_pose)

        publish_marker_vector(start_pose.pose.position, map_T_goal_position.pose.position)

        goal = deepcopy(object_pose)
        goal.pose.position.x -= 0.1
        goal.pose.position.y += 0.4
        better_pose.set_straight_cart_goal(goal_pose=goal, tip_link=better_pose.l_tip,
                                           root_link=better_pose.default_root)
        better_pose.plan_and_execute()

        goal = deepcopy(object_pose)
        goal.pose.position.z -= 0.4
        better_pose.set_straight_cart_goal(goal_pose=goal, tip_link=better_pose.l_tip,
                                           root_link=better_pose.default_root)
        better_pose.plan_and_execute()

        goal = deepcopy(object_pose)
        goal.pose.position.y -= 0.4
        goal.pose.position.x -= 0.2
        better_pose.set_straight_cart_goal(goal_pose=goal, tip_link=better_pose.l_tip,
                                           root_link=better_pose.default_root)
        better_pose.plan_and_execute()

        goal = deepcopy(object_pose)
        goal.pose.position.x -= 0.4
        better_pose.set_straight_cart_goal(goal_pose=goal, tip_link=better_pose.l_tip,
                                           root_link=better_pose.default_root)
        better_pose.plan_and_execute()

    def test_CartesianVelocityLimit(self, zero_pose: PR2TestWrapper):
        base_linear_velocity = 0.1
        base_angular_velocity = 0.2
        zero_pose.set_limit_cartesian_velocity_goal(
            root_link=zero_pose.default_root,
            tip_link='base_footprint',
            max_linear_velocity=base_linear_velocity,
            max_angular_velocity=base_angular_velocity,
            hard=True,
        )
        eef_linear_velocity = 1
        eef_angular_velocity = 1
        goal_position = PoseStamped()
        goal_position.header.frame_id = 'r_gripper_tool_frame'
        goal_position.pose.position.x = 1
        goal_position.pose.position.y = 0
        goal_position.pose.orientation = Quaternion(*quaternion_about_axis(np.pi / 4, [0, 0, 1]))
        zero_pose.allow_all_collisions()
        zero_pose.set_cart_goal(goal_pose=goal_position,
                                tip_link='r_gripper_tool_frame',
                                linear_velocity=eef_linear_velocity,
                                angular_velocity=eef_angular_velocity,
                                weight=WEIGHT_BELOW_CA)
        zero_pose.plan_and_execute()

        for time, state in zero_pose.god_map.get_data(identifier.debug_trajectory).items():
            key = '{}/{}/{}/{}/trans_error'.format('CartesianVelocityLimit',
                                                   'TranslationVelocityLimit',
                                                   zero_pose.default_root,
                                                   'base_footprint')
            assert key in state
            assert state[key].position <= base_linear_velocity + 2e3
            assert state[key].position >= -base_linear_velocity - 2e3

    def test_AvoidJointLimits1(self, zero_pose: PR2TestWrapper):
        percentage = 10
        zero_pose.allow_all_collisions()
        zero_pose.set_avoid_joint_limits_goal(percentage=percentage)
        zero_pose.plan_and_execute()

        joint_non_continuous = [j for j in zero_pose.robot.controlled_joints if
                                not zero_pose.world.is_joint_continuous(j)]

        current_joint_state = zero_pose.world.state.to_position_dict()
        percentage *= 0.95  # it will not reach the exact percentage, because the weight is so low
        for joint in joint_non_continuous:
            position = current_joint_state[joint]
            lower_limit, upper_limit = zero_pose.world.get_joint_position_limits(joint)
            joint_range = upper_limit - lower_limit
            center = (upper_limit + lower_limit) / 2.
            upper_limit2 = center + joint_range / 2. * (1 - percentage / 100.)
            lower_limit2 = center - joint_range / 2. * (1 - percentage / 100.)
            assert upper_limit2 >= position >= lower_limit2

    def test_AvoidJointLimits2(self, zero_pose: PR2TestWrapper):
        percentage = 10
        joints = [j for j in zero_pose.robot.controlled_joints if
                  not zero_pose.world.is_joint_continuous(j)]
        goal_state = {j: zero_pose.world.get_joint_position_limits(j)[1] for j in joints}
        zero_pose.set_json_goal('AvoidJointLimits',
                                percentage=percentage)
        zero_pose.set_joint_goal(goal_state, check=False)
        zero_pose.allow_self_collision()
        zero_pose.plan_and_execute()

        zero_pose.set_json_goal('AvoidJointLimits',
                                percentage=percentage)
        zero_pose.allow_self_collision()
        zero_pose.plan_and_execute()

        joint_non_continuous = [j for j in zero_pose.robot.controlled_joints if
                                not zero_pose.world.is_joint_continuous(j)]

        current_joint_state = zero_pose.robot.state.to_position_dict()
        percentage *= 0.9  # it will not reach the exact percentage, because the weight is so low
        for joint in joint_non_continuous:
            position = current_joint_state[joint]
            lower_limit, upper_limit = zero_pose.robot.get_joint_position_limits(joint)
            joint_range = upper_limit - lower_limit
            center = (upper_limit + lower_limit) / 2.
            upper_limit2 = center + joint_range / 2. * (1 - percentage / 100.)
            lower_limit2 = center - joint_range / 2. * (1 - percentage / 100.)
            assert upper_limit2 >= position >= lower_limit2

    # def test_OverwriteWeights1(self, pocky_pose_setup: PR2TestWrapper):
    #     # FIXME
    #     # joint_velocity_weight = identifier.joint_weights + ['velocity', 'override']
    #     # old_torso_value = pocky_pose_setup.world.joints['torso_lift_joint'].free_variable.quadratic_weights
    #     # old_odom_x_value = pocky_pose_setup.world.joints['odom_x_joint'].free_variable.quadratic_weights
    #
    #     r_goal = PoseStamped()
    #     r_goal.header.frame_id = pocky_pose_setup.r_tip
    #     r_goal.pose.orientation.w = 1
    #     r_goal.pose.position.x += 0.1
    #     updates = {
    #         1: {
    #             'odom_x_joint': 1000000,
    #             'odom_y_joint': 1000000,
    #             'odom_z_joint': 1000000
    #         },
    #     }
    #
    #     old_pose = tf.lookup_pose('map', 'base_footprint')
    #
    #     pocky_pose_setup.set_overwrite_joint_weights_goal(updates)
    #     pocky_pose_setup.set_cart_goal(r_goal, pocky_pose_setup.r_tip, check=False)
    #     pocky_pose_setup.plan_and_execute()
    #
    #     new_pose = tf.lookup_pose('map', 'base_footprint')
    #     compare_poses(new_pose.pose, old_pose.pose)
    #
    #     assert pocky_pose_setup.world._joints['odom_x_joint'].free_variable.quadratic_weights[1] == 1000000
    #     assert not isinstance(pocky_pose_setup.world._joints['torso_lift_joint'].free_variable.quadratic_weights[1],
    #                           int)
    #
    #     updates = {
    #         1: {
    #             'odom_x_joint': 0.0001,
    #             'odom_y_joint': 0.0001,
    #             'odom_z_joint': 0.0001,
    #         },
    #     }
    #     # old_pose = tf.lookup_pose('map', 'base_footprint')
    #     # old_pose.pose.position.x += 0.1
    #     pocky_pose_setup.set_overwrite_joint_weights_goal(updates)
    #     pocky_pose_setup.set_cart_goal(r_goal, pocky_pose_setup.r_tip)
    #     pocky_pose_setup.plan_and_execute()
    #
    #     new_pose = tf.lookup_pose('map', 'base_footprint')
    #
    #     # compare_poses(old_pose.pose, new_pose.pose)
    #     assert new_pose.pose.position.x >= 0.03
    #     assert pocky_pose_setup.world._joints['odom_x_joint'].free_variable.quadratic_weights[1] == 0.0001
    #     assert not isinstance(pocky_pose_setup.world._joints['torso_lift_joint'].free_variable.quadratic_weights[1],
    #                           float)
    #     pocky_pose_setup.plan_and_execute()
    #     assert not isinstance(pocky_pose_setup.world._joints['odom_x_joint'].free_variable.quadratic_weights[1],
    #                           float)
    #     assert not isinstance(pocky_pose_setup.world._joints['torso_lift_joint'].free_variable.quadratic_weights[1],
    #                           float)

    def test_pointing(self, kitchen_setup: PR2TestWrapper):
        base_goal = PoseStamped()
        base_goal.header.frame_id = 'base_footprint'
        base_goal.pose.position.y = -1
        base_goal.pose.orientation.w = 1
        kitchen_setup.teleport_base(base_goal)

        tip = 'head_mount_kinect_rgb_link'
        goal_point = tf.lookup_point('map', 'iai_kitchen/iai_fridge_door_handle')
        goal_point.header.stamp = rospy.Time()
        pointing_axis = Vector3Stamped()
        pointing_axis.header.frame_id = tip
        pointing_axis.vector.x = 1
        kitchen_setup.set_pointing_goal(tip_link=tip, goal_point=goal_point, root_link=kitchen_setup.default_root,
                                        pointing_axis=pointing_axis)
        kitchen_setup.plan_and_execute()

        base_goal = PoseStamped()
        base_goal.header.frame_id = 'pr2/base_footprint'
        base_goal.pose.position.y = 2
        base_goal.pose.orientation = Quaternion(*quaternion_about_axis(1, [0, 0, 1]))
        kitchen_setup.set_pointing_goal(tip_link=tip, goal_point=goal_point, pointing_axis=pointing_axis,
                                        root_link=kitchen_setup.default_root)
        gaya_pose2 = deepcopy(kitchen_setup.better_pose)
        del gaya_pose2['head_pan_joint']
        del gaya_pose2['head_tilt_joint']
        kitchen_setup.set_joint_goal(gaya_pose2)
        kitchen_setup.move_base(base_goal)

        current_x = Vector3Stamped()
        current_x.header.frame_id = tip
        current_x.vector.x = 1

        expected_x = kitchen_setup.transform_msg(tip, goal_point)
        np.testing.assert_almost_equal(expected_x.point.y, 0, 1)
        np.testing.assert_almost_equal(expected_x.point.z, 0, 1)

        rospy.loginfo("Starting looking")
        tip = 'head_mount_kinect_rgb_link'
        goal_point = kitchen_setup.world.compute_fk_point('map', kitchen_setup.r_tip)
        goal_point.header.stamp = rospy.Time()
        pointing_axis = Vector3Stamped()
        pointing_axis.header.frame_id = tip
        pointing_axis.vector.x = 1
        kitchen_setup.set_pointing_goal(tip_link=tip, goal_point=goal_point, pointing_axis=pointing_axis,
                                        root_link=kitchen_setup.r_tip)

        rospy.loginfo("Starting pointing")
        r_goal = PoseStamped()
        r_goal.header.frame_id = kitchen_setup.r_tip
        r_goal.pose.position.x -= 0.3
        r_goal.pose.position.z += 0.6
        r_goal.pose.orientation.w = 1
        r_goal = kitchen_setup.transform_msg(kitchen_setup.default_root, r_goal)
        r_goal.pose.orientation = Quaternion(*quaternion_from_matrix([[0, 0, -1, 0],
                                                                      [0, 1, 0, 0],
                                                                      [1, 0, 0, 0],
                                                                      [0, 0, 0, 1]]))
        r_goal.header.frame_id = kitchen_setup.r_tip
        kitchen_setup.set_cart_goal(goal_pose=r_goal,
                                    tip_link=kitchen_setup.r_tip,
                                    root_link='base_footprint',
                                    weight=WEIGHT_BELOW_CA)
        kitchen_setup.plan_and_execute()

    def test_open_fridge(self, kitchen_setup: PR2TestWrapper):
        handle_frame_id = 'iai_kitchen/iai_fridge_door_handle'
        handle_name = 'iai_fridge_door_handle'

        base_goal = PoseStamped()
        base_goal.header.frame_id = 'map'
        base_goal.pose.position = Point(0.3, -0.5, 0)
        base_goal.pose.orientation.w = 1
        kitchen_setup.teleport_base(base_goal)

        bar_axis = Vector3Stamped()
        bar_axis.header.frame_id = handle_frame_id
        bar_axis.vector.z = 1

        bar_center = PointStamped()
        bar_center.header.frame_id = handle_frame_id

        tip_grasp_axis = Vector3Stamped()
        tip_grasp_axis.header.frame_id = kitchen_setup.r_tip
        tip_grasp_axis.vector.z = 1

        kitchen_setup.set_json_goal('GraspBar',
                                    root_link=kitchen_setup.default_root,
                                    tip_link=kitchen_setup.r_tip,
                                    tip_grasp_axis=tip_grasp_axis,
                                    bar_center=bar_center,
                                    bar_axis=bar_axis,
                                    bar_length=.4)
        x_gripper = Vector3Stamped()
        x_gripper.header.frame_id = kitchen_setup.r_tip
        x_gripper.vector.x = 1

        x_goal = Vector3Stamped()
        x_goal.header.frame_id = handle_frame_id
        x_goal.vector.x = -1
        kitchen_setup.set_align_planes_goal(tip_link=kitchen_setup.r_tip, tip_normal=x_gripper,
                                            goal_normal=x_goal)
        kitchen_setup.allow_all_collisions()
        # kitchen_setup.add_json_goal('AvoidJointLimits', percentage=10)
        kitchen_setup.plan_and_execute()

        kitchen_setup.set_json_goal('Open',
                                    tip_link=kitchen_setup.r_tip,
                                    environment_link=handle_name,
                                    goal_joint_state=1.5)
        kitchen_setup.set_json_goal('AvoidJointLimits', percentage=40)
        kitchen_setup.allow_all_collisions()
        # kitchen_setup.add_json_goal('AvoidJointLimits')
        kitchen_setup.plan_and_execute()
        kitchen_setup.set_kitchen_js({'iai_fridge_door_joint': 1.5})

        kitchen_setup.set_json_goal('Open',
                                    tip_link=kitchen_setup.r_tip,
                                    environment_link=handle_name,
                                    goal_joint_state=0)
        kitchen_setup.allow_all_collisions()
        kitchen_setup.set_json_goal('AvoidJointLimits', percentage=40)
        kitchen_setup.plan_and_execute()
        kitchen_setup.set_kitchen_js({'iai_fridge_door_joint': 0})

        # kitchen_setup.plan_and_execute()

        kitchen_setup.set_joint_goal(kitchen_setup.better_pose)
        kitchen_setup.plan_and_execute()

    def test_open_drawer(self, kitchen_setup: PR2TestWrapper):
        handle_frame_id = 'iai_kitchen/sink_area_left_middle_drawer_handle'
        handle_name = 'sink_area_left_middle_drawer_handle'
        bar_axis = Vector3Stamped()
        bar_axis.header.frame_id = handle_frame_id
        bar_axis.vector.y = 1

        bar_center = PointStamped()
        bar_center.header.frame_id = handle_frame_id

        tip_grasp_axis = Vector3Stamped()
        tip_grasp_axis.header.frame_id = str(PrefixName(kitchen_setup.l_tip, 'pr2'))
        tip_grasp_axis.vector.z = 1

        kitchen_setup.set_json_goal('GraspBar',
                                    root_link=kitchen_setup.default_root,
                                    tip_link=kitchen_setup.l_tip,
                                    tip_grasp_axis=tip_grasp_axis,
                                    bar_center=bar_center,
                                    bar_axis=bar_axis,
                                    bar_length=0.4)
        x_gripper = Vector3Stamped()
        x_gripper.header.frame_id = str(PrefixName(kitchen_setup.l_tip, 'pr2'))
        x_gripper.vector.x = 1

        x_goal = Vector3Stamped()
        x_goal.header.frame_id = handle_frame_id
        x_goal.vector.x = -1

        kitchen_setup.set_align_planes_goal(tip_link=kitchen_setup.l_tip,
                                            tip_normal=x_gripper,
                                            goal_normal=x_goal, check=False)
        # kitchen_setup.allow_all_collisions()
        kitchen_setup.plan_and_execute()

        kitchen_setup.set_json_goal('Open',
                                    tip_link=kitchen_setup.l_tip,
                                    environment_link=handle_name)
        kitchen_setup.allow_all_collisions()  # makes execution faster
        kitchen_setup.plan_and_execute()  # send goal to Giskard
        # Update kitchen object
        kitchen_setup.set_kitchen_js({'sink_area_left_middle_drawer_main_joint': 0.48})

        # Close drawer partially
        kitchen_setup.set_json_goal('Open',
                                    tip_link=kitchen_setup.l_tip,
                                    environment_link=handle_name,
                                    goal_joint_state=0.2)
        kitchen_setup.allow_all_collisions()  # makes execution faster
        kitchen_setup.plan_and_execute()  # send goal to Giskard
        # Update kitchen object
        kitchen_setup.set_kitchen_js({'sink_area_left_middle_drawer_main_joint': 0.2})

        kitchen_setup.set_json_goal('Close',
                                    tip_link=kitchen_setup.l_tip,
                                    environment_link=handle_name)
        kitchen_setup.allow_all_collisions()  # makes execution faster
        kitchen_setup.plan_and_execute()  # send goal to Giskard
        # Update kitchen object
        kitchen_setup.set_kitchen_js({'sink_area_left_middle_drawer_main_joint': 0.0})

    def test_open_close_dishwasher(self, kitchen_setup: PR2TestWrapper):
        p = PoseStamped()
        p.header.frame_id = 'map'
        p.pose.orientation.w = 1
        p.pose.position.x = 0.5
        p.pose.position.y = 0.2
        kitchen_setup.teleport_base(p)

        hand = kitchen_setup.r_tip

        goal_angle = np.pi / 4
        handle_frame_id = 'sink_area_dish_washer_door_handle'
        handle_name = 'sink_area_dish_washer_door_handle'
        bar_axis = Vector3Stamped()
        bar_axis.header.frame_id = handle_frame_id
        bar_axis.vector.y = 1

        bar_center = PointStamped()
        bar_center.header.frame_id = handle_frame_id

        tip_grasp_axis = Vector3Stamped()
        tip_grasp_axis.header.frame_id = hand
        tip_grasp_axis.vector.z = 1

        kitchen_setup.set_json_goal('GraspBar',
                                    root_link=kitchen_setup.default_root,
                                    tip_link=hand,
                                    tip_grasp_axis=tip_grasp_axis,
                                    bar_center=bar_center,
                                    bar_axis=bar_axis,
                                    bar_length=.3)
        # kitchen_setup.allow_collision([], 'kitchen', [handle_name])
        # kitchen_setup.allow_all_collisions()

        x_gripper = Vector3Stamped()
        x_gripper.header.frame_id = hand
        x_gripper.vector.x = 1

        x_goal = Vector3Stamped()
        x_goal.header.frame_id = handle_frame_id
        x_goal.vector.x = -1
        kitchen_setup.set_align_planes_goal(tip_link=hand,
                                            tip_normal=x_gripper,
                                            goal_normal=x_goal)
        # kitchen_setup.allow_all_collisions()

        kitchen_setup.plan_and_execute()

        kitchen_setup.set_json_goal('Open',
                                    tip_link=hand,
                                    environment_link=handle_name,
                                    goal_joint_state=goal_angle)
        # kitchen_setup.allow_all_collisions()
        kitchen_setup.plan_and_execute()
        kitchen_setup.set_kitchen_js({'sink_area_dish_washer_door_joint': goal_angle})

        kitchen_setup.set_json_goal('Open',
                                    tip_link=hand,
                                    environment_link=handle_name,
                                    goal_joint_state=0)
        kitchen_setup.allow_all_collisions()
        kitchen_setup.plan_and_execute()
        kitchen_setup.set_kitchen_js({'sink_area_dish_washer_door_joint': 0})

    def test_align_planes1(self, zero_pose: PR2TestWrapper):
        x_gripper = Vector3Stamped()
        x_gripper.header.frame_id = str(PrefixName(zero_pose.r_tip, zero_pose.robot_name))
        x_gripper.vector.x = 1
        y_gripper = Vector3Stamped()
        y_gripper.header.frame_id = str(PrefixName(zero_pose.r_tip, zero_pose.robot_name))
        y_gripper.vector.y = 1

        x_goal = Vector3Stamped()
        x_goal.header.frame_id = 'map'
        x_goal.vector.x = 1
        y_goal = Vector3Stamped()
        y_goal.header.frame_id = 'map'
        y_goal.vector.z = 1
        zero_pose.set_align_planes_goal(tip_link=zero_pose.r_tip, tip_normal=x_gripper, goal_normal=x_goal)
        zero_pose.set_align_planes_goal(tip_link=zero_pose.r_tip, tip_normal=y_gripper, goal_normal=y_goal)
        zero_pose.allow_all_collisions()
        zero_pose.plan_and_execute()

    def test_wrong_constraint_type(self, zero_pose: PR2TestWrapper):
        goal_state = JointState()
        goal_state.name = ['r_elbow_flex_joint']
        goal_state.position = [-1.0]
        kwargs = {'goal_state': goal_state}
        zero_pose.set_json_goal('jointpos', **kwargs)
        zero_pose.plan_and_execute(expected_error_codes=[MoveResult.UNKNOWN_CONSTRAINT])

    def test_python_code_in_constraint_type(self, zero_pose: PR2TestWrapper):
        goal_state = JointState()
        goal_state.name = ['r_elbow_flex_joint']
        goal_state.position = [-1.0]
        kwargs = {'goal_state': goal_state}
        zero_pose.set_json_goal('print("asd")', **kwargs)
        zero_pose.plan_and_execute(expected_error_codes=[MoveResult.UNKNOWN_CONSTRAINT])

    def test_wrong_params1(self, zero_pose: PR2TestWrapper):
        goal_state = JointState()
        goal_state.name = 'r_elbow_flex_joint'
        goal_state.position = [-1.0]
        kwargs = {'goal_state': goal_state}
        zero_pose.set_json_goal('JointPositionList', **kwargs)
        zero_pose.plan_and_execute(expected_error_codes=[MoveResult.CONSTRAINT_INITIALIZATION_ERROR])

    def test_wrong_params2(self, zero_pose: PR2TestWrapper):
        goal_state = JointState()
        goal_state.name = [5432]
        goal_state.position = 'test'
        kwargs = {'goal_state': goal_state}
        zero_pose.set_json_goal('JointPositionList', **kwargs)
        zero_pose.plan_and_execute(expected_error_codes=[MoveResult.CONSTRAINT_INITIALIZATION_ERROR])

    def test_align_planes2(self, zero_pose: PR2TestWrapper):
        x_gripper = Vector3Stamped()
        x_gripper.header.frame_id = zero_pose.r_tip
        x_gripper.vector.y = 1

        x_goal = Vector3Stamped()
        x_goal.header.frame_id = 'map'
        x_goal.vector.y = -1
        x_goal.vector = tf.normalize(x_goal.vector)
        zero_pose.set_align_planes_goal(tip_link=zero_pose.r_tip, tip_normal=x_gripper, goal_normal=x_goal)
        zero_pose.allow_all_collisions()
        zero_pose.plan_and_execute()

    def test_align_planes3(self, zero_pose: PR2TestWrapper):
        eef_vector = Vector3Stamped()
        eef_vector.header.frame_id = 'base_footprint'
        eef_vector.vector.y = 1

        goal_vector = Vector3Stamped()
        goal_vector.header.frame_id = 'map'
        goal_vector.vector.y = -1
        goal_vector.vector = tf.normalize(goal_vector.vector)
        zero_pose.set_align_planes_goal(tip_link='base_footprint', tip_normal=eef_vector, goal_normal=goal_vector)
        zero_pose.allow_all_collisions()
        zero_pose.plan_and_execute()

    def test_align_planes4(self, kitchen_setup: PR2TestWrapper):
        elbow = 'r_elbow_flex_link'
        handle_frame_id = 'iai_fridge_door_handle'

        tip_axis = Vector3Stamped()
        tip_axis.header.frame_id = elbow
        tip_axis.vector.x = 1

        env_axis = Vector3Stamped()
        env_axis.header.frame_id = handle_frame_id
        env_axis.vector.z = 1
        kitchen_setup.set_align_planes_goal(tip_link=elbow, tip_normal=tip_axis, goal_normal=env_axis,
                                            weight=WEIGHT_ABOVE_CA)
        kitchen_setup.allow_all_collisions()
        kitchen_setup.plan_and_execute()

    def test_grasp_fridge_handle(self, kitchen_setup: PR2TestWrapper):
        handle_name = 'iai_fridge_door_handle'
        bar_axis = Vector3Stamped()
        bar_axis.header.frame_id = handle_name
        bar_axis.vector.z = 1

        bar_center = PointStamped()
        bar_center.header.frame_id = handle_name

        tip_grasp_axis = Vector3Stamped()
        tip_grasp_axis.header.frame_id = kitchen_setup.r_tip
        tip_grasp_axis.vector.z = 1

        kitchen_setup.set_json_goal('GraspBar',
                                    root_link=kitchen_setup.default_root,
                                    tip_link=kitchen_setup.r_tip,
                                    tip_grasp_axis=tip_grasp_axis,
                                    bar_center=bar_center,
                                    bar_axis=bar_axis,
                                    bar_length=.4)

        x_gripper = Vector3Stamped()
        x_gripper.header.frame_id = kitchen_setup.r_tip
        x_gripper.vector.x = 1

        x_goal = Vector3Stamped()
        x_goal.header.frame_id = 'iai_fridge_door_handle'
        x_goal.vector.x = -1
        kitchen_setup.set_align_planes_goal(tip_link=kitchen_setup.r_tip, tip_normal=x_gripper, goal_normal=x_goal)
        # kitchen_setup.allow_all_collisions()
        kitchen_setup.plan_and_execute()

    def test_close_fridge_with_elbow(self, kitchen_setup: PR2TestWrapper):
        base_pose = PoseStamped()
        base_pose.header.frame_id = 'map'
        base_pose.pose.position.y = -1.5
        base_pose.pose.orientation.w = 1
        kitchen_setup.teleport_base(base_pose)

        handle_frame_id = 'iai_fridge_door_handle'
        handle_name = 'iai_fridge_door_handle'

        kitchen_setup.set_kitchen_js({'iai_fridge_door_joint': np.pi / 2})

        elbow = 'r_elbow_flex_link'

        tip_axis = Vector3Stamped()
        tip_axis.header.frame_id = elbow
        tip_axis.vector.x = 1

        env_axis = Vector3Stamped()
        env_axis.header.frame_id = handle_frame_id
        env_axis.vector.z = 1
        kitchen_setup.set_align_planes_goal(tip_link=elbow, tip_normal=tip_axis, goal_normal=env_axis,
                                            weight=WEIGHT_ABOVE_CA)
        kitchen_setup.allow_all_collisions()
        kitchen_setup.plan_and_execute()
        elbow_point = PointStamped()
        elbow_point.header.frame_id = handle_frame_id
        elbow_point.point.x += 0.1
        kitchen_setup.set_translation_goal(elbow_point, elbow)
        kitchen_setup.set_align_planes_goal(tip_link=elbow, tip_normal=tip_axis, goal_normal=env_axis,
                                            weight=WEIGHT_ABOVE_CA)
        kitchen_setup.allow_all_collisions()
        kitchen_setup.plan_and_execute()

        kitchen_setup.set_json_goal('Close',
                                    tip_link=elbow,
                                    environment_link=handle_name)
        kitchen_setup.allow_all_collisions()
        kitchen_setup.plan_and_execute()
        kitchen_setup.set_kitchen_js({'iai_fridge_door_joint': 0})

    def test_open_close_oven(self, kitchen_setup: PR2TestWrapper):
        goal_angle = 0.5
        handle_frame_id = 'iai_kitchen/oven_area_oven_door_handle'
        handle_name = 'oven_area_oven_door_handle'
        bar_axis = Vector3Stamped()
        bar_axis.header.frame_id = handle_frame_id
        bar_axis.vector.y = 1

        bar_center = PointStamped()
        bar_center.header.frame_id = handle_frame_id

        tip_grasp_axis = Vector3Stamped()
        tip_grasp_axis.header.frame_id = kitchen_setup.l_tip
        tip_grasp_axis.vector.z = 1

        kitchen_setup.set_json_goal('GraspBar',
                                    root_link=kitchen_setup.default_root,
                                    tip_link=kitchen_setup.l_tip,
                                    tip_grasp_axis=tip_grasp_axis,
                                    bar_center=bar_center,
                                    bar_axis=bar_axis,
                                    bar_length=.3)
        # kitchen_setup.allow_collision([], 'kitchen', [handle_name])
        kitchen_setup.allow_all_collisions()

        x_gripper = Vector3Stamped()
        x_gripper.header.frame_id = kitchen_setup.l_tip
        x_gripper.vector.x = 1

        x_goal = Vector3Stamped()
        x_goal.header.frame_id = handle_frame_id
        x_goal.vector.x = -1
        kitchen_setup.set_align_planes_goal(tip_link=kitchen_setup.l_tip, tip_normal=x_gripper,
                                            goal_normal=x_goal)
        # kitchen_setup.allow_all_collisions()

        kitchen_setup.plan_and_execute()

        kitchen_setup.set_json_goal('Open',
                                    tip_link=kitchen_setup.l_tip,
                                    environment_link=handle_name,
                                    goal_joint_state=goal_angle)
        kitchen_setup.allow_all_collisions()
        kitchen_setup.plan_and_execute()
        kitchen_setup.set_kitchen_js({'oven_area_oven_door_joint': goal_angle})

        kitchen_setup.set_json_goal('Close',
                                    tip_link=kitchen_setup.l_tip,
                                    environment_link=handle_name)
        kitchen_setup.allow_all_collisions()
        kitchen_setup.plan_and_execute()
        kitchen_setup.set_kitchen_js({'oven_area_oven_door_joint': 0})

    def test_grasp_dishwasher_handle(self, kitchen_setup: PR2TestWrapper):
        handle_name = 'iai_kitchen/sink_area_dish_washer_door_handle'
        bar_axis = Vector3Stamped()
        bar_axis.header.frame_id = handle_name
        bar_axis.vector.y = 1

        bar_center = PointStamped()
        bar_center.header.frame_id = handle_name

        tip_grasp_axis = Vector3Stamped()
        tip_grasp_axis.header.frame_id = str(PrefixName(kitchen_setup.r_tip, kitchen_setup.robot_name))
        tip_grasp_axis.vector.z = 1

        kitchen_setup.set_grasp_bar_goal(root_link=kitchen_setup.default_root,
                                         tip_link=kitchen_setup.r_tip,
                                         tip_grasp_axis=tip_grasp_axis,
                                         bar_center=bar_center,
                                         bar_axis=bar_axis,
                                         bar_length=.3)
        kitchen_setup.register_group('handle', 'iai_kitchen', 'sink_area_dish_washer_door_handle')
        kitchen_setup.allow_collision(kitchen_setup.robot_name, 'handle')
        kitchen_setup.plan_and_execute()


class TestCartGoals:
    def test_two_eef_goal(self, zero_pose: PR2TestWrapper):
        r_goal = PoseStamped()
        r_goal.header.frame_id = 'r_gripper_tool_frame'
        r_goal.pose.position = Point(-0.2, -0.2, 0.2)
        r_goal.pose.orientation = Quaternion(0, 0, 0, 1)
        zero_pose.set_cart_goal(root_link='map', tip_link='r_gripper_tool_frame', goal_pose=r_goal)

        l_goal = PoseStamped()
        l_goal.header.frame_id = 'l_gripper_tool_frame'
        l_goal.pose.position = Point(0.2, 0.2, 0.2)
        l_goal.pose.orientation = Quaternion(0, 0, 0, 1)
        zero_pose.set_cart_goal(root_link='map', tip_link='l_gripper_tool_frame', goal_pose=l_goal)

        zero_pose.plan_and_execute()

<<<<<<< HEAD
    def test_one_eef_goal(self, zero_pose: PR2TestWrapper):
        r_goal = PoseStamped()
        r_goal.header.frame_id = 'r_gripper_tool_frame'
        r_goal.pose.position = Point(-0.5, -0.5, 0.5)
        r_goal.pose.orientation = Quaternion(0, 0, 0, 1)
        zero_pose.set_cart_goal(root_link='map', tip_link='r_gripper_tool_frame', goal_pose=r_goal)

        zero_pose.plan_and_execute()

    def test_move_base_forward(self, zero_pose: PR2TestWrapper):
        base_goal = PoseStamped()
        base_goal.header.frame_id = 'map'
        base_goal.pose.position.x = 1
        base_goal.pose.orientation.w = 1
        zero_pose.set_cart_goal(base_goal, 'base_footprint')
        zero_pose.allow_all_collisions()
        zero_pose.plan_and_execute()

    def test_move_base_left(self, zero_pose: PR2TestWrapper):
        # zero_pose.set_prediction_horizon(1)
        base_goal = PoseStamped()
        base_goal.header.frame_id = 'map'
        base_goal.pose.position.y = 1
        base_goal.pose.orientation.w = 1
        zero_pose.set_cart_goal(base_goal, 'base_footprint')
        zero_pose.allow_all_collisions()
        zero_pose.plan_and_execute()

    def test_move_base_forward_left(self, zero_pose: PR2TestWrapper):
        base_goal = PoseStamped()
        base_goal.header.frame_id = 'map'
        base_goal.pose.position.x = 1
        base_goal.pose.position.y = 1
        base_goal.pose.orientation.w = 1
        zero_pose.set_cart_goal(base_goal, 'base_footprint')
        zero_pose.allow_all_collisions()
        zero_pose.plan_and_execute()

    def test_move_base_forward_right_and_rotate(self, zero_pose: PR2TestWrapper):
        base_goal = PoseStamped()
        base_goal.header.frame_id = 'map'
        base_goal.pose.position.x = 1
        base_goal.pose.position.y = -1
        base_goal.pose.orientation = Quaternion(*quaternion_about_axis(-pi / 4, [0, 0, 1]))
        zero_pose.set_cart_goal(base_goal, 'base_footprint')
        zero_pose.allow_all_collisions()
        zero_pose.plan_and_execute()

    def test_move_base_rotate(self, zero_pose: PR2TestWrapper):
        base_goal = PoseStamped()
        base_goal.header.frame_id = 'map'
        base_goal.pose.orientation = Quaternion(*quaternion_about_axis(-pi / 2, [0, 0, 1]))
        zero_pose.set_cart_goal(base_goal, 'base_footprint')
        zero_pose.set_limit_cartesian_velocity_goal(root_link='base_footprint',
                                                    tip_link='fl_caster_rotation_link',
                                                    max_linear_velocity=0.01)
        zero_pose.allow_all_collisions()
        zero_pose.plan_and_execute()
=======
    # def test_move_base_forward(self, zero_pose: PR2TestWrapper):
    #     base_goal = PoseStamped()
    #     base_goal.header.frame_id = 'map'
    #     base_goal.pose.position.x = 1
    #     base_goal.pose.orientation.w = 1
    #     zero_pose.set_cart_goal(base_goal, 'base_footprint')
    #     zero_pose.allow_all_collisions()
    #     zero_pose.plan_and_execute()
    #
    # def test_move_base_left(self, zero_pose: PR2TestWrapper):
    #     # zero_pose.set_prediction_horizon(1)
    #     base_goal = PoseStamped()
    #     base_goal.header.frame_id = 'map'
    #     base_goal.pose.position.y = 1
    #     base_goal.pose.orientation.w = 1
    #     zero_pose.set_cart_goal(base_goal, 'base_footprint')
    #     zero_pose.allow_all_collisions()
    #     zero_pose.plan_and_execute()
    #
    # def test_move_base_forward_left(self, zero_pose: PR2TestWrapper):
    #     base_goal = PoseStamped()
    #     base_goal.header.frame_id = 'map'
    #     base_goal.pose.position.x = 1
    #     base_goal.pose.position.y = 1
    #     base_goal.pose.orientation.w = 1
    #     zero_pose.set_cart_goal(base_goal, 'base_footprint')
    #     zero_pose.allow_all_collisions()
    #     zero_pose.plan_and_execute()
    #
    # def test_move_base_forward_right_and_rotate(self, zero_pose: PR2TestWrapper):
    #     base_goal = PoseStamped()
    #     base_goal.header.frame_id = 'map'
    #     base_goal.pose.position.x = 1
    #     base_goal.pose.position.y = -1
    #     base_goal.pose.orientation = Quaternion(*quaternion_about_axis(-pi / 4, [0, 0, 1]))
    #     zero_pose.set_cart_goal(base_goal, 'base_footprint')
    #     zero_pose.allow_all_collisions()
    #     zero_pose.plan_and_execute()
    #
    # def test_move_base_rotate(self, zero_pose: PR2TestWrapper):
    #     base_goal = PoseStamped()
    #     base_goal.header.frame_id = 'map'
    #     base_goal.pose.orientation = Quaternion(*quaternion_about_axis(-pi / 2, [0, 0, 1]))
    #     zero_pose.set_cart_goal(base_goal, 'base_footprint')
    #     zero_pose.set_limit_cartesian_velocity_goal(root_link='base_footprint',
    #                                                 tip_link='fl_caster_rotation_link',
    #                                                 max_linear_velocity=0.01)
    #     zero_pose.allow_all_collisions()
    #     zero_pose.plan_and_execute()
>>>>>>> 38400679

    def test_move_base(self, zero_pose: PR2TestWrapper):
        map_T_odom = PoseStamped()
        map_T_odom.header.frame_id = 'map'
        map_T_odom.pose.position.x = 1
        map_T_odom.pose.position.y = 1
        map_T_odom.pose.orientation = Quaternion(*quaternion_about_axis(np.pi / 3, [0, 0, 1]))
        zero_pose.set_localization(map_T_odom)

        base_goal = PoseStamped()
        base_goal.header.frame_id = 'map'
        base_goal.pose.position.x = 1
        base_goal.pose.position.y = -1
        base_goal.pose.orientation = Quaternion(*quaternion_about_axis(-pi / 4, [0, 0, 1]))
        zero_pose.set_cart_goal(base_goal, 'base_footprint')
        zero_pose.allow_all_collisions()
        zero_pose.plan_and_execute()

    # def test_move_base1(self, zero_pose: PR2TestWrapper):
    #     map_T_odom = PoseStamped()
    #     map_T_odom.header.frame_id = 'map'
    #     map_T_odom.pose.position.y = 2
    #     map_T_odom.pose.orientation = Quaternion(*quaternion_about_axis(np.pi / 3, [0, 0, 1]))
    #     zero_pose.teleport_base(map_T_odom)
    #
    #     base_goal = PoseStamped()
    #     base_goal.header.frame_id = 'map'
    #     base_goal.pose.position.x = 1
    #     base_goal.pose.orientation = Quaternion(*quaternion_about_axis(pi, [0, 0, 1]))
    #     zero_pose.set_straight_cart_goal(goal_pose=base_goal,
    #                                      tip_link='base_footprint',
    #                                      root_link='map')
    #     zero_pose.allow_all_collisions()
    #     zero_pose.plan_and_execute()
    #
    # def test_move_base2(self, zero_pose: PR2TestWrapper):
    #     map_T_odom = PoseStamped()
    #     map_T_odom.header.frame_id = 'map'
    #     map_T_odom.pose.position.x = 1
    #     map_T_odom.pose.position.y = 1
    #     map_T_odom.pose.orientation = Quaternion(*quaternion_about_axis(np.pi / 3, [0, 0, 1]))
    #     zero_pose.set_localization(map_T_odom)
    #
    #     base_goal = PoseStamped()
    #     base_goal.header.frame_id = 'map'
    #     base_goal.pose.position.x = -1
    #     base_goal.pose.position.y = -1
    #     base_goal.pose.orientation = Quaternion(*quaternion_about_axis(pi, [0, 0, 1]))
    #     zero_pose.set_straight_cart_goal(goal_pose=base_goal,
    #                                      tip_link='base_footprint',
    #                                      root_link='map')
    #     zero_pose.allow_all_collisions()
    #     zero_pose.plan_and_execute()
    #
    # def test_move_base3(self, zero_pose: PR2TestWrapper):
    #     map_T_odom = PoseStamped()
    #     map_T_odom.header.frame_id = 'map'
    #     map_T_odom.pose.position.x = 1
    #     map_T_odom.pose.position.y = 1
    #     map_T_odom.pose.orientation = Quaternion(*quaternion_about_axis(np.pi / 3, [0, 0, 1]))
    #     zero_pose.set_localization(map_T_odom)
    #
    #     base_goal = PoseStamped()
    #     base_goal.header.frame_id = 'map'
    #     base_goal.pose.position.x = -1
    #     base_goal.pose.position.y = -1
    #     base_goal.pose.orientation = Quaternion(*quaternion_about_axis(np.pi / 3, [0, 0, 1]))
    #     zero_pose.set_straight_cart_goal(goal_pose=base_goal,
    #                                      tip_link='base_footprint',
    #                                      root_link='map')
    #     zero_pose.allow_all_collisions()
    #     zero_pose.plan_and_execute()

    def test_rotate_gripper(self, zero_pose: PR2TestWrapper):
        r_goal = PoseStamped()
        r_goal.header.frame_id = zero_pose.r_tip
        r_goal.pose.orientation = Quaternion(*quaternion_about_axis(pi, [1, 0, 0]))
        zero_pose.set_cart_goal(r_goal, zero_pose.r_tip)
        zero_pose.plan_and_execute()

    def test_keep_position1(self, zero_pose: PR2TestWrapper):
        zero_pose.allow_self_collision()
        r_goal = PoseStamped()
        r_goal.header.frame_id = zero_pose.r_tip
        r_goal.pose.position.x = -.1
        r_goal.pose.orientation.w = 1
        zero_pose.set_cart_goal(r_goal, zero_pose.r_tip, 'torso_lift_link')
        zero_pose.plan_and_execute()

        js = {'torso_lift_joint': 0.1}
        r_goal = PoseStamped()
        r_goal.header.frame_id = zero_pose.r_tip
        r_goal.pose.orientation.w = 1
        zero_pose.set_cart_goal(r_goal, zero_pose.r_tip, 'torso_lift_link')
        zero_pose.set_joint_goal(js)
        zero_pose.allow_self_collision()
        zero_pose.plan_and_execute()

    def test_keep_position2(self, zero_pose: PR2TestWrapper):
        zero_pose.allow_self_collision()
        r_goal = PoseStamped()
        r_goal.header.frame_id = zero_pose.r_tip
        r_goal.pose.position.x = -.1
        r_goal.pose.orientation.w = 1
        zero_pose.set_cart_goal(r_goal, zero_pose.r_tip, 'torso_lift_link')
        zero_pose.plan_and_execute()

        zero_pose.allow_self_collision()
        js = {'torso_lift_joint': 0.1}
        r_goal = PoseStamped()
        r_goal.header.frame_id = zero_pose.r_tip
        r_goal.pose.orientation.w = 1
        expected_pose = zero_pose.world.compute_fk_pose(zero_pose.default_root, zero_pose.r_tip)
        expected_pose.header.stamp = rospy.Time()
        zero_pose.set_cart_goal(r_goal, zero_pose.r_tip, zero_pose.default_root)
        zero_pose.set_joint_goal(js)
        zero_pose.plan_and_execute()

    def test_keep_position3(self, zero_pose: PR2TestWrapper):
        js = {
            'r_elbow_flex_joint': -1.58118094489,
            'r_forearm_roll_joint': -0.904933033043,
            'r_shoulder_lift_joint': 0.822412440711,
            'r_shoulder_pan_joint': -1.07866800992,
            'r_upper_arm_roll_joint': -1.34905471854,
            'r_wrist_flex_joint': -1.20182042644,
            'r_wrist_roll_joint': 0.190433188769,
        }
        zero_pose.set_joint_goal(js)
        zero_pose.allow_all_collisions()
        zero_pose.plan_and_execute()

        r_goal = PoseStamped()
        r_goal.header.frame_id = zero_pose.r_tip
        r_goal.pose.position.x = 0.3
        r_goal.pose.orientation = Quaternion(*quaternion_from_matrix([[-1, 0, 0, 0],
                                                                      [0, 1, 0, 0],
                                                                      [0, 0, -1, 0],
                                                                      [0, 0, 0, 1]]))
        zero_pose.set_cart_goal(r_goal, zero_pose.l_tip, 'torso_lift_link')
        zero_pose.allow_all_collisions()
        zero_pose.plan_and_execute()

        r_goal = PoseStamped()
        r_goal.header.frame_id = zero_pose.r_tip
        r_goal.pose.orientation.w = 1
        zero_pose.set_cart_goal(r_goal, zero_pose.r_tip, zero_pose.l_tip)

        l_goal = PoseStamped()
        l_goal.header.frame_id = zero_pose.r_tip
        l_goal.pose.position.y = -.1
        l_goal.pose.orientation.w = 1
        zero_pose.set_cart_goal(l_goal, zero_pose.r_tip, zero_pose.default_root)
        zero_pose.allow_all_collisions()
        zero_pose.plan_and_execute()

    def test_cart_goal_1eef(self, zero_pose: PR2TestWrapper):
        p = PoseStamped()
        p.header.stamp = rospy.get_rostime()
        p.header.frame_id = zero_pose.r_tip
        p.pose.position = Point(-0.1, 0, 0)
        p.pose.orientation = Quaternion(0, 0, 0, 1)
        zero_pose.allow_self_collision()
        zero_pose.set_cart_goal(p, zero_pose.r_tip, 'base_footprint')
        zero_pose.plan_and_execute()

    def test_cart_goal_1eef2(self, zero_pose: PR2TestWrapper):
        # zero_pose.set_json_goal('SetPredictionHorizon', prediction_horizon=1)
        p = PoseStamped()
        p.header.stamp = rospy.get_rostime()
        p.header.frame_id = 'base_footprint'
        p.pose.position = Point(0.599, -0.009, 0.983)
        p.pose.orientation = Quaternion(0.524, -0.495, 0.487, -0.494)
        zero_pose.allow_all_collisions()
        zero_pose.set_cart_goal(p, zero_pose.l_tip, 'torso_lift_link')
        zero_pose.plan_and_execute()

    def test_cart_goal_1eef3(self, zero_pose: PR2TestWrapper):
        self.test_cart_goal_1eef(zero_pose)
        self.test_cart_goal_1eef2(zero_pose)

    def test_cart_goal_1eef4(self, zero_pose: PR2TestWrapper):
        p = PoseStamped()
        p.header.stamp = rospy.get_rostime()
        p.header.frame_id = 'map'
        p.pose.position = Point(2., 0, 1.)
        p.pose.orientation = Quaternion(0, 0, 0, 1)
        zero_pose.allow_all_collisions()
        zero_pose.set_cart_goal(p, zero_pose.r_tip, zero_pose.default_root)
        zero_pose.plan_and_execute()

    def test_cart_goal_orientation_singularity(self, zero_pose: PR2TestWrapper):
        root = 'base_link'
        r_goal = PoseStamped()
        r_goal.header.frame_id = zero_pose.r_tip
        r_goal.header.stamp = rospy.get_rostime()
        r_goal.pose.position = Point(-0.1, 0, 0)
        r_goal.pose.orientation = Quaternion(0, 0, 0, 1)
        zero_pose.set_cart_goal(r_goal, zero_pose.r_tip, root)
        l_goal = PoseStamped()
        l_goal.header.frame_id = zero_pose.l_tip
        l_goal.header.stamp = rospy.get_rostime()
        l_goal.pose.position = Point(-0.05, 0, 0)
        l_goal.pose.orientation = Quaternion(0, 0, 0, 1)
        zero_pose.set_cart_goal(l_goal, zero_pose.l_tip, root)
        zero_pose.allow_all_collisions()
        zero_pose.plan_and_execute()

    def test_cart_goal_2eef2(self, zero_pose: PR2TestWrapper):
        root = 'odom_combined'

        r_goal = PoseStamped()
        r_goal.header.frame_id = zero_pose.r_tip
        r_goal.header.stamp = rospy.get_rostime()
        r_goal.pose.position = Point(0, -0.1, 0)
        r_goal.pose.orientation = Quaternion(0, 0, 0, 1)
        zero_pose.set_cart_goal(r_goal, zero_pose.r_tip, root)
        l_goal = PoseStamped()
        l_goal.header.frame_id = zero_pose.l_tip
        l_goal.header.stamp = rospy.get_rostime()
        l_goal.pose.position = Point(-0.05, 0, 0)
        l_goal.pose.orientation = Quaternion(0, 0, 0, 1)
        zero_pose.set_cart_goal(l_goal, zero_pose.l_tip, root)
        zero_pose.allow_self_collision()
        zero_pose.plan_and_execute()

    def test_cart_goal_left_right_chain(self, zero_pose: PR2TestWrapper):
        r_goal = PoseStamped()
        r_goal.header.frame_id = zero_pose.l_tip
        r_goal.pose.position.x = 0.2
        r_goal.pose.orientation = Quaternion(*quaternion_from_matrix([[-1, 0, 0, 0],
                                                                      [0, -1, 0, 0],
                                                                      [0, 0, 1, 0],
                                                                      [0, 0, 0, 1]]))
        zero_pose.allow_all_collisions()
        zero_pose.set_cart_goal(goal_pose=r_goal,
                                tip_link=zero_pose.r_tip,
                                root_link=zero_pose.l_tip)
        zero_pose.plan_and_execute()

    # def test_wiggle1(self, kitchen_setup: PR2TestWrapper):
    #     # FIXME
    #     tray_pose = PoseStamped()
    #     tray_pose.header.frame_id = 'sink_area_surface'
    #     tray_pose.pose.position = Point(0.1, -0.4, 0.07)
    #     tray_pose.pose.orientation.w = 1
    #
    #     l_goal = deepcopy(tray_pose)
    #     l_goal.pose.position.y -= 0.18
    #     l_goal.pose.position.z += 0.05
    #     l_goal.pose.orientation = Quaternion(*quaternion_from_matrix([[0, -1, 0, 0],
    #                                                                   [1, 0, 0, 0],
    #                                                                   [0, 0, 1, 0],
    #                                                                   [0, 0, 0, 1]]))
    #
    #     r_goal = deepcopy(tray_pose)
    #     r_goal.pose.position.y += 0.18
    #     r_goal.pose.position.z += 0.05
    #     r_goal.pose.orientation = Quaternion(*quaternion_from_matrix([[0, 1, 0, 0],
    #                                                                   [-1, 0, 0, 0],
    #                                                                   [0, 0, 1, 0],
    #                                                                   [0, 0, 0, 1]]))
    #
    #     kitchen_setup.set_cart_goal(l_goal, kitchen_setup.l_tip, weight=WEIGHT_BELOW_CA)
    #     kitchen_setup.set_cart_goal(r_goal, kitchen_setup.r_tip, weight=WEIGHT_BELOW_CA)
    #     # kitchen_setup.allow_collision([], tray_name, [])
    #     # kitchen_setup.allow_all_collisions()
    #     kitchen_setup.set_limit_cartesian_velocity_goal(tip_link='base_footprint',
    #                                                     root_link=kitchen_setup.default_root,
    #                                                     max_linear_velocity=0.1,
    #                                                     max_angular_velocity=0.2)
    #     kitchen_setup.plan_and_execute()

    def test_root_link_not_equal_chain_root(self, zero_pose: PR2TestWrapper):
        p = PoseStamped()
        p.header.stamp = rospy.get_rostime()
        p.header.frame_id = 'base_footprint'
        p.pose.position.x = 0.8
        p.pose.position.y = -0.5
        p.pose.position.z = 1
        p.pose.orientation.w = 1
        zero_pose.allow_self_collision()
        zero_pose.set_cart_goal(p, zero_pose.r_tip, 'torso_lift_link')
        zero_pose.plan_and_execute()


class TestWayPoints:
    def test_waypoints2(self, zero_pose: PR2TestWrapper):
        zero_pose.set_joint_goal(pocky_pose, check=False)
        zero_pose.allow_all_collisions()
        zero_pose.add_cmd()
        zero_pose.set_joint_goal(pick_up_pose, check=False)
        zero_pose.allow_all_collisions()
        zero_pose.add_cmd()
        zero_pose.set_joint_goal(zero_pose.better_pose, check=False)
        zero_pose.allow_all_collisions()

        traj = zero_pose.plan_and_execute().trajectory
        for i, p in enumerate(traj.points):
            js = {joint_name: position for joint_name, position in zip(traj.joint_names, p.positions)}
            try:
                zero_pose.compare_joint_state(js, pocky_pose)
                break
            except AssertionError:
                pass
        else:  # if no break
            assert False, 'pocky pose not in trajectory'

        traj.points = traj.points[i:]
        for i, p in enumerate(traj.points):
            js = {joint_name: position for joint_name, position in zip(traj.joint_names, p.positions)}
            try:
                zero_pose.compare_joint_state(js, pick_up_pose)
                break
            except AssertionError:
                pass
        else:  # if no break
            assert False, 'pick_up_pose not in trajectory'

        traj.points = traj.points[i:]
        for i, p in enumerate(traj.points):
            js = {joint_name: position for joint_name, position in zip(traj.joint_names, p.positions)}
            try:
                zero_pose.compare_joint_state(js, zero_pose.better_pose)
                break
            except AssertionError:
                pass
        else:  # if no break
            assert False, 'gaya_pose not in trajectory'

        pass

    def test_waypoints_with_fail(self, zero_pose: PR2TestWrapper):
        zero_pose.set_joint_goal(pocky_pose)
        zero_pose.add_cmd()
        zero_pose.set_json_goal('muh')
        zero_pose.add_cmd()
        zero_pose.set_joint_goal(zero_pose.better_pose)

        traj = zero_pose.send_goal(expected_error_codes=[MoveResult.SUCCESS,
                                                         MoveResult.UNKNOWN_CONSTRAINT,
                                                         MoveResult.SUCCESS],
                                   goal_type=MoveGoal.PLAN_AND_EXECUTE_AND_SKIP_FAILURES).trajectory

        for i, p in enumerate(traj.points):
            js = {joint_name: position for joint_name, position in zip(traj.joint_names, p.positions)}
            try:
                zero_pose.compare_joint_state(js, pocky_pose)
                break
            except AssertionError:
                pass
        else:  # if no break
            assert False, 'pocky pose not in trajectory'

        traj.points = traj.points[i:]
        for i, p in enumerate(traj.points):
            js = {joint_name: position for joint_name, position in zip(traj.joint_names, p.positions)}
            try:
                zero_pose.compare_joint_state(js, zero_pose.better_pose)
                break
            except AssertionError:
                pass
        else:  # if no break
            assert False, 'gaya_pose not in trajectory'

    def test_waypoints_with_fail1(self, zero_pose: PR2TestWrapper):
        zero_pose.set_json_goal('muh')
        zero_pose.add_cmd()
        zero_pose.set_joint_goal(pocky_pose)
        zero_pose.add_cmd()
        zero_pose.set_joint_goal(zero_pose.better_pose)

        traj = zero_pose.send_goal(expected_error_codes=[MoveResult.UNKNOWN_CONSTRAINT,
                                                         MoveResult.SUCCESS,
                                                         MoveResult.SUCCESS],
                                   goal_type=MoveGoal.PLAN_AND_EXECUTE_AND_SKIP_FAILURES).trajectory

        for i, p in enumerate(traj.points):
            js = {joint_name: position for joint_name, position in zip(traj.joint_names, p.positions)}
            try:
                zero_pose.compare_joint_state(js, pocky_pose)
                break
            except AssertionError:
                pass
        else:  # if no break
            assert False, 'pocky pose not in trajectory'

        traj.points = traj.points[i:]
        for i, p in enumerate(traj.points):
            js = {joint_name: position for joint_name, position in zip(traj.joint_names, p.positions)}
            try:
                zero_pose.compare_joint_state(js, zero_pose.better_pose)
                break
            except AssertionError:
                pass
        else:  # if no break
            assert False, 'gaya_pose not in trajectory'

    def test_waypoints_with_fail2(self, zero_pose: PR2TestWrapper):
        zero_pose.set_joint_goal(pocky_pose)
        zero_pose.add_cmd()
        zero_pose.set_joint_goal(zero_pose.better_pose)
        zero_pose.add_cmd()
        zero_pose.set_json_goal('muh')

        traj = zero_pose.send_goal(expected_error_codes=[MoveResult.SUCCESS,
                                                         MoveResult.SUCCESS,
                                                         MoveResult.UNKNOWN_CONSTRAINT, ],
                                   goal_type=MoveGoal.PLAN_AND_EXECUTE_AND_SKIP_FAILURES).trajectory

        for i, p in enumerate(traj.points):
            js = {joint_name: position for joint_name, position in zip(traj.joint_names, p.positions)}
            try:
                zero_pose.compare_joint_state(js, pocky_pose)
                break
            except AssertionError:
                pass
        else:  # if no break
            assert False, 'pocky pose not in trajectory'

        traj.points = traj.points[i:]
        for i, p in enumerate(traj.points):
            js = {joint_name: position for joint_name, position in zip(traj.joint_names, p.positions)}
            try:
                zero_pose.compare_joint_state(js, zero_pose.better_pose)
                break
            except AssertionError:
                pass
        else:  # if no break
            assert False, 'gaya_pose not in trajectory'

    def test_waypoints_with_fail3(self, zero_pose: PR2TestWrapper):
        zero_pose.set_joint_goal(pocky_pose)
        zero_pose.add_cmd()
        zero_pose.set_json_goal('muh')
        zero_pose.add_cmd()
        zero_pose.set_joint_goal(zero_pose.better_pose)

        traj = zero_pose.send_goal(expected_error_codes=[MoveResult.SUCCESS,
                                                         MoveResult.UNKNOWN_CONSTRAINT,
                                                         MoveResult.ERROR],
                                   goal_type=MoveGoal.PLAN_AND_EXECUTE).trajectory

        for i, p in enumerate(traj.points):
            js = {joint_name: position for joint_name, position in zip(traj.joint_names, p.positions)}
            try:
                zero_pose.compare_joint_state(js, zero_pose.default_pose)
                break
            except AssertionError:
                pass
        else:  # if no break
            assert False, 'pocky pose not in trajectory'

    def test_skip_failures1(self, zero_pose: PR2TestWrapper):
        zero_pose.set_json_goal('muh')
        zero_pose.send_goal(expected_error_codes=[MoveResult.UNKNOWN_CONSTRAINT, ],
                            goal_type=MoveGoal.PLAN_AND_EXECUTE_AND_SKIP_FAILURES)

    def test_skip_failures2(self, zero_pose: PR2TestWrapper):
        zero_pose.set_joint_goal(pocky_pose)
        traj = zero_pose.send_goal(expected_error_codes=[MoveResult.SUCCESS, ],
                                   goal_type=MoveGoal.PLAN_AND_EXECUTE_AND_SKIP_FAILURES).trajectory

        for i, p in enumerate(traj.points):
            js = {joint_name: position for joint_name, position in zip(traj.joint_names, p.positions)}
            try:
                zero_pose.compare_joint_state(js, pocky_pose)
                break
            except AssertionError:
                pass
        else:  # if no break
            assert False, 'pocky pose not in trajectory'


# class TestShaking(object):
#     def test_wiggle_prismatic_joint_neglectable_shaking(self, kitchen_setup: PR2TestWrapper):
#         # FIXME
#         sample_period = kitchen_setup.god_map.get_data(identifier.sample_period)
#         frequency_range = kitchen_setup.god_map.get_data(identifier.frequency_range)
#         amplitude_threshold = kitchen_setup.god_map.get_data(identifier.amplitude_threshold)
#         max_detectable_freq = int(1 / (2 * sample_period))
#         min_wiggle_frequency = int(frequency_range * max_detectable_freq)
#         while np.fmod(min_wiggle_frequency, 5.0) != 0.0:
#             min_wiggle_frequency += 1
#         distance_between_frequencies = 5
#
#         for i, t in enumerate([('torso_lift_joint', 0.05), ('odom_x_joint', 0.5)]):  # max vel: 0.015 and 0.5
#             for f in range(min_wiggle_frequency, max_detectable_freq, distance_between_frequencies):
#                 target_freq = float(f)
#                 joint = t[0]
#                 goal = t[1]
#                 kitchen_setup.set_json_goal('JointPositionPrismatic',
#                                             joint_name=joint,
#                                             goal=0.0,
#                                             )
#                 kitchen_setup.plan_and_execute()
#                 kitchen_setup.set_json_goal('SetPredictionHorizon', prediction_horizon=1)
#                 kitchen_setup.set_json_goal('ShakyJointPositionRevoluteOrPrismatic',
#                                             joint_name=joint,
#                                             noise_amplitude=amplitude_threshold - 0.05,
#                                             goal=goal,
#                                             frequency=target_freq
#                                             )
#                 kitchen_setup.plan_and_execute()
#
#     def test_wiggle_revolute_joint_neglectable_shaking(self, kitchen_setup: PR2TestWrapper):
#         # FIXME
#         sample_period = kitchen_setup.god_map.get_data(identifier.sample_period)
#         frequency_range = kitchen_setup.god_map.get_data(identifier.frequency_range)
#         amplitude_threshold = kitchen_setup.god_map.get_data(identifier.amplitude_threshold)
#         max_detectable_freq = int(1 / (2 * sample_period))
#         min_wiggle_frequency = int(frequency_range * max_detectable_freq)
#         while np.fmod(min_wiggle_frequency, 5.0) != 0.0:
#             min_wiggle_frequency += 1
#         distance_between_frequencies = 5
#
#         for i, joint in enumerate(['r_wrist_flex_joint', 'head_pan_joint']):  # max vel: 1.0 and 0.5
#             for f in range(min_wiggle_frequency, max_detectable_freq, distance_between_frequencies):
#                 target_freq = float(f)
#                 kitchen_setup.set_json_goal('JointPositionRevolute',
#                                             joint_name=joint,
#                                             goal=0.0,
#                                             )
#                 kitchen_setup.plan_and_execute()
#                 kitchen_setup.set_json_goal('SetPredictionHorizon', prediction_horizon=1)
#                 kitchen_setup.set_json_goal('ShakyJointPositionRevoluteOrPrismatic',
#                                             joint_name=joint,
#                                             noise_amplitude=amplitude_threshold - 0.05,
#                                             goal=-1.0,
#                                             frequency=target_freq
#                                             )
#                 kitchen_setup.plan_and_execute()
#
#     def test_wiggle_continuous_joint_neglectable_shaking(self, kitchen_setup: PR2TestWrapper):
#         sample_period = kitchen_setup.god_map.get_data(identifier.sample_period)
#         frequency_range = kitchen_setup.god_map.get_data(identifier.frequency_range)
#         amplitude_threshold = kitchen_setup.god_map.get_data(identifier.amplitude_threshold)
#         max_detectable_freq = int(1 / (2 * sample_period))
#         min_wiggle_frequency = int(frequency_range * max_detectable_freq)
#         while np.fmod(min_wiggle_frequency, 5.0) != 0.0:
#             min_wiggle_frequency += 1
#         distance_between_frequencies = 5
#
#         for continuous_joint in ['l_wrist_roll_joint', 'r_forearm_roll_joint']:  # max vel. of 1.0 and 1.0
#             for f in range(min_wiggle_frequency, max_detectable_freq, distance_between_frequencies):
#                 kitchen_setup.set_json_goal('JointPositionContinuous',
#                                             joint_name=continuous_joint,
#                                             goal=5.0,
#                                             )
#                 kitchen_setup.plan_and_execute()
#                 target_freq = float(f)
#                 kitchen_setup.set_json_goal('SetPredictionHorizon', prediction_horizon=1)
#                 kitchen_setup.set_json_goal('ShakyJointPositionContinuous',
#                                             joint_name=continuous_joint,
#                                             goal=-5.0,
#                                             noise_amplitude=amplitude_threshold - 0.05,
#                                             frequency=target_freq
#                                             )
#                 kitchen_setup.plan_and_execute()
#
#     def test_wiggle_revolute_joint_shaking(self, kitchen_setup: PR2TestWrapper):
#         sample_period = kitchen_setup.god_map.get_data(identifier.sample_period)
#         frequency_range = kitchen_setup.god_map.get_data(identifier.frequency_range)
#         max_detectable_freq = int(1 / (2 * sample_period))
#         min_wiggle_frequency = int(frequency_range * max_detectable_freq)
#         while np.fmod(min_wiggle_frequency, 5.0) != 0.0:
#             min_wiggle_frequency += 1
#         distance_between_frequencies = 5
#
#         for joint in ['head_pan_joint', 'r_wrist_flex_joint']:  # max vel: 1.0 and 0.5
#             for f in range(min_wiggle_frequency, max_detectable_freq, distance_between_frequencies):
#                 kitchen_setup.set_json_goal('JointPositionRevolute',
#                                             joint_name=joint,
#                                             goal=0.5,
#                                             )
#                 kitchen_setup.plan_and_execute()
#                 target_freq = float(f)
#                 kitchen_setup.set_json_goal('SetPredictionHorizon', prediction_horizon=1)
#                 kitchen_setup.set_json_goal('ShakyJointPositionRevoluteOrPrismatic',
#                                             joint_name=joint,
#                                             goal=0.0,
#                                             frequency=target_freq
#                                             )
#                 r = kitchen_setup.plan_and_execute(expected_error_codes=[MoveResult.SHAKING])
#                 assert len(r.error_codes) != 0
#                 error_code = r.error_codes[0]
#                 assert error_code == MoveResult.SHAKING
#                 error_message = r.error_messages[0]
#                 freqs_str = re.findall("[0-9]+\.[0-9]+ hertz", error_message)
#                 assert any(map(lambda f_str: float(f_str[:-6]) == target_freq, freqs_str))
#
#     def test_wiggle_prismatic_joint_shaking(self, kitchen_setup: PR2TestWrapper):
#         sample_period = kitchen_setup.god_map.get_data(identifier.sample_period)
#         frequency_range = kitchen_setup.god_map.get_data(identifier.frequency_range)
#         max_detectable_freq = int(1 / (2 * sample_period))
#         min_wiggle_frequency = int(frequency_range * max_detectable_freq)
#         while np.fmod(min_wiggle_frequency, 5.0) != 0.0:
#             min_wiggle_frequency += 1
#         distance_between_frequencies = 5
#
#         for joint in ['odom_x_joint']:  # , 'torso_lift_joint']: # max vel: 0.015 and 0.5
#             for f in range(min_wiggle_frequency, max_detectable_freq, distance_between_frequencies):
#                 kitchen_setup.set_json_goal('JointPositionPrismatic',
#                                             joint_name=joint,
#                                             goal=0.02,
#                                             )
#                 kitchen_setup.plan_and_execute()
#                 target_freq = float(f)
#                 kitchen_setup.set_json_goal('SetPredictionHorizon', prediction_horizon=1)
#                 kitchen_setup.set_json_goal('ShakyJointPositionRevoluteOrPrismatic',
#                                             joint_name=joint,
#                                             goal=0.0,
#                                             frequency=target_freq
#                                             )
#                 r = kitchen_setup.plan_and_execute(expected_error_codes=[MoveResult.SHAKING])
#                 assert len(r.error_codes) != 0
#                 error_code = r.error_codes[0]
#                 assert error_code == MoveResult.SHAKING
#                 error_message = r.error_messages[0]
#                 freqs_str = re.findall("[0-9]+\.[0-9]+ hertz", error_message)
#                 assert any(map(lambda f_str: float(f_str[:-6]) == target_freq, freqs_str))
#
#     def test_wiggle_continuous_joint_shaking(self, kitchen_setup: PR2TestWrapper):
#         sample_period = kitchen_setup.god_map.get_data(identifier.sample_period)
#         frequency_range = kitchen_setup.god_map.get_data(identifier.frequency_range)
#         max_detectable_freq = int(1 / (2 * sample_period))
#         min_wiggle_frequency = int(frequency_range * max_detectable_freq)
#         while np.fmod(min_wiggle_frequency, 5.0) != 0.0:
#             min_wiggle_frequency += 1
#         distance_between_frequencies = 5
#
#         for continuous_joint in ['l_wrist_roll_joint', 'r_forearm_roll_joint']:  # max vel. of 1.0 and 1.0
#             for f in range(min_wiggle_frequency, max_detectable_freq, distance_between_frequencies):
#                 kitchen_setup.set_json_goal('JointPositionContinuous',
#                                             joint_name=continuous_joint,
#                                             goal=5.0,
#                                             )
#                 kitchen_setup.plan_and_execute()
#                 target_freq = float(f)
#                 kitchen_setup.set_json_goal('SetPredictionHorizon', prediction_horizon=1)
#                 kitchen_setup.set_json_goal('ShakyJointPositionContinuous',
#                                             joint_name=continuous_joint,
#                                             goal=-5.0,
#                                             frequency=target_freq
#                                             )
#                 r = kitchen_setup.plan_and_execute(expected_error_codes=[MoveResult.SHAKING])
#                 assert len(r.error_codes) != 0
#                 error_code = r.error_codes[0]
#                 assert error_code == MoveResult.SHAKING
#                 error_message = r.error_messages[0]
#                 freqs_str = re.findall("[0-9]+\.[0-9]+ hertz", error_message)
#                 assert any(map(lambda f_str: float(f_str[:-6]) == target_freq, freqs_str))
#
#     def test_only_revolute_joint_shaking(self, kitchen_setup: PR2TestWrapper):
#         sample_period = kitchen_setup.god_map.get_data(identifier.sample_period)
#         frequency_range = kitchen_setup.god_map.get_data(identifier.frequency_range)
#         amplitude_threshold = kitchen_setup.god_map.get_data(identifier.amplitude_threshold)
#         max_detectable_freq = int(1 / (2 * sample_period))
#         min_wiggle_frequency = int(frequency_range * max_detectable_freq)
#         while np.fmod(min_wiggle_frequency, 5.0) != 0.0:
#             min_wiggle_frequency += 1
#         distance_between_frequencies = 5
#
#         for revolute_joint in ['r_wrist_flex_joint', 'head_pan_joint']:  # max vel. of 1.0 and 1.0
#             for f in range(min_wiggle_frequency, max_detectable_freq, distance_between_frequencies):
#                 target_freq = float(f)
#
#                 if f == min_wiggle_frequency:
#                     kitchen_setup.set_json_goal('JointPositionRevolute',
#                                                 joint_name=revolute_joint,
#                                                 goal=0.0,
#                                                 )
#                     kitchen_setup.plan_and_execute()
#
#                 kitchen_setup.set_json_goal('SetPredictionHorizon', prediction_horizon=1)
#                 kitchen_setup.set_json_goal('ShakyJointPositionRevoluteOrPrismatic',
#                                             joint_name=revolute_joint,
#                                             goal=0.0,
#                                             noise_amplitude=amplitude_threshold + 0.02,
#                                             frequency=target_freq
#                                             )
#                 r = kitchen_setup.plan_and_execute(expected_error_codes=[MoveResult.SHAKING])
#                 assert len(r.error_codes) != 0
#                 error_code = r.error_codes[0]
#                 assert error_code == MoveResult.SHAKING
#                 error_message = r.error_messages[0]
#                 freqs_str = re.findall("[0-9]+\.[0-9]+ hertz", error_message)
#                 assert any(map(lambda f_str: float(f_str[:-6]) == target_freq, freqs_str))
#
#     def test_only_revolute_joint_neglectable_shaking(self, kitchen_setup: PR2TestWrapper):
#         # FIXME
#         sample_period = kitchen_setup.god_map.get_data(identifier.sample_period)
#         frequency_range = kitchen_setup.god_map.get_data(identifier.frequency_range)
#         amplitude_threshold = kitchen_setup.god_map.get_data(identifier.amplitude_threshold)
#         max_detectable_freq = int(1 / (2 * sample_period))
#         min_wiggle_frequency = int(frequency_range * max_detectable_freq)
#         while np.fmod(min_wiggle_frequency, 5.0) != 0.0:
#             min_wiggle_frequency += 1
#         distance_between_frequencies = 5
#
#         for revolute_joint in ['r_wrist_flex_joint', 'head_pan_joint']:  # max vel. of 1.0 and 0.5
#             for f in range(min_wiggle_frequency, max_detectable_freq, distance_between_frequencies):
#                 target_freq = float(f)
#                 if f == min_wiggle_frequency:
#                     kitchen_setup.set_json_goal('JointPositionRevolute',
#                                                 joint_name=revolute_joint,
#                                                 goal=0.0,
#                                                 )
#                     kitchen_setup.plan_and_execute()
#                 kitchen_setup.set_json_goal('SetPredictionHorizon', prediction_horizon=1)
#                 kitchen_setup.set_json_goal('ShakyJointPositionRevoluteOrPrismatic',
#                                             joint_name=revolute_joint,
#                                             goal=0.0,
#                                             noise_amplitude=amplitude_threshold - 0.02,
#                                             frequency=target_freq
#                                             )
#                 r = kitchen_setup.plan_and_execute()
#                 if any(map(lambda c: c == MoveResult.SHAKING, r.error_codes)):
#                     error_message = r.error_messages[0]
#                     freqs_str = re.findall("[0-9]+\.[0-9]+ hertz", error_message)
#                     assert all(map(lambda f_str: float(f_str[:-6]) != target_freq, freqs_str))
#                 else:
#                     assert True


class TestWorldManipulation:

    def test_dye_group(self, kitchen_setup: PR2TestWrapper):
        old_color = kitchen_setup.world.groups[kitchen_setup.robot_name].get_link('base_link').collisions[0].color
        kitchen_setup.dye_group(kitchen_setup.robot_name, (1, 0, 0, 1))
        kitchen_setup.world.groups[kitchen_setup.robot_name].get_link('base_link')
        color_robot = kitchen_setup.world.groups[kitchen_setup.robot_name].get_link('base_link').collisions[0].color
        assert color_robot.r == 1
        assert color_robot.g == 0
        assert color_robot.b == 0
        assert color_robot.a == 1
        kitchen_setup.dye_group('iai_kitchen', (0, 1, 0, 1))
        color_kitchen = kitchen_setup.world.groups['iai_kitchen'].get_link('iai_kitchen/sink_area_sink').collisions[
            0].color
        assert color_robot.r == 1
        assert color_robot.g == 0
        assert color_robot.b == 0
        assert color_robot.a == 1
        assert color_kitchen.r == 0
        assert color_kitchen.g == 1
        assert color_kitchen.b == 0
        assert color_kitchen.a == 1
        kitchen_setup.dye_group(kitchen_setup.r_gripper_group, (0, 0, 1, 1))
        color_hand = kitchen_setup.world.groups[kitchen_setup.robot_name].get_link('r_gripper_palm_link').collisions[
            0].color
        assert color_robot.r == 1
        assert color_robot.g == 0
        assert color_robot.b == 0
        assert color_robot.a == 1
        assert color_kitchen.r == 0
        assert color_kitchen.g == 1
        assert color_kitchen.b == 0
        assert color_kitchen.a == 1
        assert color_hand.r == 0
        assert color_hand.g == 0
        assert color_hand.b == 1
        assert color_hand.a == 1
        kitchen_setup.set_joint_goal(kitchen_setup.default_pose)
        kitchen_setup.plan_and_execute()
        assert color_robot.r == 1
        assert color_robot.g == 0
        assert color_robot.b == 0
        assert color_robot.a == 1
        assert color_kitchen.r == 0
        assert color_kitchen.g == 1
        assert color_kitchen.b == 0
        assert color_kitchen.a == 1
        assert color_hand.r == 0
        assert color_hand.g == 0
        assert color_hand.b == 1
        assert color_hand.a == 1
        kitchen_setup.clear_world()
        color_robot = kitchen_setup.world.groups[kitchen_setup.robot_name].get_link('base_link').collisions[0].color
        assert color_robot.r == old_color.r
        assert color_robot.g == old_color.g
        assert color_robot.b == old_color.b
        assert color_robot.a == old_color.a

    def test_clear_world(self, zero_pose: PR2TestWrapper):
        object_name = 'muh'
        p = PoseStamped()
        p.header.frame_id = 'map'
        p.pose.position = Point(1.2, 0, 1.6)
        p.pose.orientation = Quaternion(0.0, 0.0, 0.47942554, 0.87758256)
        zero_pose.add_box(object_name, size=(1, 1, 1), pose=p)
        zero_pose.clear_world()
        object_name = 'muh2'
        p = PoseStamped()
        p.header.frame_id = 'map'
        p.pose.position = Point(1.2, 0, 1.6)
        p.pose.orientation = Quaternion(0.0, 0.0, 0.47942554, 0.87758256)
        zero_pose.add_box(object_name, size=(1, 1, 1), pose=p)
        zero_pose.clear_world()
        zero_pose.plan_and_execute()

    def test_attach_remove_box(self, better_pose: PR2TestWrapper):
        pocky = 'http:muh#pocky'
        p = PoseStamped()
        p.header.frame_id = better_pose.r_tip
        p.pose.orientation.w = 1
        better_pose.add_box(pocky, size=(1, 1, 1), pose=p)
        for i in range(3):
            better_pose.update_parent_link_of_group(name=pocky, parent_link=better_pose.r_tip)
            better_pose.detach_group(pocky)
        better_pose.remove_group(pocky)

    def test_reattach_box(self, zero_pose: PR2TestWrapper):
        pocky = 'http:muh#pocky'
        p = PoseStamped()
        p.header.frame_id = zero_pose.r_tip
        p.pose.position = Point(0.05, 0, 0)
        p.pose.orientation = Quaternion(0., 0., 0.47942554, 0.87758256)
        zero_pose.add_box(pocky, (0.1, 0.02, 0.02), pose=p)
        zero_pose.update_parent_link_of_group(pocky, parent_link=zero_pose.r_tip)
        relative_pose = zero_pose.robot.compute_fk_pose(zero_pose.r_tip, pocky).pose
        compare_poses(p.pose, relative_pose)

    def test_add_box_twice(self, zero_pose: PR2TestWrapper):
        object_name = 'muh'
        p = PoseStamped()
        p.header.frame_id = 'map'
        p.pose.position = Point(1.2, 0, 1.6)
        p.pose.orientation = Quaternion(0.0, 0.0, 0.47942554, 0.87758256)
        zero_pose.add_box(object_name, size=(1, 1, 1), pose=p)
        zero_pose.add_box(object_name, size=(1, 1, 1), pose=p,
                          expected_error_code=UpdateWorldResponse.DUPLICATE_GROUP_ERROR)

    def test_add_remove_sphere(self, zero_pose: PR2TestWrapper):
        object_name = 'muh'
        p = PoseStamped()
        p.header.frame_id = 'map'
        p.pose.position.x = 1.2
        p.pose.position.y = 0
        p.pose.position.z = 1.6
        p.pose.orientation.w = 1
        zero_pose.add_sphere(object_name, radius=1, pose=p)
        zero_pose.remove_group(object_name)

    def test_add_remove_cylinder(self, zero_pose: PR2TestWrapper):
        object_name = 'muh'
        p = PoseStamped()
        p.header.frame_id = 'map'
        p.pose.position.x = 0.5
        p.pose.position.y = 0
        p.pose.position.z = 0
        p.pose.orientation.w = 1
        zero_pose.add_cylinder(object_name, height=1, radius=1, pose=p)
        zero_pose.remove_group(object_name)

    def test_add_urdf_body(self, kitchen_setup: PR2TestWrapper):
        object_name = kitchen_setup.kitchen_name
        kitchen_setup.set_kitchen_js({'sink_area_left_middle_drawer_main_joint' : 0.1})
        kitchen_setup.clear_world()
        try:
            GiskardWrapper.set_object_joint_state(kitchen_setup, object_name, {})
        except KeyError:
            pass
        else:
            raise 'expected error'
        p = PoseStamped()
        p.header.frame_id = 'map'
        p.pose.position.x = 1
        p.pose.orientation = Quaternion(*quaternion_about_axis(np.pi, [0,0,1]))
        if kitchen_setup.is_standalone():
            js_topic = ''
            set_js_topic = ''
        else:
            js_topic = '/kitchen/joint_states'
            set_js_topic = '/kitchen/cram_joint_states'
        kitchen_setup.add_urdf(name=object_name,
                               urdf=rospy.get_param('kitchen_description'),
                               pose=p,
                               js_topic=js_topic,
                               set_js_topic=set_js_topic)
        joint_state = kitchen_setup.get_group_info(object_name).joint_state
        for i, joint_name in enumerate(joint_state.name):
            actual = joint_state.position[i]
            assert actual == 0, f'Joint {joint_name} is at {actual} instead of 0'
        kitchen_setup.set_kitchen_js({'sink_area_left_middle_drawer_main_joint': 0.1})
        kitchen_setup.remove_group(object_name)
        try:
            GiskardWrapper.set_object_joint_state(kitchen_setup, object_name, {})
        except KeyError:
            pass
        else:
            raise 'expected error'
        kitchen_setup.add_urdf(name=object_name,
                               urdf=rospy.get_param('kitchen_description'),
                               pose=p,
                               js_topic=js_topic,
                               set_js_topic=set_js_topic)
        joint_state = kitchen_setup.get_group_info(object_name).joint_state
        for i, joint_name in enumerate(joint_state.name):
            actual = joint_state.position[i]
            assert actual == 0, f'Joint {joint_name} is at {actual} instead of 0'

    def test_add_mesh(self, zero_pose: PR2TestWrapper):
        object_name = 'muh'
        p = PoseStamped()
        p.header.frame_id = zero_pose.r_tip
        p.pose.position = Point(0.1, 0, 0)
        p.pose.orientation = Quaternion(0, 0, 0, 1)
        zero_pose.add_mesh(object_name, mesh='package://giskardpy/test/urdfs/meshes/bowl_21.obj', pose=p)

    def test_add_non_existing_mesh(self, zero_pose: PR2TestWrapper):
        object_name = 'muh'
        p = PoseStamped()
        p.header.frame_id = zero_pose.r_tip
        p.pose.position = Point(0.1, 0, 0)
        p.pose.orientation = Quaternion(0, 0, 0, 1)
        zero_pose.add_mesh(object_name, mesh='package://giskardpy/test/urdfs/meshes/muh.obj', pose=p,
                           expected_error_code=UpdateWorldResponse.CORRUPT_MESH_ERROR)

    def test_add_attach_detach_remove_add(self, zero_pose: PR2TestWrapper):
        timeout = 1
        object_name = 'muh'
        p = PoseStamped()
        p.header.frame_id = 'map'
        p.pose.position = Point(1.2, 0, 1.6)
        p.pose.orientation = Quaternion(0.0, 0.0, 0.47942554, 0.87758256)
        zero_pose.add_box(object_name, size=(1, 1, 1), pose=p, timeout=timeout)
        zero_pose.update_parent_link_of_group(object_name, parent_link=zero_pose.r_tip, timeout=timeout)
        zero_pose.detach_group(object_name, timeout=timeout)
        zero_pose.remove_group(object_name, timeout=timeout)
        zero_pose.add_box(object_name, size=(1, 1, 1), pose=p, timeout=timeout)

    def test_attach_to_kitchen(self, kitchen_setup: PR2TestWrapper):
        object_name = 'muh'
        drawer_joint = 'sink_area_left_middle_drawer_main_joint'

        cup_pose = PoseStamped()
        cup_pose.header.frame_id = 'sink_area_left_middle_drawer_main'
        cup_pose.pose.position = Point(0.1, 0.2, -.05)
        cup_pose.pose.orientation = Quaternion(0, 0, 0, 1)

        kitchen_setup.add_cylinder(object_name, height=0.07, radius=0.04, pose=cup_pose,
                                   parent_link_group='iai_kitchen', parent_link='sink_area_left_middle_drawer_main')
        kitchen_setup.set_kitchen_js({drawer_joint: 0.48})
        kitchen_setup.plan_and_execute()
        kitchen_setup.detach_group(object_name)
        kitchen_setup.set_kitchen_js({drawer_joint: 0})
        kitchen_setup.plan_and_execute()

    def test_update_group_pose1(self, zero_pose: PR2TestWrapper):
        group_name = 'muh'
        p = PoseStamped()
        p.header.frame_id = 'map'
        p.pose.position = Point(1.2, 0, 1.6)
        p.pose.orientation = Quaternion(0.0, 0.0, 0.47942554, 0.87758256)
        zero_pose.add_box(group_name, size=(1, 1, 1), pose=p)
        p.pose.position = Point(1, 0, 0)
        zero_pose.update_group_pose('asdf', p, expected_error_code=UpdateWorldResponse.UNKNOWN_GROUP_ERROR)
        zero_pose.update_group_pose(group_name, p)

    def test_update_group_pose2(self, zero_pose: PR2TestWrapper):
        group_name = 'muh'
        p = PoseStamped()
        p.header.frame_id = 'map'
        p.pose.position = Point(1.2, 0, 1.6)
        p.pose.orientation = Quaternion(0.0, 0.0, 0.47942554, 0.87758256)
        zero_pose.add_box(group_name, size=(1, 1, 1), pose=p, parent_link='r_gripper_tool_frame')
        p.pose.position = Point(1, 0, 0)
        zero_pose.update_group_pose('asdf', p, expected_error_code=UpdateWorldResponse.UNKNOWN_GROUP_ERROR)
        zero_pose.update_group_pose(group_name, p)
        zero_pose.set_joint_goal(zero_pose.better_pose)
        zero_pose.allow_all_collisions()
        zero_pose.plan_and_execute()

    def test_attach_existing_box2(self, zero_pose: PR2TestWrapper):
        pocky = 'http://muh#pocky'
        old_p = PoseStamped()
        old_p.header.frame_id = zero_pose.r_tip
        old_p.pose.position = Point(0.05, 0, 0)
        old_p.pose.orientation = Quaternion(0., 0., 0.47942554, 0.87758256)
        zero_pose.add_box(pocky, (0.1, 0.02, 0.02), pose=old_p)
        zero_pose.update_parent_link_of_group(pocky, parent_link=zero_pose.r_tip)
        relative_pose = zero_pose.robot.compute_fk_pose(zero_pose.r_tip, pocky).pose
        compare_poses(old_p.pose, relative_pose)

        p = PoseStamped()
        p.header.frame_id = zero_pose.r_tip
        p.pose.position.x = -0.1
        p.pose.orientation.w = 1.0
        zero_pose.set_cart_goal(p, zero_pose.r_tip, zero_pose.default_root)
        zero_pose.plan_and_execute()
        p.header.frame_id = 'map'
        p.pose.position.y = -1
        p.pose.orientation = Quaternion(0, 0, 0.47942554, 0.87758256)
        zero_pose.move_base(p)
        rospy.sleep(.5)

        zero_pose.detach_group(pocky)

    def test_attach_to_nonexistant_robot_link(self, zero_pose: PR2TestWrapper):
        pocky = 'http:muh#pocky'
        p = PoseStamped()
        zero_pose.add_box(name=pocky,
                          size=(0.1, 0.02, 0.02),
                          pose=p,
                          parent_link='muh',
                          expected_error_code=UpdateWorldResponse.UNKNOWN_GROUP_ERROR)

    def test_reattach_unknown_object(self, zero_pose: PR2TestWrapper):
        zero_pose.update_parent_link_of_group('muh',
                                              parent_link='',
                                              parent_link_group='',
                                              expected_response=UpdateWorldResponse.UNKNOWN_GROUP_ERROR)

    def test_add_remove_box(self, zero_pose: PR2TestWrapper):
        object_name = 'muh'
        p = PoseStamped()
        p.header.frame_id = 'map'
        p.pose.position.x = 1.2
        p.pose.position.y = 0
        p.pose.position.z = 1.6
        p.pose.orientation.w = 1
        zero_pose.add_box(object_name, size=(1, 1, 1), pose=p)
        zero_pose.remove_group(object_name)

    def test_invalid_update_world(self, zero_pose: PR2TestWrapper):
        req = UpdateWorldRequest()
        req.timeout = 500
        req.body = WorldBody()
        req.pose = PoseStamped()
        req.parent_link = zero_pose.r_tip
        req.operation = 42
        assert zero_pose._update_world_srv.call(req).error_codes == UpdateWorldResponse.INVALID_OPERATION

    def test_remove_unkown_group(self, zero_pose: PR2TestWrapper):
        zero_pose.remove_group('muh', expected_response=UpdateWorldResponse.UNKNOWN_GROUP_ERROR)

    def test_corrupt_shape_error(self, zero_pose: PR2TestWrapper):
        p = PoseStamped()
        p.header.frame_id = 'base_link'
        req = UpdateWorldRequest()
        req.body = WorldBody(type=WorldBody.PRIMITIVE_BODY,
                             shape=SolidPrimitive(type=42))
        req.pose = PoseStamped()
        req.pose.header.frame_id = 'map'
        req.parent_link = 'base_link'
        req.operation = UpdateWorldRequest.ADD
        assert zero_pose._update_world_srv.call(req).error_codes == UpdateWorldResponse.CORRUPT_SHAPE_ERROR

    def test_tf_error(self, zero_pose: PR2TestWrapper):
        req = UpdateWorldRequest()
        req.body = WorldBody(type=WorldBody.PRIMITIVE_BODY,
                             shape=SolidPrimitive(type=1))
        req.pose = PoseStamped()
        req.parent_link = 'base_link'
        req.operation = UpdateWorldRequest.ADD
        assert zero_pose._update_world_srv.call(req).error_codes == UpdateWorldResponse.TF_ERROR

    def test_unsupported_options(self, kitchen_setup: PR2TestWrapper):
        wb = WorldBody()
        pose = PoseStamped()
        pose.header.stamp = rospy.Time.now()
        pose.header.frame_id = str('base_link')
        pose.pose.position = Point()
        pose.pose.orientation = Quaternion(w=1)
        wb.type = WorldBody.URDF_BODY

        req = UpdateWorldRequest()
        req.body = wb
        req.pose = pose
        req.parent_link = 'base_link'
        req.operation = UpdateWorldRequest.ADD
        assert kitchen_setup._update_world_srv.call(req).error_codes == UpdateWorldResponse.CORRUPT_URDF_ERROR


class TestSelfCollisionAvoidance:

    def test_attached_self_collision_avoid_stick(self, zero_pose: PR2TestWrapper):
        collision_pose = {
            'l_elbow_flex_joint': - 1.1343683863086362,
            'l_forearm_roll_joint': 7.517553513504836,
            'l_shoulder_lift_joint': 0.5726770101613905,
            'l_shoulder_pan_joint': 0.1592669164939349,
            'l_upper_arm_roll_joint': 0.5532568387077381,
            'l_wrist_flex_joint': - 1.215660155912625,
            'l_wrist_roll_joint': 4.249300323527076,
            'torso_lift_joint': 0.2}

        zero_pose.set_joint_goal(collision_pose)
        zero_pose.plan_and_execute()

        attached_link_name = 'pocky'
        p = PoseStamped()
        p.header.frame_id = zero_pose.l_tip
        p.pose.position.x = 0.04
        p.pose.orientation.w = 1
        zero_pose.add_box(attached_link_name,
                          size=(0.16, 0.04, 0.04),
                          parent_link=zero_pose.l_tip,
                          pose=p)

        # zero_pose.set_prediction_horizon(1)
        zero_pose.set_joint_goal({'r_forearm_roll_joint': 0.0,
                                  'r_shoulder_lift_joint': 0.0,
                                  'r_shoulder_pan_joint': 0.0,
                                  'r_upper_arm_roll_joint': 0.0,
                                  'r_wrist_flex_joint': -0.10001,
                                  'r_wrist_roll_joint': 0.0,
                                  'r_elbow_flex_joint': -0.15,
                                  'torso_lift_joint': 0.2})

        p = PoseStamped()
        p.header.frame_id = zero_pose.l_tip
        p.header.stamp = rospy.get_rostime()
        p.pose.position.z = 0.20
        p.pose.orientation.w = 1
        zero_pose.set_cart_goal(p, zero_pose.l_tip, zero_pose.default_root)
        zero_pose.plan_and_execute()

        zero_pose.check_cpi_geq(zero_pose.get_l_gripper_links(), 0.048)
        zero_pose.check_cpi_geq([attached_link_name], 0.048)
        zero_pose.detach_group(attached_link_name)

    def test_allow_self_collision_in_arm(self, zero_pose: PR2TestWrapper):
        goal_js = {
            'l_elbow_flex_joint': -1.43286344265,
            'l_forearm_roll_joint': 1.26465060073,
            'l_shoulder_lift_joint': 0.47990329056,
            'l_shoulder_pan_joint': 0.281272240139,
            'l_upper_arm_roll_joint': 0.528415402668,
            'l_wrist_flex_joint': -1.18811419869,
            'l_wrist_roll_joint': 2.26884630124,
        }
        zero_pose.allow_all_collisions()
        zero_pose.set_joint_goal(goal_js)
        zero_pose.plan_and_execute()

        p = PoseStamped()
        p.header.frame_id = zero_pose.l_tip
        p.header.stamp = rospy.get_rostime()
        p.pose.position.x = 0.2
        p.pose.orientation.w = 1
        zero_pose.allow_self_collision()
        zero_pose.set_cart_goal(goal_pose=p, tip_link=zero_pose.l_tip, root_link='base_footprint')
        zero_pose.plan_and_execute()
        zero_pose.check_cpi_leq(zero_pose.get_l_gripper_links(), 0.01)
        zero_pose.check_cpi_leq(['r_forearm_link'], 0.01)
        zero_pose.check_cpi_geq(zero_pose.get_r_gripper_links(), 0.05)

    def test_avoid_self_collision_with_r_arm(self, zero_pose: PR2TestWrapper):
        goal_js = {
            'l_elbow_flex_joint': -1.43286344265,
            'l_forearm_roll_joint': 1.26465060073,
            'l_shoulder_lift_joint': 0.47990329056,
            'l_shoulder_pan_joint': 0.281272240139,
            'l_upper_arm_roll_joint': 0.528415402668,
            'l_wrist_flex_joint': -1.18811419869,
            'l_wrist_roll_joint': 2.26884630124,
        }
        zero_pose.allow_all_collisions()
        zero_pose.set_joint_goal(goal_js)
        zero_pose.plan_and_execute()

        p = PoseStamped()
        p.header.frame_id = zero_pose.l_tip
        p.header.stamp = rospy.get_rostime()
        p.pose.position.x = 0.2
        p.pose.orientation.w = 1
        zero_pose.set_cart_goal(p, zero_pose.l_tip, 'base_footprint')
        zero_pose.plan_and_execute()
        zero_pose.check_cpi_geq(zero_pose.get_l_gripper_links(), 0.047)

    def test_avoid_self_collision_with_l_arm(self, zero_pose: PR2TestWrapper):
        goal_js = {
            'r_elbow_flex_joint': -1.43286344265,
            'r_forearm_roll_joint': -1.26465060073,
            'r_shoulder_lift_joint': 0.47990329056,
            'r_shoulder_pan_joint': -0.281272240139,
            'r_upper_arm_roll_joint': -0.528415402668,
            'r_wrist_flex_joint': -1.18811419869,
            'r_wrist_roll_joint': 2.26884630124,
        }
        zero_pose.allow_all_collisions()
        zero_pose.set_joint_goal(goal_js)
        zero_pose.plan_and_execute()

        p = PoseStamped()
        p.header.frame_id = zero_pose.r_tip
        p.header.stamp = rospy.get_rostime()
        p.pose.position.x = 0.2
        p.pose.orientation.w = 1
        zero_pose.set_cart_goal(goal_pose=p, tip_link=zero_pose.r_tip, root_link='base_footprint')
        zero_pose.send_goal()
        zero_pose.check_cpi_geq(zero_pose.get_r_gripper_links(), 0.048)

    def test_avoid_self_collision_specific_link(self, zero_pose: PR2TestWrapper):
        goal_js = {
            'r_shoulder_pan_joint': -0.0672581793019,
            'r_shoulder_lift_joint': 0.429650469244,
            'r_upper_arm_roll_joint': -0.580889703636,
            'r_forearm_roll_joint': -101.948215412,
            'r_elbow_flex_joint': -1.35221928696,
            'r_wrist_flex_joint': -0.986144640142,
            'r_wrist_roll_joint': 2.31051794404,
        }
        zero_pose.allow_all_collisions()
        zero_pose.set_joint_goal(goal_js)
        zero_pose.plan_and_execute()

        p = PoseStamped()
        p.header.frame_id = zero_pose.r_tip
        p.header.stamp = rospy.get_rostime()
        p.pose.position.x = -0.2
        p.pose.orientation.w = 1
        zero_pose.set_cart_goal(goal_pose=p, tip_link=zero_pose.r_tip, root_link='base_footprint')
        zero_pose.allow_all_collisions()
        zero_pose.register_group('forearm', root_link_name='l_forearm_link', root_link_group_name='pr2')
        zero_pose.register_group('forearm_roll', root_link_name='l_forearm_roll_link', root_link_group_name='pr2')
        zero_pose.avoid_collision(group1='forearm_roll', group2=zero_pose.r_gripper_group)
        zero_pose.allow_collision(group1='forearm', group2=zero_pose.r_gripper_group)
        zero_pose.plan_and_execute()
        zero_pose.check_cpi_geq(zero_pose.get_r_gripper_links(), 0.048)

    def test_avoid_self_collision_move_away(self, zero_pose: PR2TestWrapper):
        goal_js = {
            'r_shoulder_pan_joint': -0.07,
            'r_shoulder_lift_joint': 0.429650469244,
            'r_upper_arm_roll_joint': -0.580889703636,
            'r_forearm_roll_joint': -101.948215412,
            'r_elbow_flex_joint': -1.35221928696,
            'r_wrist_flex_joint': -0.986144640142,
            'r_wrist_roll_joint': 2.31051794404,
        }
        zero_pose.allow_all_collisions()
        zero_pose.set_joint_goal(goal_js)
        zero_pose.plan_and_execute()

        p = PoseStamped()
        p.header.frame_id = zero_pose.r_tip
        p.header.stamp = rospy.get_rostime()
        p.pose.position.x = -0.2
        p.pose.orientation.w = 1
        zero_pose.set_cart_goal(goal_pose=p, tip_link=zero_pose.r_tip, root_link='base_footprint')
        zero_pose.plan_and_execute()
        zero_pose.check_cpi_geq(zero_pose.get_r_gripper_links(), 0.048)

    def test_get_out_of_self_collision(self, zero_pose: PR2TestWrapper):
        goal_js = {
            'l_elbow_flex_joint': -1.43286344265,
            'l_forearm_roll_joint': 1.26465060073,
            'l_shoulder_lift_joint': 0.47990329056,
            'l_shoulder_pan_joint': 0.281272240139,
            'l_upper_arm_roll_joint': 0.528415402668,
            'l_wrist_flex_joint': -1.18811419869,
            'l_wrist_roll_joint': 2.26884630124,
        }
        zero_pose.allow_all_collisions()
        zero_pose.set_joint_goal(goal_js)
        zero_pose.plan_and_execute()

        p = PoseStamped()
        p.header.frame_id = zero_pose.l_tip
        p.header.stamp = rospy.get_rostime()
        p.pose.position.x = 0.15
        p.pose.orientation.w = 1
        zero_pose.set_cart_goal(p, zero_pose.l_tip, 'base_footprint')
        zero_pose.allow_all_collisions()
        zero_pose.send_goal()
        zero_pose.send_goal(expected_error_codes=[MoveResult.SELF_COLLISION_VIOLATED])


class TestCollisionAvoidanceGoals:

    def test_handover(self, kitchen_setup: PR2TestWrapper):
        js = {
            'l_shoulder_pan_joint': 1.0252138037286773,
            'l_shoulder_lift_joint': - 0.06966848987919201,
            'l_upper_arm_roll_joint': 1.1765832782526544,
            'l_elbow_flex_joint': - 1.9323726623855864,
            'l_forearm_roll_joint': 1.3824994377973336,
            'l_wrist_flex_joint': - 1.8416233909065576,
            'l_wrist_roll_joint': 2.907373693068033,
        }
        kitchen_setup.set_joint_goal(js)
        # kitchen_setup.allow_all_collisions()
        kitchen_setup.plan_and_execute()

        p = PoseStamped()
        p.header.frame_id = kitchen_setup.l_tip
        p.pose.position.y = -0.08
        p.pose.orientation.w = 1
        kitchen_setup.add_box(name='box',
                              size=(0.08, 0.16, 0.16),
                              parent_link=kitchen_setup.l_tip,
                              pose=p)
        kitchen_setup.close_l_gripper()
        r_goal = PoseStamped()
        r_goal.header.frame_id = kitchen_setup.l_tip
        r_goal.pose.position.x = 0.05
        r_goal.pose.position.y = -0.08
        r_goal.pose.orientation = Quaternion(*quaternion_about_axis(np.pi, [0, 0, 1]))
        # kitchen_setup.allow_all_collisions()
        kitchen_setup.set_cart_goal(r_goal,
                                    tip_link=kitchen_setup.r_tip,
                                    root_link=kitchen_setup.l_tip,
                                    linear_velocity=0.2,
                                    angular_velocity=1
                                    )
        kitchen_setup.allow_collision(group1=kitchen_setup.robot_name, group2='box')
        kitchen_setup.plan_and_execute()

        kitchen_setup.update_parent_link_of_group('box', kitchen_setup.r_tip)

        r_goal2 = PoseStamped()
        r_goal2.header.frame_id = 'box'
        r_goal2.pose.position.x -= -.1
        r_goal2.pose.orientation.w = 1

        kitchen_setup.set_cart_goal(r_goal2, 'box', root_link=kitchen_setup.l_tip)
        kitchen_setup.allow_self_collision()
        kitchen_setup.plan_and_execute()
        # kitchen_setup.check_cart_goal('box', r_goal2)

    def test_only_collision_avoidance(self, zero_pose: PR2TestWrapper):
        zero_pose.plan_and_execute()

    def test_mesh_collision_avoidance(self, zero_pose: PR2TestWrapper):
        zero_pose.close_r_gripper()
        object_name = 'muh'
        p = PoseStamped()
        p.header.frame_id = zero_pose.r_tip
        p.pose.position = Point(0.01, 0, 0)
        p.pose.orientation = Quaternion(*quaternion_about_axis(-np.pi / 2, [0, 1, 0]))
        zero_pose.add_mesh(object_name, mesh='package://giskardpy/test/urdfs/meshes/bowl_21.obj', pose=p)
        zero_pose.plan_and_execute()

    def test_attach_box_as_eef(self, zero_pose: PR2TestWrapper):
        pocky = 'muh#pocky'
        box_pose = PoseStamped()
        box_pose.header.frame_id = zero_pose.r_tip
        box_pose.pose.position = Point(0.05, 0, 0, )
        box_pose.pose.orientation = Quaternion(1, 0, 0, 0)
        zero_pose.add_box(name=pocky, size=(0.1, 0.02, 0.02), pose=box_pose, parent_link=zero_pose.r_tip,
                          parent_link_group=zero_pose.robot_name)
        p = PoseStamped()
        p.header.frame_id = zero_pose.r_tip
        p.pose.orientation.w = 1
        zero_pose.set_cart_goal(p, pocky, zero_pose.default_root)
        p = zero_pose.transform_msg(zero_pose.default_root, p)
        zero_pose.plan_and_execute()
        p2 = zero_pose.world.compute_fk_pose(zero_pose.default_root, pocky)
        compare_poses(p2.pose, p.pose)
        zero_pose.detach_group(pocky)
        p = PoseStamped()
        p.header.frame_id = zero_pose.r_tip
        p.pose.orientation.w = 1
        p.pose.position.x = -.1
        zero_pose.set_cart_goal(p, zero_pose.r_tip, zero_pose.default_root)
        zero_pose.plan_and_execute()

    def test_hard_constraints_violated(self, kitchen_setup: PR2TestWrapper):
        pose = PoseStamped()
        pose.header.frame_id = 'map'
        pose.pose.position = Point(2, 0, 0)
        pose.pose.orientation = Quaternion(w=1)
        kitchen_setup.teleport_base(pose)
        kitchen_setup.plan_and_execute(expected_error_codes=[MoveResult.HARD_CONSTRAINTS_VIOLATED])

    def test_unknown_group1(self, box_setup: PR2TestWrapper):
        box_setup.avoid_collision(min_distance=0.05, group1='muh')
        box_setup.plan_and_execute([MoveResult.UNKNOWN_GROUP])

    def test_unknown_group2(self, box_setup: PR2TestWrapper):
        box_setup.avoid_collision(group2='muh')
        box_setup.plan_and_execute([MoveResult.UNKNOWN_GROUP])

    def test_base_link_in_collision(self, zero_pose: PR2TestWrapper):
        zero_pose.allow_self_collision()
        p = PoseStamped()
        p.header.frame_id = 'map'
        p.pose.position.x = 0
        p.pose.position.y = 0
        p.pose.position.z = -0.2
        p.pose.orientation.w = 1
        zero_pose.add_box(name='box', size=(1, 1, 1), pose=p)
        zero_pose.set_joint_goal(pocky_pose)
        zero_pose.plan_and_execute()

    def test_avoid_collision_with_box(self, box_setup: PR2TestWrapper):
        box_setup.avoid_collision(min_distance=0.05, group1=box_setup.robot_name)
        box_setup.avoid_collision(min_distance=0.15, group1=box_setup.l_gripper_group, group2='box')
        box_setup.avoid_collision(min_distance=0.10, group1=box_setup.r_gripper_group, group2='box')
        box_setup.allow_self_collision()
        base_goal = PoseStamped()
        base_goal.header.frame_id = box_setup.default_root
        base_goal.pose.orientation.w = 1
        box_setup.move_base(base_goal)
        box_setup.check_cpi_geq(box_setup.get_l_gripper_links(), 0.148)
        box_setup.check_cpi_geq(box_setup.get_r_gripper_links(), 0.088)

    def test_avoid_collision_drive_into_box(self, box_setup: PR2TestWrapper):
        base_goal = PoseStamped()
        base_goal.header.frame_id = box_setup.default_root
        base_goal.pose.position.x = 0.25
        base_goal.pose.orientation = Quaternion(*quaternion_about_axis(np.pi, [0, 0, 1]))
        box_setup.teleport_base(base_goal)
        base_goal = PoseStamped()
        base_goal.header.frame_id = 'base_footprint'
        base_goal.pose.position.x = -1
        base_goal.pose.orientation.w = 1
        box_setup.allow_self_collision()
        box_setup.set_cart_goal(goal_pose=base_goal, tip_link='base_footprint', root_link='map', weight=WEIGHT_BELOW_CA)
        box_setup.plan_and_execute()
        box_setup.check_cpi_geq(['base_link'], 0.09)


    def test_avoid_collision_lower_soft_threshold(self, box_setup: PR2TestWrapper):
        base_goal = PoseStamped()
        base_goal.header.frame_id = box_setup.default_root
        base_goal.pose.position.x = 0.35
        base_goal.pose.orientation.z = 1
        box_setup.teleport_base(base_goal)
        box_setup.avoid_collision(min_distance=0.05, group1=box_setup.robot_name)
        box_setup.allow_self_collision()
        box_setup.plan_and_execute()
        box_setup.check_cpi_geq(['base_link'], 0.048)
        box_setup.check_cpi_leq(['base_link'], 0.06)

    def test_avoid_collision_drive_into_box(self, box_setup: PR2TestWrapper):
        base_goal = PoseStamped()
        base_goal.header.frame_id = box_setup.default_root
        base_goal.pose.position.x = 0.25
        base_goal.pose.orientation = Quaternion(*quaternion_about_axis(np.pi, [0, 0, 1]))
        box_setup.teleport_base(base_goal)
        base_goal = PoseStamped()
        base_goal.header.frame_id = 'base_footprint'
        base_goal.pose.position.x = -1
        base_goal.pose.orientation.w = 1
        box_setup.allow_self_collision()
        box_setup.set_cart_goal(goal_pose=base_goal, tip_link='base_footprint', root_link='map', weight=WEIGHT_BELOW_CA)
        box_setup.plan_and_execute()
        box_setup.check_cpi_geq(['base_link'], 0.09)

    def test_collision_override(self, box_setup: PR2TestWrapper):
        p = PoseStamped()
        p.header.frame_id = box_setup.default_root
        p.pose.position.x += 0.5
        p.pose.orientation = Quaternion(*quaternion_about_axis(np.pi, [0, 0, 1]))
        box_setup.teleport_base(p)
        box_setup.allow_self_collision()
        box_setup.avoid_collision(min_distance=0.25, group1=box_setup.robot_name, group2='box')
        box_setup.plan_and_execute()
        box_setup.check_cpi_geq(['base_link'], distance_threshold=0.25, check_self=False)

    def test_ignore_all_collisions_of_links(self, box_setup: PR2TestWrapper):
        p = PoseStamped()
        p.header.frame_id = box_setup.default_root
        p.pose.position.x += 0.5
        p.pose.orientation = Quaternion(*quaternion_about_axis(np.pi, [0, 0, 1]))
        box_setup.teleport_base(p)
        box_setup.check_cpi_geq(['bl_caster_l_wheel_link', 'bl_caster_r_wheel_link',
                                 'fl_caster_l_wheel_link', 'fl_caster_r_wheel_link',
                                 'br_caster_l_wheel_link', 'br_caster_r_wheel_link',
                                 'fr_caster_l_wheel_link', 'fr_caster_r_wheel_link'],
                                distance_threshold=0.25,
                                check_self=False)

    def test_avoid_collision_go_around_corner(self, fake_table_setup: PR2TestWrapper):
        r_goal = PoseStamped()
        r_goal.header.frame_id = 'map'
        r_goal.pose.position.x = 0.8
        r_goal.pose.position.y = -0.38
        r_goal.pose.position.z = 0.84
        r_goal.pose.orientation = Quaternion(*quaternion_about_axis(np.pi / 2, [0, 1, 0]))
        fake_table_setup.avoid_all_collisions(0.1)
        fake_table_setup.set_cart_goal(r_goal, fake_table_setup.r_tip)
        fake_table_setup.plan_and_execute()
        fake_table_setup.check_cpi_geq(fake_table_setup.get_l_gripper_links(), 0.05)
        fake_table_setup.check_cpi_leq(['r_gripper_l_finger_tip_link'], 0.04)
        fake_table_setup.check_cpi_leq(['r_gripper_r_finger_tip_link'], 0.04)

    def test_allow_collision_drive_into_box(self, box_setup: PR2TestWrapper):
        p = PoseStamped()
        p.header.frame_id = 'base_footprint'
        p.header.stamp = rospy.get_rostime()
        p.pose.position = Point(0.15, 0, 0)
        p.pose.orientation = Quaternion(0, 0, 0, 1)

        box_setup.allow_collision(group2='box')

        box_setup.allow_self_collision()
        box_setup.set_cart_goal(p, 'base_footprint', box_setup.default_root)
        box_setup.plan_and_execute()

        box_setup.check_cpi_leq(box_setup.get_l_gripper_links(), 0.0)
        box_setup.check_cpi_leq(box_setup.get_r_gripper_links(), 0.0)

    def test_avoid_collision_box_between_boxes(self, pocky_pose_setup: PR2TestWrapper):
        p = PoseStamped()
        p.header.frame_id = pocky_pose_setup.r_tip
        p.pose.position.x = 0.08
        p.pose.orientation.w = 1
        pocky_pose_setup.add_box(name='box',
                                 size=(0.2, 0.05, 0.05),
                                 parent_link=pocky_pose_setup.r_tip,
                                 pose=p)
        p = PoseStamped()
        p.header.frame_id = pocky_pose_setup.r_tip
        p.pose.position.x = 0.15
        p.pose.position.y = 0.04
        p.pose.position.z = 0
        p.pose.orientation.w = 1
        pocky_pose_setup.add_box('bl', (0.1, 0.01, 0.2), pose=p)
        p = PoseStamped()
        p.header.frame_id = pocky_pose_setup.r_tip
        p.pose.position.x = 0.15
        p.pose.position.y = -0.04
        p.pose.position.z = 0
        p.pose.orientation.w = 1
        pocky_pose_setup.add_box('br', (0.1, 0.01, 0.2), pose=p)

        p = PoseStamped()
        p.header.frame_id = pocky_pose_setup.r_tip
        p.pose.position = Point(-0.15, 0, 0)
        p.pose.orientation = Quaternion(0, 0, 0, 1)
        pocky_pose_setup.set_cart_goal(p, pocky_pose_setup.r_tip, pocky_pose_setup.default_root)

        pocky_pose_setup.allow_self_collision()

        pocky_pose_setup.plan_and_execute()
        pocky_pose_setup.check_cpi_geq(['box'], 0.048)

    def test_avoid_collision_box_between_3_boxes(self, pocky_pose_setup: PR2TestWrapper):
        # FIXME very shaky
        p = PoseStamped()
        p.header.frame_id = pocky_pose_setup.r_tip
        p.pose.position.x = 0.08
        p.pose.orientation.w = 1
        pocky_pose_setup.add_box(name='box',
                                 size=(0.2, 0.05, 0.05),
                                 parent_link=pocky_pose_setup.r_tip,
                                 pose=p)
        p = PoseStamped()
        p.header.frame_id = pocky_pose_setup.r_tip
        p.pose.position.x = 0.2
        p.pose.position.y = 0
        p.pose.position.z = 0
        p.pose.orientation.w = 1
        pocky_pose_setup.add_box('b1', (0.01, 0.2, 0.2), pose=p)
        p = PoseStamped()
        p.header.frame_id = pocky_pose_setup.r_tip
        p.pose.position.x = 0.15
        p.pose.position.y = 0.04
        p.pose.position.z = 0
        p.pose.orientation.w = 1
        pocky_pose_setup.add_box('bl', (0.1, 0.01, 0.2), pose=p)
        p = PoseStamped()
        p.header.frame_id = pocky_pose_setup.r_tip
        p.pose.position.x = 0.15
        p.pose.position.y = -0.04
        p.pose.position.z = 0
        p.pose.orientation.w = 1
        pocky_pose_setup.add_box('br', (0.1, 0.01, 0.2), pose=p)

        # p = PoseStamped()
        # p.header.frame_id = pocky_pose_setup.r_tip
        # p.pose.position = Point(-0.15, 0, 0)
        # p.pose.orientation = Quaternion(0, 0, 0, 1)
        # pocky_pose_setup.set_cart_goal(p, pocky_pose_setup.r_tip, pocky_pose_setup.default_root)
        x = Vector3Stamped()
        x.header.frame_id = 'box'
        x.vector.x = 1
        y = Vector3Stamped()
        y.header.frame_id = 'box'
        y.vector.y = 1
        x_map = Vector3Stamped()
        x_map.header.frame_id = 'map'
        x_map.vector.x = 1
        y_map = Vector3Stamped()
        y_map.header.frame_id = 'map'
        y_map.vector.y = 1
        pocky_pose_setup.set_align_planes_goal(tip_link='box', tip_normal=x, goal_normal=x_map)
        pocky_pose_setup.set_align_planes_goal(tip_link='box', tip_normal=y, goal_normal=y_map)
        pocky_pose_setup.allow_self_collision()
        # pocky_pose_setup.allow_all_collisions()

        pocky_pose_setup.plan_and_execute()
        assert ('box', 'bl') not in pocky_pose_setup.collision_scene.black_list
        pocky_pose_setup.check_cpi_geq(pocky_pose_setup.get_group_info('r_gripper').links, 0.04)

    def test_avoid_collision_box_between_cylinders(self, pocky_pose_setup: PR2TestWrapper):
        p = PoseStamped()
        p.header.frame_id = pocky_pose_setup.r_tip
        p.pose.position.x = 0.08
        p.pose.orientation = Quaternion(*quaternion_about_axis(0.01, [1, 0, 0]).tolist())
        pocky_pose_setup.add_box(name='box',
                                 size=(0.2, 0.05, 0.05),
                                 parent_link=pocky_pose_setup.r_tip,
                                 pose=p)
        p = PoseStamped()
        p.header.frame_id = pocky_pose_setup.r_tip
        p.pose.position.x = 0.12
        p.pose.position.y = 0.04
        p.pose.position.z = 0
        p.pose.orientation.w = 1
        pocky_pose_setup.add_cylinder('bl', height=0.2, radius=0.01, pose=p)
        p = PoseStamped()
        p.header.frame_id = pocky_pose_setup.r_tip
        p.pose.position.x = 0.12
        p.pose.position.y = -0.04
        p.pose.position.z = 0
        p.pose.orientation.w = 1
        pocky_pose_setup.add_cylinder('br', height=0.2, radius=0.01, pose=p)

        pocky_pose_setup.plan_and_execute()

    def test_avoid_collision_at_kitchen_corner(self, kitchen_setup: PR2TestWrapper):
        base_pose = PoseStamped()
        base_pose.header.stamp = rospy.get_rostime()
        base_pose.header.frame_id = 'map'
        base_pose.pose.position.x = 0.75
        base_pose.pose.position.y = 0.9
        base_pose.pose.orientation = Quaternion(*quaternion_about_axis(np.pi / 2, [0, 0, 1]))
        kitchen_setup.teleport_base(base_pose)
        base_pose.pose.orientation = Quaternion(*quaternion_about_axis(np.pi, [0, 0, 1]))
        kitchen_setup.set_joint_goal(kitchen_setup.better_pose, weight=WEIGHT_ABOVE_CA, check=False)
        kitchen_setup.set_cart_goal(goal_pose=base_pose, tip_link='base_footprint', root_link='map', check=False)
        kitchen_setup.plan_and_execute()

    def test_avoid_collision_drive_under_drawer(self, kitchen_setup: PR2TestWrapper):
        kitchen_js = {'sink_area_left_middle_drawer_main_joint': 0.45}
        kitchen_setup.set_kitchen_js(kitchen_js)
        base_pose = PoseStamped()
        base_pose.header.frame_id = 'map'
        base_pose.pose.position.x = 0.57
        base_pose.pose.position.y = 0.5
        base_pose.pose.orientation = Quaternion(*quaternion_about_axis(0, [0, 0, 1]))
        kitchen_setup.teleport_base(base_pose)
        base_pose = PoseStamped()
        base_pose.header.frame_id = 'base_footprint'
        base_pose.pose.position.y = 1
        base_pose.pose.orientation = Quaternion(*quaternion_about_axis(0, [0, 0, 1]))
        kitchen_setup.set_cart_goal(base_pose, tip_link='base_footprint')
        kitchen_setup.plan_and_execute()

    def test_get_out_of_collision(self, box_setup: PR2TestWrapper):
        p = PoseStamped()
        p.header.frame_id = box_setup.r_tip
        p.pose.position = Point(0.15, 0, 0)
        p.pose.orientation = Quaternion(0, 0, 0, 1)
        box_setup.set_cart_goal(p, box_setup.r_tip, box_setup.default_root)

        box_setup.allow_all_collisions()

        box_setup.plan_and_execute()

        box_setup.avoid_all_collisions(0.05)

        box_setup.plan_and_execute()

        box_setup.check_cpi_geq(box_setup.get_l_gripper_links(), 0.0)
        box_setup.check_cpi_geq(box_setup.get_r_gripper_links(), 0.0)

    def test_allow_collision_gripper(self, box_setup: PR2TestWrapper):
        box_setup.allow_collision(box_setup.l_gripper_group, 'box')
        p = PoseStamped()
        p.header.frame_id = box_setup.l_tip
        p.header.stamp = rospy.get_rostime()
        p.pose.position.x = 0.11
        p.pose.orientation.w = 1
        box_setup.set_cart_goal(p, box_setup.l_tip, box_setup.default_root)
        box_setup.plan_and_execute()
        box_setup.check_cpi_leq(box_setup.get_l_gripper_links(), 0.0)
        box_setup.check_cpi_geq(box_setup.get_r_gripper_links(), 0.048)

    def test_attached_get_below_soft_threshold(self, box_setup: PR2TestWrapper):
        attached_link_name = 'pocky'
        p = PoseStamped()
        p.header.frame_id = box_setup.r_tip
        p.pose.position.x = 0.05
        p.pose.orientation.w = 1
        box_setup.add_box(attached_link_name,
                          size=(0.2, 0.04, 0.04),
                          parent_link=box_setup.r_tip,
                          pose=p)
        p = PoseStamped()
        p.header.frame_id = box_setup.r_tip
        p.header.stamp = rospy.get_rostime()
        p.pose.position.x = -0.15
        p.pose.orientation.w = 1
        box_setup.set_cart_goal(goal_pose=p, tip_link=box_setup.r_tip, root_link=box_setup.default_root)
        box_setup.plan_and_execute()
        box_setup.check_cpi_geq(box_setup.get_l_gripper_links(), 0.048)
        box_setup.check_cpi_geq([attached_link_name], 0.048)

        p = PoseStamped()
        p.header.frame_id = box_setup.r_tip
        p.header.stamp = rospy.get_rostime()
        p.pose.position.x = 0.1
        p.pose.orientation.w = 1
        box_setup.set_cart_goal(goal_pose=p, tip_link=box_setup.r_tip,
                                root_link=box_setup.default_root, check=False)
        box_setup.plan_and_execute()
        box_setup.check_cpi_geq([attached_link_name], -0.008)
        box_setup.check_cpi_leq([attached_link_name], 0.01)
        box_setup.detach_group(attached_link_name)

    def test_attached_get_out_of_collision_below(self, box_setup: PR2TestWrapper):
        attached_link_name = 'pocky'
        p = PoseStamped()
        p.header.frame_id = box_setup.r_tip
        p.pose.position.x = 0.05
        p.pose.orientation.w = 1
        box_setup.add_box(attached_link_name,
                          size=(0.2, 0.04, 0.04),
                          parent_link=box_setup.r_tip,
                          pose=p)
        p = PoseStamped()
        p.header.frame_id = box_setup.r_tip
        p.header.stamp = rospy.get_rostime()
        p.pose.position.x = -0.15
        p.pose.orientation.w = 1
        box_setup.set_cart_goal(p, box_setup.r_tip, box_setup.default_root)
        box_setup.plan_and_execute()
        box_setup.check_cpi_geq(box_setup.get_l_gripper_links(), 0.048)
        box_setup.check_cpi_geq([attached_link_name], 0.048)

        p = PoseStamped()
        p.header.frame_id = box_setup.r_tip
        p.header.stamp = rospy.get_rostime()
        p.pose.position.x = 0.05
        p.pose.orientation.w = 1
        box_setup.set_cart_goal(p, box_setup.r_tip, box_setup.default_root, weight=WEIGHT_BELOW_CA, check=False)
        box_setup.plan_and_execute()
        box_setup.check_cpi_geq(box_setup.get_l_gripper_links(), 0.048)
        box_setup.check_cpi_geq([attached_link_name], 0.048)
        box_setup.detach_group(attached_link_name)

    def test_attached_get_out_of_collision_and_stay_in_hard_threshold(self, box_setup: PR2TestWrapper):
        attached_link_name = 'pocky'
        p = PoseStamped()
        p.header.frame_id = box_setup.r_tip
        p.pose.position.x = 0.05
        p.pose.orientation.w = 1
        box_setup.add_box(attached_link_name,
                          size=(0.2, 0.04, 0.04),
                          parent_link=box_setup.r_tip,
                          pose=p)
        p = PoseStamped()
        p.header.frame_id = box_setup.r_tip
        p.header.stamp = rospy.get_rostime()
        p.pose.position.x = -0.08
        p.pose.orientation.w = 1
        box_setup.set_cart_goal(p, box_setup.r_tip, box_setup.default_root)
        box_setup.plan_and_execute()
        box_setup.check_cpi_geq([attached_link_name], -0.002)

        p = PoseStamped()
        p.header.frame_id = box_setup.r_tip
        p.header.stamp = rospy.get_rostime()
        p.pose.position.x = 0.08
        p.pose.orientation.w = 1
        box_setup.set_cart_goal(p, box_setup.r_tip, box_setup.default_root, check=False)
        box_setup.plan_and_execute()
        box_setup.check_cpi_geq([attached_link_name], -0.002)
        box_setup.check_cpi_leq([attached_link_name], 0.01)
        box_setup.detach_group(attached_link_name)

    def test_attached_get_out_of_collision_stay_in(self, box_setup: PR2TestWrapper):
        attached_link_name = 'pocky'
        p = PoseStamped()
        p.header.frame_id = box_setup.r_tip
        p.pose.position.x = 0.05
        p.pose.orientation.w = 1
        box_setup.add_box(attached_link_name,
                          size=(0.2, 0.04, 0.04),
                          parent_link=box_setup.r_tip,
                          pose=p)
        p = PoseStamped()
        p.header.frame_id = box_setup.r_tip
        p.header.stamp = rospy.get_rostime()
        p.pose.position.x = 0.
        p.pose.orientation.w = 1
        box_setup.set_cart_goal(p, box_setup.r_tip, box_setup.default_root)
        box_setup.plan_and_execute()
        box_setup.check_cpi_geq([attached_link_name], -0.082)
        box_setup.detach_group(attached_link_name)

    def test_attached_get_out_of_collision_passive(self, box_setup: PR2TestWrapper):
        attached_link_name = 'pocky'
        p = PoseStamped()
        p.header.frame_id = box_setup.r_tip
        p.pose.position.x = 0.05
        p.pose.orientation.w = 1
        box_setup.add_box(attached_link_name,
                          size=(0.2, 0.04, 0.04),
                          parent_link=box_setup.r_tip,
                          pose=p)
        box_setup.plan_and_execute()
        box_setup.check_cpi_geq([attached_link_name], 0.048)
        box_setup.detach_group(attached_link_name)

    def test_attached_collision_with_box(self, box_setup: PR2TestWrapper):
        attached_link_name = 'pocky'
        p = PoseStamped()
        p.header.frame_id = box_setup.r_tip
        p.pose.position.x = 0.01
        p.pose.orientation.w = 1
        box_setup.add_box(name=attached_link_name,
                          size=(0.2, 0.04, 0.04),
                          parent_link=box_setup.r_tip,
                          pose=p)
        box_setup.plan_and_execute()
        box_setup.check_cpi_geq(box_setup.get_l_gripper_links(), 0.048)
        box_setup.check_cpi_geq([attached_link_name], 0.048)
        box_setup.detach_group(attached_link_name)

    def test_attached_collision_allow(self, box_setup: PR2TestWrapper):
        pocky = 'http:muh#pocky'
        p = PoseStamped()
        p.header.frame_id = box_setup.r_tip
        p.pose.position.x = 0.05
        p.pose.orientation.w = 1
        box_setup.add_box(pocky,
                          size=(0.1, 0.02, 0.02),
                          parent_link=box_setup.r_tip,
                          pose=p)

        box_setup.allow_collision(group1=pocky, group2='box')

        p = PoseStamped()
        p.header.frame_id = box_setup.r_tip
        p.header.stamp = rospy.get_rostime()
        p.pose.position.y = -0.11
        p.pose.orientation.w = 1
        box_setup.set_cart_goal(p, box_setup.r_tip, box_setup.default_root)
        box_setup.plan_and_execute()
        box_setup.check_cpi_geq(box_setup.get_l_gripper_links(), 0.048)
        box_setup.check_cpi_leq([pocky], 0.0)

    def test_attached_two_items(self, zero_pose: PR2TestWrapper):
        box1_name = 'box1'
        box2_name = 'box2'

        js = {
            'r_elbow_flex_joint': -1.58118094489,
            'r_forearm_roll_joint': -0.904933033043,
            'r_shoulder_lift_joint': 0.822412440711,
            'r_shoulder_pan_joint': -1.07866800992,
            'r_upper_arm_roll_joint': -1.34905471854,
            'r_wrist_flex_joint': -1.20182042644,
            'r_wrist_roll_joint': 0.190433188769,
        }
        zero_pose.set_joint_goal(js)
        zero_pose.plan_and_execute()

        r_goal = PoseStamped()
        r_goal.header.frame_id = zero_pose.r_tip
        r_goal.pose.position.x = 0.4
        r_goal.pose.orientation = Quaternion(*quaternion_from_matrix([[-1, 0, 0, 0],
                                                                      [0, 1, 0, 0],
                                                                      [0, 0, -1, 0],
                                                                      [0, 0, 0, 1]]))
        zero_pose.set_cart_goal(r_goal, zero_pose.l_tip, 'torso_lift_link')
        zero_pose.plan_and_execute()

        p = PoseStamped()
        p.header.frame_id = zero_pose.r_tip
        p.pose.position.x = 0.1
        p.pose.orientation.w = 1
        zero_pose.add_box(box1_name,
                          size=(.2, .04, .04),
                          parent_link=zero_pose.r_tip,
                          pose=p)
        p.header.frame_id = zero_pose.l_tip
        zero_pose.add_box(box2_name,
                          size=(.2, .04, .04),
                          parent_link=zero_pose.l_tip,
                          pose=p)

        zero_pose.plan_and_execute()

        zero_pose.check_cpi_geq([box1_name, box2_name], 0.049)

        zero_pose.detach_group(box1_name)
        zero_pose.detach_group(box2_name)
        base_goal = PoseStamped()
        base_goal.header.frame_id = 'base_footprint'
        base_goal.pose.position.x = -.1
        base_goal.pose.orientation.w = 1
        zero_pose.move_base(base_goal)

    def test_get_milk_out_of_fridge(self, kitchen_setup: PR2TestWrapper):
        milk_name = 'milk'

        # take milk out of fridge
        kitchen_setup.set_kitchen_js({'iai_fridge_door_joint': 1.56})

        base_goal = PoseStamped()
        base_goal.header.frame_id = 'map'
        base_goal.pose.position.x = 0.565
        base_goal.pose.position.y = -0.5
        base_goal.pose.orientation.z = -0.51152562713
        base_goal.pose.orientation.w = 0.85926802151
        kitchen_setup.teleport_base(base_goal)

        # spawn milk
        milk_pose = PoseStamped()
        milk_pose.header.frame_id = 'iai_kitchen/iai_fridge_door_shelf1_bottom'
        milk_pose.pose.position = Point(0, 0, 0.12)
        milk_pose.pose.orientation = Quaternion(0, 0, 0, 1)

        milk_pre_pose = PoseStamped()
        milk_pre_pose.header.frame_id = 'iai_kitchen/iai_fridge_door_shelf1_bottom'
        milk_pre_pose.pose.position = Point(0, 0, 0.22)
        milk_pre_pose.pose.orientation = Quaternion(0, 0, 0, 1)

        kitchen_setup.add_box(milk_name, (0.05, 0.05, 0.2), pose=milk_pose)

        # grasp milk
        kitchen_setup.open_l_gripper()

        bar_axis = Vector3Stamped()
        bar_axis.header.frame_id = 'map'
        bar_axis.vector.z = 1

        bar_center = PointStamped()
        bar_center.header.frame_id = milk_pose.header.frame_id
        bar_center.point = deepcopy(milk_pose.pose.position)

        tip_grasp_axis = Vector3Stamped()
        tip_grasp_axis.header.frame_id = kitchen_setup.l_tip
        tip_grasp_axis.vector.z = 1
        kitchen_setup.set_grasp_bar_goal(bar_center=bar_center,
                                         bar_axis=bar_axis,
                                         bar_length=0.12,
                                         tip_link=kitchen_setup.l_tip,
                                         tip_grasp_axis=tip_grasp_axis,
                                         root_link=kitchen_setup.default_root)

        x = Vector3Stamped()
        x.header.frame_id = kitchen_setup.l_tip
        x.vector.x = 1
        x_map = Vector3Stamped()
        x_map.header.frame_id = 'iai_kitchen/iai_fridge_door'
        x_map.vector.x = 1
        kitchen_setup.set_align_planes_goal(tip_link=kitchen_setup.l_tip,
                                            tip_normal=x,
                                            goal_normal=x_map)

        kitchen_setup.plan_and_execute()

        kitchen_setup.update_parent_link_of_group(milk_name, kitchen_setup.l_tip)
        kitchen_setup.close_l_gripper()

        # Remove Milk
        kitchen_setup.set_cart_goal(milk_pre_pose, milk_name, kitchen_setup.default_root)
        kitchen_setup.plan_and_execute()
        base_goal = PoseStamped()
        base_goal.header.frame_id = 'base_footprint'
        base_goal.pose.orientation.w = 1
        kitchen_setup.set_joint_goal(kitchen_setup.better_pose)
        kitchen_setup.move_base(base_goal)

        # place milk back
        kitchen_setup.set_cart_goal(milk_pre_pose, milk_name, kitchen_setup.default_root)
        kitchen_setup.plan_and_execute()

        kitchen_setup.set_cart_goal(milk_pose, milk_name, kitchen_setup.default_root)
        kitchen_setup.plan_and_execute()

        kitchen_setup.open_l_gripper()

        kitchen_setup.detach_group(milk_name)

        kitchen_setup.set_joint_goal(kitchen_setup.better_pose)
        kitchen_setup.plan_and_execute()

    def test_bowl_and_cup(self, kitchen_setup: PR2TestWrapper):
        # FIXME
        # kernprof -lv py.test -s test/test_integration_pr2.py::TestCollisionAvoidanceGoals::test_bowl_and_cup
        bowl_name = 'bowl'
        cup_name = 'cup'
        percentage = 50
        drawer_handle = 'sink_area_left_middle_drawer_handle'
        drawer_joint = 'sink_area_left_middle_drawer_main_joint'
        # spawn cup
        cup_pose = PoseStamped()
        cup_pose.header.frame_id = 'iai_kitchen/sink_area_left_middle_drawer_main'
        cup_pose.pose.position = Point(0.1, 0.2, -.05)
        cup_pose.pose.orientation = Quaternion(0, 0, 0, 1)

        kitchen_setup.add_cylinder(name=cup_name, height=0.07, radius=0.04, pose=cup_pose,
                                   parent_link='sink_area_left_middle_drawer_main')

        # spawn bowl
        bowl_pose = PoseStamped()
        bowl_pose.header.frame_id = 'iai_kitchen/sink_area_left_middle_drawer_main'
        bowl_pose.pose.position = Point(0.1, -0.2, -.05)
        bowl_pose.pose.orientation = Quaternion(0, 0, 0, 1)

        kitchen_setup.add_cylinder(name=bowl_name, height=0.05, radius=0.07, pose=bowl_pose,
                                   parent_link='sink_area_left_middle_drawer_main')

        # grasp drawer handle
        bar_axis = Vector3Stamped()
        bar_axis.header.frame_id = drawer_handle
        bar_axis.vector.y = 1

        bar_center = PointStamped()
        bar_center.header.frame_id = drawer_handle

        tip_grasp_axis = Vector3Stamped()
        tip_grasp_axis.header.frame_id = kitchen_setup.l_tip
        tip_grasp_axis.vector.z = 1

        kitchen_setup.set_grasp_bar_goal(bar_center=bar_center,
                                         bar_axis=bar_axis,
                                         bar_length=0.4,
                                         tip_link=kitchen_setup.l_tip,
                                         tip_grasp_axis=tip_grasp_axis,
                                         root_link=kitchen_setup.default_root)
        x_gripper = Vector3Stamped()
        x_gripper.header.frame_id = kitchen_setup.l_tip
        x_gripper.vector.x = 1

        x_goal = Vector3Stamped()
        x_goal.header.frame_id = drawer_handle
        x_goal.vector.x = -1

        kitchen_setup.set_align_planes_goal(tip_link=kitchen_setup.l_tip,
                                            tip_normal=x_gripper,
                                            root_link=kitchen_setup.default_root,
                                            goal_normal=x_goal)
        # kitchen_setup.allow_all_collisions()
        kitchen_setup.plan_and_execute()

        # open drawer
        kitchen_setup.set_open_container_goal(tip_link=kitchen_setup.l_tip,
                                              environment_link=drawer_handle)
        kitchen_setup.plan_and_execute()
        kitchen_setup.set_kitchen_js({drawer_joint: 0.48})

        kitchen_setup.set_joint_goal(kitchen_setup.better_pose)
        base_pose = PoseStamped()
        base_pose.header.frame_id = 'map'
        base_pose.pose.position.y = 1
        base_pose.pose.position.x = .1
        base_pose.pose.orientation.w = 1
        kitchen_setup.move_base(base_pose)
        kitchen_setup.plan_and_execute()

        # grasp bowl
        l_goal = deepcopy(bowl_pose)
        l_goal.header.frame_id = 'iai_kitchen/sink_area_left_middle_drawer_main'
        l_goal.pose.position.z += .2
        l_goal.pose.orientation = Quaternion(*quaternion_from_matrix([[0, 1, 0, 0],
                                                                      [0, 0, -1, 0],
                                                                      [-1, 0, 0, 0],
                                                                      [0, 0, 0, 1]]))
        kitchen_setup.set_cart_goal(goal_pose=l_goal,
                                    tip_link=kitchen_setup.l_tip,
                                    root_link=kitchen_setup.default_root)

        # grasp cup
        r_goal = deepcopy(cup_pose)
        r_goal.header.frame_id = 'iai_kitchen/sink_area_left_middle_drawer_main'
        r_goal.pose.position.z += .2
        r_goal.pose.orientation = Quaternion(*quaternion_from_matrix([[0, 1, 0, 0],
                                                                      [0, 0, -1, 0],
                                                                      [-1, 0, 0, 0],
                                                                      [0, 0, 0, 1]]))
        kitchen_setup.set_avoid_joint_limits_goal(percentage=percentage)
        kitchen_setup.set_cart_goal(goal_pose=r_goal,
                                    tip_link=kitchen_setup.r_tip,
                                    root_link=kitchen_setup.default_root)
        kitchen_setup.plan_and_execute()

        l_goal.pose.position.z -= .2
        r_goal.pose.position.z -= .2
        kitchen_setup.allow_collision(group1=kitchen_setup.robot_name, group2=bowl_name)
        kitchen_setup.allow_collision(group1=kitchen_setup.robot_name, group2=cup_name)
        kitchen_setup.set_cart_goal(goal_pose=l_goal,
                                    tip_link=kitchen_setup.l_tip,
                                    root_link=kitchen_setup.default_root)
        kitchen_setup.set_cart_goal(goal_pose=r_goal,
                                    tip_link=kitchen_setup.r_tip,
                                    root_link=kitchen_setup.default_root)
        kitchen_setup.set_avoid_joint_limits_goal(percentage=percentage)
        kitchen_setup.avoid_all_collisions(0.05)
        kitchen_setup.plan_and_execute()

        kitchen_setup.update_parent_link_of_group(name=bowl_name, parent_link=kitchen_setup.l_tip)
        kitchen_setup.update_parent_link_of_group(name=cup_name, parent_link=kitchen_setup.r_tip)

        kitchen_setup.set_joint_goal(kitchen_setup.better_pose)
        kitchen_setup.plan_and_execute()
        base_goal = PoseStamped()
        base_goal.header.frame_id = 'base_footprint'
        base_goal.pose.position.x = -.1
        base_goal.pose.orientation = Quaternion(*quaternion_about_axis(pi, [0, 0, 1]))
        kitchen_setup.move_base(base_goal)

        # place bowl and cup
        bowl_goal = PoseStamped()
        bowl_goal.header.frame_id = 'kitchen_island_surface'
        bowl_goal.pose.position = Point(.2, 0, .05)
        bowl_goal.pose.orientation = Quaternion(0, 0, 0, 1)

        cup_goal = PoseStamped()
        cup_goal.header.frame_id = 'kitchen_island_surface'
        cup_goal.pose.position = Point(.15, 0.25, .07)
        cup_goal.pose.orientation = Quaternion(0, 0, 0, 1)

        kitchen_setup.set_cart_goal(goal_pose=bowl_goal, tip_link=bowl_name, root_link=kitchen_setup.default_root)
        kitchen_setup.set_cart_goal(goal_pose=cup_goal, tip_link=cup_name, root_link=kitchen_setup.default_root)
        kitchen_setup.set_avoid_joint_limits_goal(percentage=percentage)
        kitchen_setup.avoid_all_collisions(0.05)
        kitchen_setup.plan_and_execute()

        kitchen_setup.detach_group(name=bowl_name)
        kitchen_setup.detach_group(name=cup_name)
        kitchen_setup.allow_collision(group1=kitchen_setup.robot_name, group2=cup_name)
        kitchen_setup.allow_collision(group1=kitchen_setup.robot_name, group2=bowl_name)
        kitchen_setup.set_joint_goal(kitchen_setup.better_pose)
        kitchen_setup.plan_and_execute()

    def test_ease_spoon(self, kitchen_setup: PR2TestWrapper):
        spoon_name = 'spoon'
        percentage = 40

        # spawn cup
        cup_pose = PoseStamped()
        cup_pose.header.frame_id = 'iai_kitchen/sink_area_surface'
        cup_pose.pose.position = Point(0.1, -.5, .02)
        cup_pose.pose.orientation = Quaternion(0, 0, 0, 1)

        kitchen_setup.add_box(spoon_name, (0.1, 0.02, 0.01), pose=cup_pose)

        # kitchen_setup.send_and_check_joint_goal(gaya_pose)

        # grasp spoon
        l_goal = deepcopy(cup_pose)
        l_goal.pose.position.z += .2
        l_goal.pose.orientation = Quaternion(*quaternion_from_matrix([[0, 0, -1, 0],
                                                                      [0, -1, 0, 0],
                                                                      [-1, 0, 0, 0],
                                                                      [0, 0, 0, 1]]))
        kitchen_setup.set_json_goal('AvoidJointLimits', percentage=percentage)
        kitchen_setup.set_cart_goal(l_goal, kitchen_setup.l_tip, kitchen_setup.default_root)
        kitchen_setup.plan_and_execute()

        l_goal.pose.position.z -= .2
        # kitchen_setup.allow_collision([CollisionEntry.ALL], spoon_name, [CollisionEntry.ALL])
        kitchen_setup.set_cart_goal(l_goal, kitchen_setup.l_tip, kitchen_setup.default_root)
        kitchen_setup.set_json_goal('AvoidJointLimits', percentage=percentage)
        kitchen_setup.plan_and_execute()
        kitchen_setup.update_parent_link_of_group(spoon_name, kitchen_setup.l_tip)

        l_goal.pose.position.z += .2
        # kitchen_setup.allow_collision([CollisionEntry.ALL], spoon_name, [CollisionEntry.ALL])
        kitchen_setup.set_cart_goal(l_goal, kitchen_setup.l_tip, kitchen_setup.default_root)
        kitchen_setup.set_json_goal('AvoidJointLimits', percentage=percentage)
        kitchen_setup.plan_and_execute()

        l_goal.pose.position.z -= .2
        # kitchen_setup.allow_collision([CollisionEntry.ALL], spoon_name, [CollisionEntry.ALL])
        kitchen_setup.set_cart_goal(l_goal, kitchen_setup.l_tip, kitchen_setup.default_root)
        kitchen_setup.set_json_goal('AvoidJointLimits', percentage=percentage)
        kitchen_setup.plan_and_execute()

        kitchen_setup.set_joint_goal(kitchen_setup.better_pose)
        kitchen_setup.plan_and_execute()

    def test_tray(self, kitchen_setup: PR2TestWrapper):
        tray_name = 'tray'
        percentage = 50

        tray_pose = PoseStamped()
        tray_pose.header.frame_id = 'iai_kitchen/sink_area_surface'
        tray_pose.pose.position = Point(0.2, -0.4, 0.07)
        tray_pose.pose.orientation.w = 1

        kitchen_setup.add_box(tray_name, (.2, .4, .1), pose=tray_pose)

        l_goal = deepcopy(tray_pose)
        l_goal.pose.position.y -= 0.18
        l_goal.pose.position.z += 0.06
        l_goal.pose.orientation = Quaternion(*quaternion_from_matrix([[0, 0, -1, 0],
                                                                      [1, 0, 0, 0],
                                                                      [0, -1, 0, 0],
                                                                      [0, 0, 0, 1]]))

        r_goal = deepcopy(tray_pose)
        r_goal.pose.position.y += 0.18
        r_goal.pose.position.z += 0.06
        r_goal.pose.orientation = Quaternion(*quaternion_from_matrix([[0, 0, 1, 0],
                                                                      [-1, 0, 0, 0],
                                                                      [0, -1, 0, 0],
                                                                      [0, 0, 0, 1]]))

        kitchen_setup.set_cart_goal(l_goal, kitchen_setup.l_tip)
        kitchen_setup.set_cart_goal(r_goal, kitchen_setup.r_tip)
        kitchen_setup.allow_collision(kitchen_setup.robot_name, tray_name)
        kitchen_setup.set_avoid_joint_limits_goal(percentage=percentage)
        # grasp tray
        kitchen_setup.plan_and_execute()

        kitchen_setup.update_parent_link_of_group(tray_name, kitchen_setup.r_tip)

        r_goal = PoseStamped()
        r_goal.header.frame_id = kitchen_setup.l_tip
        r_goal.pose.orientation.w = 1
        kitchen_setup.set_cart_goal(r_goal, kitchen_setup.l_tip, tray_name)

        tray_goal = kitchen_setup.world.compute_fk_pose('base_footprint', tray_name)
        tray_goal.pose.position.y = 0
        tray_goal.pose.orientation = Quaternion(*quaternion_from_matrix([[-1, 0, 0, 0],
                                                                         [0, -1, 0, 0],
                                                                         [0, 0, 1, 0],
                                                                         [0, 0, 0, 1]]))
        kitchen_setup.set_cart_goal(tray_goal, tray_name, 'base_footprint')

        base_goal = PoseStamped()
        base_goal.header.frame_id = 'map'
        base_goal.pose.position.x -= 0.5
        base_goal.pose.position.y -= 0.3
        base_goal.pose.orientation.w = 1
        kitchen_setup.set_avoid_joint_limits_goal(percentage=percentage)
        kitchen_setup.allow_collision(group1=tray_name,
                                      group2=kitchen_setup.l_gripper_group)
        # kitchen_setup.allow_self_collision()
        # drive back
        kitchen_setup.move_base(base_goal)

        r_goal = PoseStamped()
        r_goal.header.frame_id = kitchen_setup.l_tip
        r_goal.pose.orientation.w = 1
        kitchen_setup.set_cart_goal(r_goal, kitchen_setup.l_tip, tray_name)

        expected_pose = kitchen_setup.world.compute_fk_pose(tray_name, kitchen_setup.l_tip)
        expected_pose.header.stamp = rospy.Time()

        tray_goal = PoseStamped()
        tray_goal.header.frame_id = tray_name
        tray_goal.pose.position.z = .1
        tray_goal.pose.position.x = .1
        tray_goal.pose.orientation = Quaternion(*quaternion_about_axis(-1, [0, 1, 0]))
        kitchen_setup.set_avoid_joint_limits_goal(percentage=percentage)
        kitchen_setup.allow_collision(group1=tray_name,
                                      group2=kitchen_setup.l_gripper_group)
        kitchen_setup.set_cart_goal(tray_goal, tray_name, 'base_footprint')
        kitchen_setup.plan_and_execute()

    # TODO FIXME attaching and detach of urdf objects that listen to joint states

    # def test_iis(self, kitchen_setup: PR2TestWrapper):
    #     # rosrun tf static_transform_publisher 0 - 0.2 0.93 1.5707963267948966 0 0 iai_kitchen/table_area_main lid 10
    #     # rosrun tf static_transform_publisher 0 - 0.15 0 0 0 0 lid goal 10
    #     # kitchen_setup.set_joint_goal(pocky_pose)
    #     # kitchen_setup.send_and_check_goal()
    #     object_name = 'lid'
    #     pot_pose = PoseStamped()
    #     pot_pose.header.frame_id = 'lid'
    #     pot_pose.pose.position.z = -0.22
    #     # pot_pose.pose.orientation.w = 1
    #     pot_pose.pose.orientation = Quaternion(*quaternion_about_axis(np.pi / 2, [0, 0, 1]))
    #     kitchen_setup.add_mesh(object_name,
    #                            mesh='package://cad_models/kitchen/cooking-vessels/cookingpot.dae',
    #                            pose=pot_pose)
    #
    #     base_pose = PoseStamped()
    #     base_pose.header.frame_id = 'iai_kitchen/table_area_main'
    #     base_pose.pose.position.y = -1.1
    #     base_pose.pose.orientation = Quaternion(*quaternion_about_axis(np.pi / 2, [0, 0, 1]))
    #     kitchen_setup.teleport_base(base_pose)
    #     # m = zero_pose.world.get_object(object_name).as_marker_msg()
    #     # compare_poses(m.pose, p.pose)
    #
    #     hand_goal = PoseStamped()
    #     hand_goal.header.frame_id = 'lid'
    #     hand_goal.pose.position.y = -0.15
    #     hand_goal.pose.orientation = Quaternion(*quaternion_about_axis(np.pi / 2, [0, 0, 1]))
    #     # kitchen_setup.allow_all_collisions()
    #     # kitchen_setup.avoid_collision([], 'kitchen', ['table_area_main'], 0.05)
    #     kitchen_setup.set_cart_goal(hand_goal, 'r_gripper_tool_frame')
    #     kitchen_setup.send_goal(goal_type=MoveGoal.PLAN_ONLY)
    #     kitchen_setup.set_cart_goal(hand_goal, 'r_gripper_tool_frame')
    #     kitchen_setup.send_goal()
    #
    #     hand_goal = PoseStamped()
    #     hand_goal.header.frame_id = 'r_gripper_tool_frame'
    #     hand_goal.pose.position.x = 0.15
    #     hand_goal.pose.orientation.w = 1
    #     # kitchen_setup.allow_all_collisions()
    #     # kitchen_setup.avoid_collision([], 'kitchen', ['table_area_main'], 0.05)
    #     kitchen_setup.set_cart_goal(hand_goal, 'r_gripper_tool_frame')
    #     kitchen_setup.allow_all_collisions()
    #     kitchen_setup.send_goal(goal_type=MoveGoal.PLAN_ONLY)
    #     kitchen_setup.set_cart_goal(hand_goal, 'r_gripper_tool_frame')
    #     kitchen_setup.allow_all_collisions()
    #     kitchen_setup.send_goal()
    #
    #     # kitchen_setup.add_cylinder('pot', size=[0.2,0.2], pose=pot_pose)


class TestInfoServices:
    def test_get_object_info(self, zero_pose: PR2TestWrapper):
        result = zero_pose.get_group_info('pr2')
        expected = {'head_pan_joint',
                    'head_tilt_joint',
                    'l_elbow_flex_joint',
                    'l_forearm_roll_joint',
                    'l_shoulder_lift_joint',
                    'l_shoulder_pan_joint',
                    'l_upper_arm_roll_joint',
                    'l_wrist_flex_joint',
                    'l_wrist_roll_joint',
                    'r_elbow_flex_joint',
                    'r_forearm_roll_joint',
                    'r_shoulder_lift_joint',
                    'r_shoulder_pan_joint',
                    'r_upper_arm_roll_joint',
                    'r_wrist_flex_joint',
                    'r_wrist_roll_joint',
                    'torso_lift_joint'}
        assert set(result.controlled_joints) == expected


class TestWorld:
    def test_compute_chain_reduced_to_controlled_joints(self, world_setup: WorldTree):
        r_gripper_tool_frame = world_setup.get_link_name('r_gripper_tool_frame')
        l_gripper_tool_frame = world_setup.get_link_name('l_gripper_tool_frame')
        link_a, link_b = world_setup.compute_chain_reduced_to_controlled_joints(r_gripper_tool_frame,
                                                                                l_gripper_tool_frame)
        assert link_a == world_setup.get_link_name('r_wrist_roll_link')
        assert link_b == world_setup.get_link_name('l_wrist_roll_link')

    def test_add_box(self, world_setup: WorldTree):
        box_name = 'boxy'
        box = make_world_body_box()
        pose = Pose()
        pose.orientation.w = 1
        world_setup.add_world_body(group_name=box_name,
                                   msg=box,
                                   pose=pose,
                                   parent_link_name=world_setup.root_link_name)
        assert box_name in world_setup.groups

    def test_attach_box(self, world_setup: WorldTree):
        box_name = 'boxy'
        box = make_world_body_box()
        pose = Pose()
        pose.orientation.w = 1
        world_setup.add_world_body(group_name=box_name,
                                   msg=box,
                                   pose=pose,
                                   parent_link_name=world_setup.root_link_name)
        new_parent_link_name = world_setup.get_link_name('r_gripper_tool_frame')
        old_fk = world_setup.compute_fk_pose(world_setup.root_link_name, box_name)

        world_setup.move_group(box_name, new_parent_link_name)

        new_fk = world_setup.compute_fk_pose(world_setup.root_link_name, box_name)
        assert world_setup.get_link_name(box_name) in world_setup.groups[world_setup.robot_names[0]].link_names_as_set
        assert world_setup.get_parent_link_of_link(world_setup.get_link_name(box_name)) == new_parent_link_name
        compare_poses(old_fk.pose, new_fk.pose)

        assert box_name in world_setup.groups[world_setup.robot_names[0]].groups
        assert world_setup.robot_names[0] not in world_setup.groups[world_setup.robot_names[0]].groups
        assert box_name not in world_setup.minimal_group_names

    def test_group_pr2_hand(self, world_setup: WorldTree):
        world_setup.register_group('r_hand', world_setup.get_link_name('r_wrist_roll_link'))
        assert set(world_setup.groups['r_hand'].joint_names) == {world_setup.get_joint_name('r_gripper_palm_joint'),
                                                                 world_setup.get_joint_name('r_gripper_led_joint'),
                                                                 world_setup.get_joint_name(
                                                                     'r_gripper_motor_accelerometer_joint'),
                                                                 world_setup.get_joint_name('r_gripper_tool_joint'),
                                                                 world_setup.get_joint_name(
                                                                     'r_gripper_motor_slider_joint'),
                                                                 world_setup.get_joint_name('r_gripper_l_finger_joint'),
                                                                 world_setup.get_joint_name('r_gripper_r_finger_joint'),
                                                                 world_setup.get_joint_name(
                                                                     'r_gripper_motor_screw_joint'),
                                                                 world_setup.get_joint_name(
                                                                     'r_gripper_l_finger_tip_joint'),
                                                                 world_setup.get_joint_name(
                                                                     'r_gripper_r_finger_tip_joint'),
                                                                 world_setup.get_joint_name('r_gripper_joint')}
        assert set(world_setup.groups['r_hand'].link_names_as_set) == {world_setup.get_link_name('r_wrist_roll_link'),
                                                                       world_setup.get_link_name('r_gripper_palm_link'),
                                                                       world_setup.get_link_name('r_gripper_led_frame'),
                                                                       world_setup.get_link_name(
                                                                           'r_gripper_motor_accelerometer_link'),
                                                                       world_setup.get_link_name(
                                                                           'r_gripper_tool_frame'),
                                                                       world_setup.get_link_name(
                                                                           'r_gripper_motor_slider_link'),
                                                                       world_setup.get_link_name(
                                                                           'r_gripper_motor_screw_link'),
                                                                       world_setup.get_link_name(
                                                                           'r_gripper_l_finger_link'),
                                                                       world_setup.get_link_name(
                                                                           'r_gripper_l_finger_tip_link'),
                                                                       world_setup.get_link_name(
                                                                           'r_gripper_r_finger_link'),
                                                                       world_setup.get_link_name(
                                                                           'r_gripper_r_finger_tip_link'),
                                                                       world_setup.get_link_name(
                                                                           'r_gripper_l_finger_tip_frame')}

    def test_get_chain(self, world_setup: WorldTree):
        with suppress_stderr():
            urdf = pr2_urdf()
            parsed_urdf = up.URDF.from_xml_string(hacky_urdf_parser_fix(urdf))

        root_link = 'base_footprint'
        tip_link = 'r_gripper_tool_frame'
        real = world_setup.compute_chain(root_link_name=world_setup.get_link_name(root_link),
                                         tip_link_name=world_setup.get_link_name(tip_link),
                                         add_joints=True,
                                         add_links=True,
                                         add_fixed_joints=True,
                                         add_non_controlled_joints=True)
        expected = parsed_urdf.get_chain(root_link, tip_link, True, True, True)
        assert {x.short_name for x in real} == set(expected)

    def test_get_chain2(self, world_setup: WorldTree):
        root_link = world_setup.get_link_name('l_gripper_tool_frame')
        tip_link = world_setup.get_link_name('r_gripper_tool_frame')
        try:
            world_setup.compute_chain(root_link, tip_link, True, True, True, True)
            assert False
        except ValueError:
            pass

    def test_get_chain_group(self, world_setup: WorldTree):
        root_link = world_setup.get_link_name('r_wrist_roll_link')
        tip_link = world_setup.get_link_name('r_gripper_r_finger_tip_link')
        world_setup.register_group('r_hand', root_link)
        real = world_setup.groups['r_hand'].compute_chain(root_link, tip_link, True, True, True, True)
        assert real == ['pr2/r_wrist_roll_link',
                        'pr2/r_gripper_palm_joint',
                        'pr2/r_gripper_palm_link',
                        'pr2/r_gripper_r_finger_joint',
                        'pr2/r_gripper_r_finger_link',
                        'pr2/r_gripper_r_finger_tip_joint',
                        'pr2/r_gripper_r_finger_tip_link']

    def test_get_chain_group2(self, world_setup: WorldTree):
        root_link = world_setup.get_link_name('r_gripper_l_finger_tip_link')
        tip_link = world_setup.get_link_name('r_gripper_r_finger_tip_link')
        world_setup.register_group('r_hand', world_setup.get_link_name('r_wrist_roll_link'))
        try:
            real = world_setup.groups['r_hand'].compute_chain(root_link, tip_link, True, True, True, True)
            assert False
        except ValueError:
            pass

    def test_get_split_chain(self, world_setup: WorldTree):
        root_link = world_setup.get_link_name('l_gripper_r_finger_tip_link')
        tip_link = world_setup.get_link_name('l_gripper_l_finger_tip_link')
        chain1, connection, chain2 = world_setup.compute_split_chain(root_link, tip_link, True, True, True, True)
        chain1 = [n.short_name for n in chain1]
        connection = [n.short_name for n in connection]
        chain2 = [n.short_name for n in chain2]
        assert chain1 == ['l_gripper_r_finger_tip_link', 'l_gripper_r_finger_tip_joint', 'l_gripper_r_finger_link',
                          'l_gripper_r_finger_joint']
        assert connection == ['l_gripper_palm_link']
        assert chain2 == ['l_gripper_l_finger_joint', 'l_gripper_l_finger_link', 'l_gripper_l_finger_tip_joint',
                          'l_gripper_l_finger_tip_link']

    def test_get_split_chain_group(self, world_setup: WorldTree):
        root_link = world_setup.get_link_name('r_gripper_l_finger_tip_link')
        tip_link = world_setup.get_link_name('r_gripper_r_finger_tip_link')
        world_setup.register_group('r_hand', world_setup.get_link_name('r_wrist_roll_link'))
        chain1, connection, chain2 = world_setup.groups['r_hand'].compute_split_chain(root_link, tip_link,
                                                                                      True, True, True, True)
        assert chain1 == ['pr2/r_gripper_l_finger_tip_link',
                          'pr2/r_gripper_l_finger_tip_joint',
                          'pr2/r_gripper_l_finger_link',
                          'pr2/r_gripper_l_finger_joint']
        assert connection == ['pr2/r_gripper_palm_link']
        assert chain2 == ['pr2/r_gripper_r_finger_joint',
                          'pr2/r_gripper_r_finger_link',
                          'pr2/r_gripper_r_finger_tip_joint',
                          'pr2/r_gripper_r_finger_tip_link']

    def test_get_joint_limits2(self, world_setup: WorldTree):
        lower_limit, upper_limit = world_setup.get_joint_position_limits(
            world_setup.get_joint_name('l_shoulder_pan_joint'))
        assert lower_limit == -0.564601836603
        assert upper_limit == 2.1353981634

    def test_search_branch(self, world_setup: WorldTree):
        result = world_setup.search_branch(world_setup.get_link_name('odom_combined'),
                                           stop_at_joint_when=lambda _: False,
                                           stop_at_link_when=lambda _: False)
        assert result == ([], [])
        result = world_setup.search_branch(world_setup.get_link_name('odom_combined'),
                                           stop_at_joint_when=world_setup.is_joint_controlled,
                                           stop_at_link_when=lambda _: False,
                                           collect_link_when=world_setup.has_link_collisions)
        assert result == ([], [])
        result = world_setup.search_branch(world_setup.get_link_name('base_footprint'),
                                           stop_at_joint_when=world_setup.is_joint_controlled,
                                           collect_link_when=world_setup.has_link_collisions)
        assert set(result[0]) == {'pr2/base_bellow_link',
                                  'pr2/fl_caster_l_wheel_link',
                                  'pr2/fl_caster_r_wheel_link',
                                  'pr2/fl_caster_rotation_link',
                                  'pr2/fr_caster_l_wheel_link',
                                  'pr2/fr_caster_r_wheel_link',
                                  'pr2/fr_caster_rotation_link',
                                  'pr2/bl_caster_l_wheel_link',
                                  'pr2/bl_caster_r_wheel_link',
                                  'pr2/bl_caster_rotation_link',
                                  'pr2/br_caster_l_wheel_link',
                                  'pr2/br_caster_r_wheel_link',
                                  'pr2/br_caster_rotation_link',
                                  'pr2/base_link'}
        result = world_setup.search_branch(world_setup.get_link_name('l_elbow_flex_link'),
                                           collect_joint_when=world_setup.is_joint_fixed)
        assert set(result[0]) == set()
        assert set(result[1]) == {'pr2/l_force_torque_adapter_joint',
                                  'pr2/l_force_torque_joint',
                                  'pr2/l_forearm_cam_frame_joint',
                                  'pr2/l_forearm_cam_optical_frame_joint',
                                  'pr2/l_forearm_joint',
                                  'pr2/l_gripper_led_joint',
                                  'pr2/l_gripper_motor_accelerometer_joint',
                                  'pr2/l_gripper_palm_joint',
                                  'pr2/l_gripper_tool_joint'}
        links, joints = world_setup.search_branch(world_setup.get_link_name('r_wrist_roll_link'),
                                                  stop_at_joint_when=world_setup.is_joint_controlled,
                                                  collect_link_when=world_setup.has_link_collisions,
                                                  collect_joint_when=lambda _: True)
        assert set(links) == {'pr2/r_gripper_l_finger_tip_link',
                              'pr2/r_gripper_l_finger_link',
                              'pr2/r_gripper_r_finger_tip_link',
                              'pr2/r_gripper_r_finger_link',
                              'pr2/r_gripper_palm_link',
                              'pr2/r_wrist_roll_link'}
        assert set(joints) == {'pr2/r_gripper_palm_joint',
                               'pr2/r_gripper_led_joint',
                               'pr2/r_gripper_motor_accelerometer_joint',
                               'pr2/r_gripper_tool_joint',
                               'pr2/r_gripper_motor_slider_joint',
                               'pr2/r_gripper_motor_screw_joint',
                               'pr2/r_gripper_l_finger_joint',
                               'pr2/r_gripper_l_finger_tip_joint',
                               'pr2/r_gripper_r_finger_joint',
                               'pr2/r_gripper_r_finger_tip_joint',
                               'pr2/r_gripper_joint'}
        links, joints = world_setup.search_branch(world_setup.get_link_name('br_caster_l_wheel_link'),
                                                  collect_link_when=lambda _: True,
                                                  collect_joint_when=lambda _: True)
        assert links == ['pr2/br_caster_l_wheel_link']
        assert joints == []

    # def test_get_siblings_with_collisions(self, world_setup: WorldTree):
    #     # FIXME
    #     result = world_setup.get_siblings_with_collisions(world_setup.get_joint_name('brumbrum'))
    #     assert result == []
    #     result = world_setup.get_siblings_with_collisions(world_setup.get_joint_name('l_elbow_flex_joint'))
    #     assert set(result) == {'pr2/l_upper_arm_roll_link', 'pr2/l_upper_arm_link'}
    #     result = world_setup.get_siblings_with_collisions(world_setup.get_joint_name('r_wrist_roll_joint'))
    #     assert result == ['pr2/r_wrist_flex_link']
    #     result = world_setup.get_siblings_with_collisions(world_setup.get_joint_name('br_caster_l_wheel_joint'))
    #     assert set(result) == {'pr2/base_bellow_link',
    #                            'pr2/fl_caster_l_wheel_link',
    #                            'pr2/fl_caster_r_wheel_link',
    #                            'pr2/fl_caster_rotation_link',
    #                            'pr2/fr_caster_l_wheel_link',
    #                            'pr2/fr_caster_r_wheel_link',
    #                            'pr2/fr_caster_rotation_link',
    #                            'pr2/bl_caster_l_wheel_link',
    #                            'pr2/bl_caster_r_wheel_link',
    #                            'pr2/bl_caster_rotation_link',
    #                            'pr2/br_caster_r_wheel_link',
    #                            'pr2/br_caster_rotation_link',
    #                            'pr2/base_link'}

    def test_get_controlled_parent_joint_of_link(self, world_setup: WorldTree):
        with pytest.raises(KeyError) as e_info:
            world_setup.get_controlled_parent_joint_of_link(world_setup.get_link_name('odom_combined'))
        assert world_setup.get_controlled_parent_joint_of_link(
            world_setup.get_link_name('base_footprint')) == 'pr2/brumbrum'

    def test_get_parent_joint_of_joint(self, world_setup: WorldTree):
        # TODO shouldn't this return a not found error?
        with pytest.raises(KeyError) as e_info:
            world_setup.get_controlled_parent_joint_of_joint('pr2/brumbrum')
        with pytest.raises(KeyError) as e_info:
            world_setup.search_for_parent_joint(world_setup.get_joint_name('r_wrist_roll_joint'),
                                                stop_when=lambda x: False)
        assert world_setup.get_controlled_parent_joint_of_joint(
            world_setup.get_joint_name('r_torso_lift_side_plate_joint')) == 'pr2/torso_lift_joint'
        assert world_setup.get_controlled_parent_joint_of_joint(
            world_setup.get_joint_name('torso_lift_joint')) == 'pr2/brumbrum'

    def test_get_all_joint_limits(self, world_setup: WorldTree):
        assert world_setup.get_all_joint_position_limits() == {'pr2/bl_caster_l_wheel_joint': (None, None),
                                                               'pr2/bl_caster_r_wheel_joint': (None, None),
                                                               'pr2/bl_caster_rotation_joint': (None, None),
                                                               'pr2/br_caster_l_wheel_joint': (None, None),
                                                               'pr2/br_caster_r_wheel_joint': (None, None),
                                                               'pr2/br_caster_rotation_joint': (None, None),
                                                               'pr2/fl_caster_l_wheel_joint': (None, None),
                                                               'pr2/fl_caster_r_wheel_joint': (None, None),
                                                               'pr2/fl_caster_rotation_joint': (None, None),
                                                               'pr2/fr_caster_l_wheel_joint': (None, None),
                                                               'pr2/fr_caster_r_wheel_joint': (None, None),
                                                               'pr2/fr_caster_rotation_joint': (None, None),
                                                               'pr2/brumbrum': (None, None),
                                                               'pr2/head_pan_joint': (-2.857, 2.857),
                                                               'pr2/head_tilt_joint': (-0.3712, 1.29626),
                                                               'pr2/l_elbow_flex_joint': (-2.1213, -0.15),
                                                               'pr2/l_forearm_roll_joint': (None, None),
                                                               'pr2/l_gripper_joint': (0.0, 0.088),
                                                               'pr2/l_gripper_l_finger_joint': (0.0, 0.548),
                                                               'pr2/l_gripper_motor_screw_joint': (None, None),
                                                               'pr2/l_gripper_motor_slider_joint': (-0.1, 0.1),
                                                               'pr2/l_shoulder_lift_joint': (-0.3536, 1.2963),
                                                               'pr2/l_shoulder_pan_joint': (
                                                                   -0.564601836603, 2.1353981634),
                                                               'pr2/l_upper_arm_roll_joint': (-0.65, 3.75),
                                                               'pr2/l_wrist_flex_joint': (-2.0, -0.1),
                                                               'pr2/l_wrist_roll_joint': (None, None),
                                                               'pr2/laser_tilt_mount_joint': (-0.7354, 1.43353),
                                                               'pr2/r_elbow_flex_joint': (-2.1213, -0.15),
                                                               'pr2/r_forearm_roll_joint': (None, None),
                                                               'pr2/r_gripper_joint': (0.0, 0.088),
                                                               'pr2/r_gripper_l_finger_joint': (0.0, 0.548),
                                                               'pr2/r_gripper_motor_screw_joint': (None, None),
                                                               'pr2/r_gripper_motor_slider_joint': (-0.1, 0.1),
                                                               'pr2/r_shoulder_lift_joint': (-0.3536, 1.2963),
                                                               'pr2/r_shoulder_pan_joint': (
                                                                   -2.1353981634, 0.564601836603),
                                                               'pr2/r_upper_arm_roll_joint': (-3.75, 0.65),
                                                               'pr2/r_wrist_flex_joint': (-2.0, -0.1),
                                                               'pr2/r_wrist_roll_joint': (None, None),
                                                               'pr2/torso_lift_joint': (0.0115, 0.325),
                                                               'pr2/torso_lift_motor_screw_joint': (None, None)}

    def test_get_all_joint_limits_group(self, world_setup: WorldTree):
        world_setup.register_group('r_hand', world_setup.get_link_name('r_wrist_roll_link'))
        actual = world_setup.groups['r_hand'].get_all_joint_position_limits()
        assert actual == {'pr2/r_gripper_joint': (0.0, 0.088),
                          'pr2/r_gripper_l_finger_joint': (0.0, 0.548),
                          'pr2/r_gripper_motor_screw_joint': (None, None),
                          'pr2/r_gripper_motor_slider_joint': (-0.1, 0.1)}

    def test_possible_collision_combinations(self, world_setup: WorldTree):
        result = world_setup.possible_collision_combinations(world_setup.robot_names[0])
        reference = {world_setup.sort_links(link_a, link_b) for link_a, link_b in
                     combinations(world_setup.groups[world_setup.robot_names[0]].link_names_with_collisions, 2) if
                     not world_setup.groups[world_setup.robot_names[0]].are_linked(link_a, link_b)}
        assert result == reference

    def test_compute_chain_reduced_to_controlled_joints2(self, world_setup: WorldTree):
        link_a, link_b = world_setup.compute_chain_reduced_to_controlled_joints(
            world_setup.get_link_name('l_upper_arm_link'),
            world_setup.get_link_name('r_upper_arm_link'))
        assert link_a == 'pr2/l_upper_arm_roll_link'
        assert link_b == 'pr2/r_upper_arm_roll_link'

    def test_compute_chain_reduced_to_controlled_joints3(self, world_setup: WorldTree):
        with pytest.raises(KeyError):
            world_setup.compute_chain_reduced_to_controlled_joints(world_setup.get_link_name('l_wrist_roll_link'),
                                                                   world_setup.get_link_name('l_gripper_r_finger_link'))

# time: *[1-9].[1-9]* s
# import pytest
# pytest.main(['-s', __file__ + '::TestJointGoals::test_joint_goal2'])
# pytest.main(['-s', __file__ + '::TestConstraints::test_open_dishwasher_apartment'])
# pytest.main(['-s', __file__ + '::TestCollisionAvoidanceGoals::test_bowl_and_cup'])
# pytest.main(['-s', __file__ + '::TestCollisionAvoidanceGoals::test_avoid_collision_box_between_boxes'])
# pytest.main(['-s', __file__ + '::TestCollisionAvoidanceGoals::test_avoid_self_collision'])
# pytest.main(['-s', __file__ + '::TestCollisionAvoidanceGoals::test_avoid_collision_at_kitchen_corner'])
# pytest.main(['-s', __file__ + '::TestWayPoints::test_waypoints2'])
# pytest.main(['-s', __file__ + '::TestCartGoals::test_keep_position3'])<|MERGE_RESOLUTION|>--- conflicted
+++ resolved
@@ -1,8 +1,5 @@
 from __future__ import division
 
-from itertools import combinations
-
-import urdf_parser_py.urdf as up
 from copy import deepcopy
 from typing import Optional
 
@@ -1394,66 +1391,6 @@
 
         zero_pose.plan_and_execute()
 
-<<<<<<< HEAD
-    def test_one_eef_goal(self, zero_pose: PR2TestWrapper):
-        r_goal = PoseStamped()
-        r_goal.header.frame_id = 'r_gripper_tool_frame'
-        r_goal.pose.position = Point(-0.5, -0.5, 0.5)
-        r_goal.pose.orientation = Quaternion(0, 0, 0, 1)
-        zero_pose.set_cart_goal(root_link='map', tip_link='r_gripper_tool_frame', goal_pose=r_goal)
-
-        zero_pose.plan_and_execute()
-
-    def test_move_base_forward(self, zero_pose: PR2TestWrapper):
-        base_goal = PoseStamped()
-        base_goal.header.frame_id = 'map'
-        base_goal.pose.position.x = 1
-        base_goal.pose.orientation.w = 1
-        zero_pose.set_cart_goal(base_goal, 'base_footprint')
-        zero_pose.allow_all_collisions()
-        zero_pose.plan_and_execute()
-
-    def test_move_base_left(self, zero_pose: PR2TestWrapper):
-        # zero_pose.set_prediction_horizon(1)
-        base_goal = PoseStamped()
-        base_goal.header.frame_id = 'map'
-        base_goal.pose.position.y = 1
-        base_goal.pose.orientation.w = 1
-        zero_pose.set_cart_goal(base_goal, 'base_footprint')
-        zero_pose.allow_all_collisions()
-        zero_pose.plan_and_execute()
-
-    def test_move_base_forward_left(self, zero_pose: PR2TestWrapper):
-        base_goal = PoseStamped()
-        base_goal.header.frame_id = 'map'
-        base_goal.pose.position.x = 1
-        base_goal.pose.position.y = 1
-        base_goal.pose.orientation.w = 1
-        zero_pose.set_cart_goal(base_goal, 'base_footprint')
-        zero_pose.allow_all_collisions()
-        zero_pose.plan_and_execute()
-
-    def test_move_base_forward_right_and_rotate(self, zero_pose: PR2TestWrapper):
-        base_goal = PoseStamped()
-        base_goal.header.frame_id = 'map'
-        base_goal.pose.position.x = 1
-        base_goal.pose.position.y = -1
-        base_goal.pose.orientation = Quaternion(*quaternion_about_axis(-pi / 4, [0, 0, 1]))
-        zero_pose.set_cart_goal(base_goal, 'base_footprint')
-        zero_pose.allow_all_collisions()
-        zero_pose.plan_and_execute()
-
-    def test_move_base_rotate(self, zero_pose: PR2TestWrapper):
-        base_goal = PoseStamped()
-        base_goal.header.frame_id = 'map'
-        base_goal.pose.orientation = Quaternion(*quaternion_about_axis(-pi / 2, [0, 0, 1]))
-        zero_pose.set_cart_goal(base_goal, 'base_footprint')
-        zero_pose.set_limit_cartesian_velocity_goal(root_link='base_footprint',
-                                                    tip_link='fl_caster_rotation_link',
-                                                    max_linear_velocity=0.01)
-        zero_pose.allow_all_collisions()
-        zero_pose.plan_and_execute()
-=======
     # def test_move_base_forward(self, zero_pose: PR2TestWrapper):
     #     base_goal = PoseStamped()
     #     base_goal.header.frame_id = 'map'
@@ -1503,7 +1440,6 @@
     #                                                 max_linear_velocity=0.01)
     #     zero_pose.allow_all_collisions()
     #     zero_pose.plan_and_execute()
->>>>>>> 38400679
 
     def test_move_base(self, zero_pose: PR2TestWrapper):
         map_T_odom = PoseStamped()
@@ -2360,7 +2296,6 @@
 
     def test_add_urdf_body(self, kitchen_setup: PR2TestWrapper):
         object_name = kitchen_setup.kitchen_name
-        kitchen_setup.set_kitchen_js({'sink_area_left_middle_drawer_main_joint' : 0.1})
         kitchen_setup.clear_world()
         try:
             GiskardWrapper.set_object_joint_state(kitchen_setup, object_name, {})
