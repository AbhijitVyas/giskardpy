parent: !include default.yaml
general_options:
<<<<<<< HEAD
  sample_period: 0.05 # time[s] between points of generated joint trajectory
  map_frame: map
  debug: False # enables debug prints and prints the behavior tree state in the terminal
  fill_velocity_values: True # due to a bug, the pr2 does not want the velocity values to be filled
  joint_weights:
    # the planner prefers low weight joints to achieve solutions
    # higher weights reduce wiggling, but lower the maximum joint velocity, which might make the planner stop too early
    velocity:
      default: 0.001
      override: {}
#        odom_x_joint: 0.0
#        odom_y_joint: 0.0
#        odom_z_joint: 0.0
#        torso_lift_joint: 0.0
    acceleration:
      default: 0
      override: { }
    jerk:
      default: 0.001
      override: { }
#    snap:
#      default: 0
#      override: { }
  joint_limits: # giskard will use the min of this number and limits from the urdf
    velocity:
      linear: # m/s
        default: 1
        override:
          odom_x_joint: 0.5
          odom_y_joint: 0.5
      angular: # rad/s
        default: 1
        override:
          odom_z_joint: 0.6
          head_pan_joint: 0.5
          head_tilt_joint: 0.5
    acceleration:
      linear: # m/s**2
        default: 1e3
        override: { }
      angular: # rad/s**2
        default: 1e3
        override: { }
    jerk:
      linear: # m/s**3
        default: 30
        override:
          torso_lift_joint: 5
          odom_x_joint: 5
          odom_y_joint: 5
      angular: # rad/s**3
        default: 30
        override:
          odom_z_joint: 10
#    snap:
#      linear: # m/s**4
#        default: 250
#        override: { }
#      angular: # rad/s**3
#        default: 250
#        override: { }
qp_solver:
  name: gurobi # one of [qpoases, gurobi]
  # you should always use uneven horizons. even horizons n create (almost) the same motions as n-1, but are slower.
  prediction_horizon: 9
  control_horizon: 9
plugins:
  GoalReached:
    joint_convergence_threshold: 0.01 # when the velocities fall below this value, the planning succeeds
    window_size: 21 # in sample points, should be identical to WiggleCancel window_size
  VisualizationBehavior: # planning visualization through markers, slows planning down a little bit
    enabled: True
  WorldVisualizationBehavior: # planning world visualization through markers, slows planning down a little bit
    enabled: True
  CPIMarker: # contact visualization, slows planning down a little bit
    enabled: True
  PlotTrajectory: # plots the joint trajectory at the end of planning, useful for debugging
    enabled: True
    history: 5 # will save the x last plots
    velocity_threshold: 0.0 # only joints that exceed this velocity threshold will be added to the plot. Use a negative number if you want to include every joint
    scaling: 2.5 # determines how much the x axis is scaled with the length(time) of the trajectory
    normalize_position: False # centers the joint positions around 0 on the y axis
    tick_stride: 0.5 # the distance between ticks in the plot. if tick_stride <= 0 pyplot determines the ticks automatically
  PlotDebugTrajectory: # plots the joint trajectory at the end of planning, useful for debugging
    enabled: True
    history: 5
    scaling: 2.5 # determines how much the x axis is scaled with the length(time) of the trajectory
    tick_stride: 0.5 # the distance between ticks in the plot. if tick_stride <= 0 pyplot determines the ticks automatically
  WiggleCancel: # cancels planning if high frequencies are detected in the trajectory
    amplitude_threshold: 0.55 # must be in the range [0,1]. The amplitude of a frequency must exceed this threshold to be detected as wiggling.
    window_size: 21 # size of the moving window of sample points
    frequency_range: 0.4 # must be in the range [0,1]. Only frequencies in the range [max_detectable_frequency * wiggle_frequency_range, max_detectable_frequency] are considered as wiggling. So a value of 0 means that every frequency with an amplitude above wiggle_detection_threshold is detected as wiggling and a value of 1 means that only the max_detectable_frequency can trigger a wiggle detection.      max_detectable_frequency = 1 / (2 * sample_period)
  TFPublisher:
    publish_attached_objects: True
    publish_world_objects: False
    tf_topic: /tf
  MaxTrajectoryLength:
    enabled: False
    length: 30 # will abort planning if the trajectory becomes longer than this many seconds
reachability_check:
  sample_period: 0.5
  prismatic_velocity: 2.0
  continuous_velocity: 1
  revolute_velocity: 1
  other_velocity: 1
behavior_tree:
  tree_tick_rate: 0.1 # how often the tree updates. lower numbers increase responsiveness, but waste cpu time while idle
=======
  joint_vel_limit: # giskard will use the min of this number and limits from the urdf
    linear: # m/s
      default: 1
      override:
        odom_x_joint: 0.5
        odom_y_joint: 0.5
    angular: # rad/s
      default: 1
      override:
        odom_z_joint: 0.6
        head_pan_joint: 0.5
        head_tilt_joint: 0.5
  joint_weights:
    # the planner prefers low weight joints to achieve solutions
    # higher weights reduce wiggling, but lower the maximum joint velocity, which might make the planner stop too early
    default: 0.01
    override:
      odom_x_joint: 0.05
      odom_y_joint: 0.05
      odom_z_joint: 0.05
      torso_lift_joint: 0.05
>>>>>>> edc468d2
collision_avoidance:
  external_collision_avoidance:
    distance_thresholds: # external thresholds are per joint, they therefore count for all directly controlled links
      default:
        hard_threshold: 0.0 # at this distance in [cm] that can not be surpassed
        soft_threshold: 0.1 # robot links are pushed to that distance, but it can be overpowered with high weight constraints
      override:
        zero: &zero
          hard_threshold: 0.0
          soft_threshold: 0.0
        5cm: &5cm
          hard_threshold: 0.0
          soft_threshold: 0.05
        25mm: &25mm
          hard_threshold: 0.0
          soft_threshold: 0.025
        odom_z_joint: # this affects all links between this and the next controlled joint
          hard_threshold: 0.05 # at this distance in [cm] that can not be surpassed
          soft_threshold: 0.1 # robot links are pushed to that distance, but it can be overpowered with high weight constraints
        r_forearm_roll_joint: *25mm
        l_forearm_roll_joint: *25mm
        r_elbow_flex_joint: *5cm
        l_elbow_flex_joint: *5cm
        r_wrist_roll_joint: *5cm
        l_wrist_roll_joint: *5cm
        r_wrist_flex_joint: *5cm
        l_wrist_flex_joint: *5cm
    # each controlled joint gets pushed away from its X nearest objects
    # to reduce the runtime, you can set different values for joints that control end effectors
    number_of_repeller:
      default: 1
      end_effector_joints: 4
  self_collision_avoidance:
    distance_thresholds: # thresholds for self collision avoidance are set for each link pair
      default: &default # you can set variables and reuse them
        hard_threshold: 0.0 # at this distance in [cm] that can not be surpassed
        soft_threshold: 0.05 # robot links are pushed to that distance, but it can be overpowered with high weight constraints
      override:
        # examples, that don't have an affect:
        base_link: *default  # this would count for all pairs containing 'base_link', if not specified otherwise
        base_link, r_upper_arm_link: *default # you can set thresholds for specific pairs
        bl_caster_l_wheel_link: *zero
        bl_caster_r_wheel_link: *zero
        bl_caster_rotation_link: *zero
        br_caster_l_wheel_link: *zero
        br_caster_r_wheel_link: *zero
        br_caster_rotation_link: *zero
        fl_caster_l_wheel_link: *zero
        fl_caster_r_wheel_link: *zero
        fl_caster_rotation_link: *zero
        fr_caster_l_wheel_link: *zero
        fr_caster_r_wheel_link: *zero
        fr_caster_rotation_link: *zero
<<<<<<< HEAD
    ignore: [ ] # list pairs of links that should be removed from the self collision avoidance
    #    ignore: #example
    #      - [base_link, l_upper_arm_link]
    add: [ ] # list pairs of links that should be added to the self collision matrix
    number_of_repeller: 1 # each movable joint gets pushed away from the X objects closest to it
=======
    ignore: [] # list pairs of links that should be removed from the self collision avoidance
#    ignore: #example
#      - [base_link, l_upper_arm_link]
    add: [] # list pairs of links that should be added to the self collision matrix
    number_of_repeller: 1 # each movable joint gets pushed away from the X objects closest to it
>>>>>>> edc468d2
<|MERGE_RESOLUTION|>--- conflicted
+++ resolved
@@ -1,10 +1,5 @@
 parent: !include default.yaml
 general_options:
-<<<<<<< HEAD
-  sample_period: 0.05 # time[s] between points of generated joint trajectory
-  map_frame: map
-  debug: False # enables debug prints and prints the behavior tree state in the terminal
-  fill_velocity_values: True # due to a bug, the pr2 does not want the velocity values to be filled
   joint_weights:
     # the planner prefers low weight joints to achieve solutions
     # higher weights reduce wiggling, but lower the maximum joint velocity, which might make the planner stop too early
@@ -62,75 +57,6 @@
 #      angular: # rad/s**3
 #        default: 250
 #        override: { }
-qp_solver:
-  name: gurobi # one of [qpoases, gurobi]
-  # you should always use uneven horizons. even horizons n create (almost) the same motions as n-1, but are slower.
-  prediction_horizon: 9
-  control_horizon: 9
-plugins:
-  GoalReached:
-    joint_convergence_threshold: 0.01 # when the velocities fall below this value, the planning succeeds
-    window_size: 21 # in sample points, should be identical to WiggleCancel window_size
-  VisualizationBehavior: # planning visualization through markers, slows planning down a little bit
-    enabled: True
-  WorldVisualizationBehavior: # planning world visualization through markers, slows planning down a little bit
-    enabled: True
-  CPIMarker: # contact visualization, slows planning down a little bit
-    enabled: True
-  PlotTrajectory: # plots the joint trajectory at the end of planning, useful for debugging
-    enabled: True
-    history: 5 # will save the x last plots
-    velocity_threshold: 0.0 # only joints that exceed this velocity threshold will be added to the plot. Use a negative number if you want to include every joint
-    scaling: 2.5 # determines how much the x axis is scaled with the length(time) of the trajectory
-    normalize_position: False # centers the joint positions around 0 on the y axis
-    tick_stride: 0.5 # the distance between ticks in the plot. if tick_stride <= 0 pyplot determines the ticks automatically
-  PlotDebugTrajectory: # plots the joint trajectory at the end of planning, useful for debugging
-    enabled: True
-    history: 5
-    scaling: 2.5 # determines how much the x axis is scaled with the length(time) of the trajectory
-    tick_stride: 0.5 # the distance between ticks in the plot. if tick_stride <= 0 pyplot determines the ticks automatically
-  WiggleCancel: # cancels planning if high frequencies are detected in the trajectory
-    amplitude_threshold: 0.55 # must be in the range [0,1]. The amplitude of a frequency must exceed this threshold to be detected as wiggling.
-    window_size: 21 # size of the moving window of sample points
-    frequency_range: 0.4 # must be in the range [0,1]. Only frequencies in the range [max_detectable_frequency * wiggle_frequency_range, max_detectable_frequency] are considered as wiggling. So a value of 0 means that every frequency with an amplitude above wiggle_detection_threshold is detected as wiggling and a value of 1 means that only the max_detectable_frequency can trigger a wiggle detection.      max_detectable_frequency = 1 / (2 * sample_period)
-  TFPublisher:
-    publish_attached_objects: True
-    publish_world_objects: False
-    tf_topic: /tf
-  MaxTrajectoryLength:
-    enabled: False
-    length: 30 # will abort planning if the trajectory becomes longer than this many seconds
-reachability_check:
-  sample_period: 0.5
-  prismatic_velocity: 2.0
-  continuous_velocity: 1
-  revolute_velocity: 1
-  other_velocity: 1
-behavior_tree:
-  tree_tick_rate: 0.1 # how often the tree updates. lower numbers increase responsiveness, but waste cpu time while idle
-=======
-  joint_vel_limit: # giskard will use the min of this number and limits from the urdf
-    linear: # m/s
-      default: 1
-      override:
-        odom_x_joint: 0.5
-        odom_y_joint: 0.5
-    angular: # rad/s
-      default: 1
-      override:
-        odom_z_joint: 0.6
-        head_pan_joint: 0.5
-        head_tilt_joint: 0.5
-  joint_weights:
-    # the planner prefers low weight joints to achieve solutions
-    # higher weights reduce wiggling, but lower the maximum joint velocity, which might make the planner stop too early
-    default: 0.01
-    override:
-      odom_x_joint: 0.05
-      odom_y_joint: 0.05
-      odom_z_joint: 0.05
-      torso_lift_joint: 0.05
->>>>>>> edc468d2
 collision_avoidance:
   external_collision_avoidance:
     distance_thresholds: # external thresholds are per joint, they therefore count for all directly controlled links
@@ -184,16 +110,8 @@
         fr_caster_l_wheel_link: *zero
         fr_caster_r_wheel_link: *zero
         fr_caster_rotation_link: *zero
-<<<<<<< HEAD
     ignore: [ ] # list pairs of links that should be removed from the self collision avoidance
     #    ignore: #example
     #      - [base_link, l_upper_arm_link]
     add: [ ] # list pairs of links that should be added to the self collision matrix
     number_of_repeller: 1 # each movable joint gets pushed away from the X objects closest to it
-=======
-    ignore: [] # list pairs of links that should be removed from the self collision avoidance
-#    ignore: #example
-#      - [base_link, l_upper_arm_link]
-    add: [] # list pairs of links that should be added to the self collision matrix
-    number_of_repeller: 1 # each movable joint gets pushed away from the X objects closest to it
->>>>>>> edc468d2
