from __future__ import division

import numpy as np
from geometry_msgs.msg import PointStamped, PoseStamped, QuaternionStamped, Vector3Stamped
from copy import deepcopy

from geometry_msgs.msg import PointStamped, PoseStamped, QuaternionStamped

from giskardpy import casadi_wrapper as w
from giskardpy.goals.goal import Goal, WEIGHT_ABOVE_CA, WEIGHT_BELOW_CA
from giskardpy.god_map import GodMap
from giskardpy.model.joints import DiffDrive
from giskardpy.utils.tfwrapper import msg_to_homogeneous_matrix, normalize
from giskardpy.goals.goal import Goal, WEIGHT_ABOVE_CA
from giskardpy.utils import logging


class CartesianPosition(Goal):
    def __init__(self, root_link: str, tip_link: str, goal_point: PointStamped, root_group: str = None,
                 tip_group: str = None, reference_velocity: float = None, max_velocity: float = 0.2,
                 weight: float = WEIGHT_ABOVE_CA, root_link2: str = None, **kwargs):
        """
        This goal will use the kinematic chain between root and tip link to achieve a goal position for tip link.
        :param root_link: root link of kinematic chain
        :param tip_link: tip link of kinematic chain
        :param goal: the goal, orientation part will be ignored
        :param max_velocity: m/s
        :param reference_velocity: m/s
        :param weight: default WEIGHT_ABOVE_CA
        """
        super().__init__(**kwargs)
        self.root_link2 = root_link2
        if reference_velocity is None:
            reference_velocity = max_velocity
<<<<<<< HEAD
        self.root_link = self.world.get_link(root_link, root_group)
        self.tip_link = self.world.get_link(tip_link, tip_group)
=======
        if isinstance(goal_point, PoseStamped):
            logging.logwarn('deprecated warning: CartesianPosition called with PoseStamped instead of PointStamped')
            p = PointStamped()
            p.header = goal_point.header
            p.point = goal_point.pose.position
            goal_point = p
        self.root_link = root_link
        self.tip_link = tip_link
>>>>>>> 3e9b202f
        if self.root_link2 is not None:
            self.goal_point = self.transform_msg(self.root_link2, goal_point)
        else:
            self.goal_point = self.transform_msg(self.root_link, goal_point)
        self.reference_velocity = reference_velocity
        self.max_velocity = max_velocity
        self.weight = weight
        if self.max_velocity is not None:
            self.add_constraints_of_goal(TranslationVelocityLimit(root_link=root_link,
                                                                  root_group=root_group,
                                                                  tip_link=tip_link,
                                                                  tip_group=tip_group,
                                                                  weight=weight,
                                                                  max_velocity=max_velocity,
                                                                  hard=False,
                                                                  **kwargs))

    def make_constraints(self):
        r_P_g = w.ros_msg_to_matrix(self.goal_point)
        r_P_c = w.position_of(self.get_fk(self.root_link, self.tip_link))
        if self.root_link2 is not None:
            root_link2_T_root_link = self.get_fk_evaluated(self.root_link2, self.root_link)
            r_P_c = w.dot(root_link2_T_root_link, r_P_c)
        # self.add_debug_expr('trans', w.norm(r_P_c))
        self.add_point_goal_constraints(frame_P_goal=r_P_g,
                                        frame_P_current=r_P_c,
                                        reference_velocity=self.reference_velocity,
                                        weight=self.weight)

    def __str__(self):
        s = super().__str__()
        return f'{s}/{self.root_link}/{self.tip_link}'


class CartesianOrientation(Goal):
<<<<<<< HEAD
    def __init__(self, root_link: str, tip_link: str, goal_orientation: QuaternionStamped, root_group: str = None,
                 tip_group: str = None, reference_velocity=None, max_velocity=0.5,
=======
    def __init__(self, root_link, tip_link, goal_orientation: QuaternionStamped, reference_velocity=None, max_velocity=0.5,
>>>>>>> 3e9b202f
                 weight=WEIGHT_ABOVE_CA, root_link2: str = None, **kwargs):
        super().__init__(**kwargs)
        self.root_link2 = root_link2
        if reference_velocity is None:
            reference_velocity = max_velocity
<<<<<<< HEAD
        self.root_link = self.world.get_link(root_link, root_group)
        self.tip_link = self.world.get_link(tip_link, tip_group)
=======
        if isinstance(goal_orientation, PoseStamped):
            logging.logwarn('deprication warning: CartesianOrientation called with PoseStamped instead of QuaternionStamped')
            q = QuaternionStamped()
            q.header = goal_orientation.header
            q.quaternion = goal_orientation.pose.orientation
            goal_orientation = q
        self.root_link = root_link
        self.tip_link = tip_link
>>>>>>> 3e9b202f
        if self.root_link2 is not None:
            self.goal_orientation = self.transform_msg(self.root_link2, goal_orientation)
        else:
            self.goal_orientation = self.transform_msg(self.root_link, goal_orientation)
        self.reference_velocity = reference_velocity
        self.max_velocity = max_velocity
        self.weight = weight
        # if self.max_velocity is not None:
        #     self.add_constraints_of_goal(RotationVelocityLimit(root_link=root_link,
        #                                                        tip_link=tip_link,
        #                                                        weight=weight,
        #                                                        max_velocity=max_velocity,
        #                                                        hard=False,
        #                                                        prefix=prefix,
        #                                                        **kwargs))

    def make_constraints(self):
        r_R_g = w.ros_msg_to_matrix(self.goal_orientation)
        r_R_c = self.get_fk(self.root_link, self.tip_link)
        if self.root_link2 is not None:
            c_R_r_eval = self.get_fk_evaluated(self.tip_link, self.root_link2)
            root_link2_T_root_link = self.get_fk_evaluated(self.root_link2, self.root_link)
            # self.add_debug_matrix('root_link2_T_root_link', root_link2_T_root_link)
            r_R_c = w.dot(root_link2_T_root_link, r_R_c)
        else:
            c_R_r_eval = self.get_fk_evaluated(self.tip_link, self.root_link)
        # self.add_debug_expr('trans', w.norm(r_P_c))
        self.add_rotation_goal_constraints(frame_R_current=r_R_c,
                                           frame_R_goal=r_R_g,
                                           current_R_frame_eval=c_R_r_eval,
                                           reference_velocity=self.reference_velocity,
                                           weight=self.weight)

    def __str__(self):
        s = super().__str__()
        return f'{s}/{self.root_link}/{self.tip_link}'


class CartesianPositionStraight(Goal):
    def __init__(self,  root_link: str, tip_link: str, goal_point: PointStamped, root_group: str = None, tip_group: str = None,
                 reference_velocity: float = None, max_velocity: float = 0.2, weight: float = WEIGHT_ABOVE_CA, **kwargs):
        super(CartesianPositionStraight, self).__init__(**kwargs)
        if reference_velocity is None:
            reference_velocity = max_velocity
        self.reference_velocity = reference_velocity
        self.max_velocity = max_velocity
        self.weight = weight
        self.root_link = self.world.get_link(root_link, root_group)
        self.tip_link = self.world.get_link(tip_link, tip_group)
        self.goal_point = self.transform_msg(self.root_link, goal_point)

    def make_constraints(self):
        root_P_goal = w.ros_msg_to_matrix(self.goal_point)
        root_P_tip = w.position_of(self.get_fk(self.root_link, self.tip_link))
        t_T_r = self.get_fk(self.tip_link, self.root_link)
        tip_P_goal = w.dot(t_T_r, root_P_goal)

        # Create rotation matrix, which rotates the tip link frame
        # such that its x-axis shows towards the goal position.
        # The goal frame is called 'a'.
        # Thus, the rotation matrix is called t_R_a.
        tip_P_error = tip_P_goal[:3]
        trans_error = w.norm(tip_P_error)
        # x-axis
        tip_P_intermediate_error = w.save_division(tip_P_error, trans_error)[:3]
        # y- and z-axis
        tip_P_intermediate_y = w.scale(w.Matrix(np.random.random((3,))), 1)
        y = w.cross(tip_P_intermediate_error, tip_P_intermediate_y)
        z = w.cross(tip_P_intermediate_error, y)
        t_R_a = w.Matrix([[tip_P_intermediate_error[0], -z[0], y[0], 0],
                          [tip_P_intermediate_error[1], -z[1], y[1], 0],
                          [tip_P_intermediate_error[2], -z[2], y[2], 0],
                          [0, 0, 0, 1]])
        t_R_a = w.normalize_rotation_matrix(t_R_a)

        # Apply rotation matrix on the fk of the tip link
        a_T_t = w.dot(w.inverse_frame(t_R_a),
                      self.get_fk_evaluated(self.tip_link, self.root_link),
                      self.get_fk(self.root_link, self.tip_link))
        expr_p = w.position_of(a_T_t)
        dist = w.norm(root_P_goal - root_P_tip)

        # self.add_debug_vector(self.tip_link + '_P_goal', tip_P_error)
        # self.add_debug_matrix(self.tip_link + '_R_frame', t_R_a)
        # self.add_debug_matrix(self.tip_link + '_T_a', w.inverse_frame(a_T_t))
        # self.add_debug_expr('error', dist)

        self.add_constraint_vector(reference_velocities=[self.reference_velocity] * 3,
                                   lower_errors=[dist, 0, 0],
                                   upper_errors=[dist, 0, 0],
                                   weights=[WEIGHT_ABOVE_CA, WEIGHT_ABOVE_CA * 2, WEIGHT_ABOVE_CA * 2],
                                   expressions=expr_p[:3],
                                   name_suffixes=['{}/x'.format('line'),
                                                  '{}/y'.format('line'),
                                                  '{}/z'.format('line')])

        if self.max_velocity is not None:
            self.add_translational_velocity_limit(frame_P_current=root_P_tip,
                                                  max_velocity=self.max_velocity,
                                                  weight=self.weight)


class CartesianPose(Goal):
    def __init__(self, root_link: str, tip_link: str, goal_pose: PoseStamped, root_group: str = None,
                 tip_group: str = None, max_linear_velocity: float = 0.1, max_angular_velocity: float = 0.5,
                 weight=WEIGHT_ABOVE_CA, root_link2: str = None, **kwargs):
        """
        This goal will use the kinematic chain between root and tip link to move tip link into the goal pose
        :param root_link: str, name of the root link of the kin chain
        :param tip_link: str, name of the tip link of the kin chain
        :param goal_pose: PoseStamped as json
        :param max_linear_velocity: float, m/s, default 0.1
        :param max_angular_velocity: float, rad/s, default 0.5
        :param weight: float, default WEIGHT_ABOVE_CA
        """
        super().__init__(**kwargs)
        goal_point = PointStamped()
        goal_point.header = goal_pose.header
        goal_point.point = goal_pose.pose.position
        self.add_constraints_of_goal(CartesianPosition(root_link=root_link,
                                                       root_group=root_group,
                                                       tip_link=tip_link,
                                                       tip_group=tip_group,
                                                       goal_point=goal_point,
                                                       max_velocity=max_linear_velocity,
                                                       weight=weight,
                                                       root_link2=root_link2,
                                                       **kwargs))
        goal_orientation = QuaternionStamped()
        goal_orientation.header = goal_pose.header
        goal_orientation.quaternion = goal_pose.pose.orientation
        self.add_constraints_of_goal(CartesianOrientation(root_link=root_link,
                                                          root_group=root_group,
                                                          tip_link=tip_link,
                                                          tip_group=tip_group,
                                                          goal_orientation=goal_orientation,
                                                          max_velocity=max_angular_velocity,
                                                          weight=weight,
                                                          root_link2=root_link2,
                                                          **kwargs))


class DiffDriveBaseGoal(Goal):

    def __init__(self, root_link: str, tip_link: str, goal_pose: PoseStamped, max_linear_velocity: float = 0.1,
                 max_angular_velocity: float = 0.5, weight: float = WEIGHT_ABOVE_CA, pointing_axis=None,
                 always_forward: bool = False, **kwargs):
        super().__init__(**kwargs)
        self.always_forward = always_forward
        self.max_linear_velocity = max_linear_velocity
        self.max_angular_velocity = max_angular_velocity
        if pointing_axis is None:
            pointing_axis = Vector3Stamped()
            pointing_axis.header.frame_id = tip_link
            pointing_axis.vector.x = 1
        self.weight = weight
        self.map = root_link
        self.base_footprint = tip_link
        self.goal_pose = self.transform_msg(self.map, goal_pose)
        self.goal_pose.pose.position.z = 0
        diff_drive_joints = [v for k, v in self.world.joints.items() if isinstance(v, DiffDrive)]
        assert len(diff_drive_joints) == 1
        self.joint: DiffDrive = diff_drive_joints[0]

        if pointing_axis is not None:
            self.base_footprint_V_pointing_axis = self.transform_msg(self.base_footprint, pointing_axis)
            self.base_footprint_V_pointing_axis.vector = normalize(self.base_footprint_V_pointing_axis.vector)
        else:
            self.base_footprint_V_pointing_axis = Vector3Stamped()
            self.base_footprint_V_pointing_axis.header.frame_id = self.base_footprint
            self.base_footprint_V_pointing_axis.vector.z = 1

    def make_constraints(self):
        map_T_base_current = self.world.compute_fk_np(self.map, self.base_footprint)
        map_R_base_current = w.rotation_of(map_T_base_current)
        axis_start, angle_start = w.axis_angle_from_matrix(map_R_base_current)
        angle_start = w.if_greater_zero(axis_start[2], angle_start, -angle_start)

        map_T_base_footprint = self.get_fk(self.map, self.base_footprint)
        map_P_base_footprint = w.position_of(map_T_base_footprint)
        map_R_base_footprint = w.rotation_of(map_T_base_footprint)
        map_T_base_footprint_goal = w.ros_msg_to_matrix(self.goal_pose)
        map_P_base_footprint_goal = w.position_of(map_T_base_footprint_goal)
        map_R_base_footprint_goal = w.rotation_of(map_T_base_footprint_goal)
        base_footprint_V_pointing_axis = w.ros_msg_to_matrix(self.base_footprint_V_pointing_axis)

        map_V_goal_x = map_P_base_footprint_goal - map_P_base_footprint
        distance = w.norm(map_V_goal_x)

        # map_V_pointing_axis = w.dot(map_T_base_footprint, base_footprint_V_pointing_axis)
        # map_goal_angle1 = w.angle_between_vector(map_V_goal_x, map_V_pointing_axis)
        axis, map_current_angle = w.axis_angle_from_matrix(map_R_base_footprint)
        map_current_angle = w.if_greater_zero(axis[2], map_current_angle, -map_current_angle)
        # rot_vel_symbol = self.joint.rot_vel.get_symbol(0)
        # map_current_angle = w.angle_between_vector(map_V_pointing_axis, w.vector3(1, 0, 0))
        # map_current_angle = w.if_greater_zero(map_V_pointing_axis[1], map_current_angle, -map_current_angle)

        axis2, map_goal_angle2 = w.axis_angle_from_matrix(map_R_base_footprint_goal)
        map_goal_angle2 = w.if_greater_zero(axis2[2], map_goal_angle2, -map_goal_angle2)
        final_rotation_error = w.shortest_angular_distance(map_current_angle, map_goal_angle2)

        map_R_goal = w.rotation_matrix_from_vectors(x=map_V_goal_x, y=None, z=w.vector3(0, 0, 1))

        map_goal_angle_direction_f = w.angle_from_matrix(map_R_goal, lambda axis: axis[2])

        # map_goal_angle1_f = w.angle_between_vector(map_V_goal_x, w.vector3(1, 0, 0))
        map_goal_angle_direction_b = w.if_less_eq(map_goal_angle_direction_f, 0,
                                                  if_result=map_goal_angle_direction_f + np.pi,
                                                  else_result=map_goal_angle_direction_f - np.pi)

        middle_angle = w.normalize_angle(
            map_goal_angle2 + w.shortest_angular_distance(map_goal_angle2, angle_start) / 2)

        middle_angle = self.god_map.evaluate_expr(middle_angle)
        a = self.god_map.evaluate_expr(w.shortest_angular_distance(map_goal_angle_direction_f, middle_angle))
        b = self.god_map.evaluate_expr(w.shortest_angular_distance(map_goal_angle_direction_b, middle_angle))
        eps = 0.01
        if self.always_forward:
            map_goal_angle1 = map_goal_angle_direction_f
        else:
            map_goal_angle1 = w.if_less_eq(w.abs(a) - w.abs(b), 0.03,
                                           if_result=map_goal_angle_direction_f,
                                           else_result=map_goal_angle_direction_b)
        rotate_to_goal_error = w.shortest_angular_distance(map_current_angle, map_goal_angle1)

        # weight_translation = w.if_less_eq(weight_rotate_to_goal, eps, self.weight, 0)
        weight_final_rotation = w.if_else(w.logic_and(w.ca.le(w.abs(distance), eps * 2),
                                                      w.ca.ge(w.abs(final_rotation_error), 0)),
                                          self.weight,
                                          0)
        weight_rotate_to_goal = w.if_else(w.logic_and(w.ca.ge(w.abs(rotate_to_goal_error), eps),
                                                      w.ca.ge(w.abs(distance), eps),
                                                      w.ca.le(weight_final_rotation, eps)),
                                          self.weight,
                                          0)
        # weight_translation_raw = w.if_greater_eq(w.abs(distance), eps, self.weight, 0)
        weight_translation = w.if_else(w.logic_and(w.ca.le(w.abs(rotate_to_goal_error), eps * 2),
                                                   w.ca.ge(w.abs(distance), eps)),
                                       self.weight,
                                       0)

        # self.add_debug_expr('map_current_angle', map_current_angle)
        # self.add_debug_expr('rotate_to_goal_map_goal_angle1', map_goal_angle1)
        # self.add_debug_expr('rotate_to_goal_error', rotate_to_goal_error)
        # self.add_debug_expr('rotate_to_goal_weight', weight_rotate_to_goal / 10000)
        # # self.add_debug_expr('map_current_angle', map_current_angle)
        # self.add_debug_expr('distance', distance)
        # self.add_debug_expr('distance_weight', weight_translation / 20000)
        # self.add_debug_expr('final_rotation_error', final_rotation_error)
        # self.add_debug_expr('final_rotation_weight', weight_final_rotation / 30000)
        # self.add_debug_vector('map_V_goal_x', map_V_goal_x)
        # self.add_debug_vector('map_P_base_footprint_goal', map_P_base_footprint_goal)
        # self.add_debug_vector('map_P_base_footprint', map_P_base_footprint)
        self.add_debug_expr('map_goal_angle1', map_goal_angle1)
        self.add_debug_expr('map_current_angle', map_current_angle)
        self.add_debug_expr('rotate_to_goal_error', rotate_to_goal_error)

        # self.add_vector_goal_constraints(frame_V_current=map_V_pointing_axis,
        #                                  frame_V_goal=map_V_goal_x,
        #                                  reference_velocity=self.max_angular_velocity,
        #                                  weight=weight)

        self.add_constraint(reference_velocity=self.max_angular_velocity,
                            lower_error=rotate_to_goal_error,
                            upper_error=rotate_to_goal_error,
                            weight=weight_rotate_to_goal,
                            expression=map_current_angle,
                            name_suffix='/rot1')
        self.add_point_goal_constraints(frame_P_current=map_P_base_footprint,
                                        frame_P_goal=map_P_base_footprint_goal,
                                        reference_velocity=self.max_linear_velocity,
                                        weight=weight_translation)
        self.add_constraint(reference_velocity=self.max_angular_velocity,
                            lower_error=final_rotation_error,
                            upper_error=final_rotation_error,
                            weight=weight_final_rotation,
                            expression=map_current_angle,
                            name_suffix='/rot2')

    def __str__(self):
        s = super().__str__()
        return f'{s}/{self.map}/{self.base_footprint}'


class CartesianPoseStraight(Goal):
    def __init__(self, root_link: str, tip_link: str, goal_pose: PoseStamped, root_group: str = None, tip_group: str = None,
                 max_linear_velocity: float = 0.1,
                 max_angular_velocity: float = 0.5, weight: float = WEIGHT_ABOVE_CA, **kwargs):
        super().__init__(**kwargs)
        goal_point = PointStamped()
        goal_point.header = goal_pose.header
        goal_point.point = goal_pose.pose.position
        self.add_constraints_of_goal(CartesianPositionStraight(root_link=root_link,
                                                               root_group=root_group,
                                                               tip_link=tip_link,
                                                               tip_group=tip_group,
                                                               goal_point=goal_point,
                                                               max_velocity=max_linear_velocity,
                                                               weight=weight,
                                                               **kwargs))
        goal_orientation = QuaternionStamped()
        goal_orientation.header = goal_pose.header
        goal_orientation.quaternion = goal_pose.pose.orientation
        self.add_constraints_of_goal(CartesianOrientation(root_link=root_link,
                                                          root_group=root_group,
                                                          tip_link=tip_link,
                                                          tip_group=tip_group,
                                                          goal_orientation=goal_orientation,
                                                          max_velocity=max_angular_velocity,
                                                          weight=weight,
                                                          **kwargs))


class TranslationVelocityLimit(Goal):
    def __init__(self, root_link, root_group, tip_link, tip_group, weight=WEIGHT_ABOVE_CA, max_velocity=0.1, hard=True,
                 **kwargs):
        """
        This goal will limit the cartesian velocity of the tip link relative to root link
        :param root_link: str, root link of the kin chain
        :param tip_link: str, tip link of the kin chain
        :param weight: float, default WEIGHT_ABOVE_CA
        :param max_linear_velocity: float, m/s, default 0.1
        :param max_angular_velocity: float, rad/s, default 0.5
        :param hard: bool, default True, will turn this into a hard constraint, that will always be satisfied, can could
                                make some goal combination infeasible
        """
        super(TranslationVelocityLimit, self).__init__(**kwargs)
        self.root_link = self.world.get_link(root_link, root_group)
        self.tip_link = self.world.get_link(tip_link, tip_group)
        self.hard = hard
        self.weight = weight
        self.max_velocity = max_velocity

    def make_constraints(self):
        r_P_c = w.position_of(self.get_fk(self.root_link, self.tip_link))
        # self.add_debug_expr('limit', -self.max_velocity)
        if not self.hard:
            self.add_translational_velocity_limit(frame_P_current=r_P_c,
                                                  max_velocity=self.max_velocity,
                                                  weight=self.weight)
        else:
            self.add_translational_velocity_limit(frame_P_current=r_P_c,
                                                  max_velocity=self.max_velocity,
                                                  weight=self.weight,
                                                  max_violation=0)

    def __str__(self):
        s = super(TranslationVelocityLimit, self).__str__()
        return '{}/{}/{}'.format(s, self.root_link, self.tip_link)


class RotationVelocityLimit(Goal):
    def __init__(self, root_link, root_group, tip_link, tip_group, weight=WEIGHT_ABOVE_CA, max_velocity=0.5,
                 hard=True, **kwargs):
        """
        This goal will limit the cartesian velocity of the tip link relative to root link
        :param root_link: str, root link of the kin chain
        :param tip_link: str, tip link of the kin chain
        :param weight: float, default WEIGHT_ABOVE_CA
        :param max_linear_velocity: float, m/s, default 0.1
        :param max_angular_velocity: float, rad/s, default 0.5
        :param hard: bool, default True, will turn this into a hard constraint, that will always be satisfied, can could
                                make some goal combination infeasible
        """
        super(RotationVelocityLimit, self).__init__(**kwargs)

        self.root_link = self.world.get_link(root_link, root_group)
        self.tip_link = self.world.get_link(tip_link, tip_group)
        self.hard = hard

        self.weight = weight
        self.max_velocity = max_velocity
        super().__init__(**kwargs)

    def make_constraints(self):
        r_R_c = w.rotation_of(self.get_fk(self.root_link, self.tip_link))
        if self.hard:
            self.add_rotational_velocity_limit(frame_R_current=r_R_c,
                                               max_velocity=self.max_velocity,
                                               weight=self.weight)
        else:
            self.add_rotational_velocity_limit(frame_R_current=r_R_c,
                                               max_velocity=self.max_velocity,
                                               weight=self.weight,
                                               max_violation=0)

    def __str__(self):
        s = super().__str__()
        return f'{s}/{self.root_link}/{self.tip_link}'


class CartesianVelocityLimit(Goal):
    def __init__(self, root_link, root_group, tip_link, tip_group, max_linear_velocity=0.1, max_angular_velocity=0.5,
                 weight=WEIGHT_ABOVE_CA, hard=False, **kwargs):
        """
        This goal will use the kinematic chain between root and tip link to move tip link into the goal pose
        :param root_link: str, name of the root link of the kin chain
        :param tip_link: str, name of the tip link of the kin chain
        :param goal: PoseStamped as json
        :param max_linear_velocity: float, m/s, default 0.1
        :param max_angular_velocity: float, rad/s, default 0.5
        :param weight: float, default WEIGHT_ABOVE_CA
        """
        super().__init__(**kwargs)
        self.add_constraints_of_goal(TranslationVelocityLimit(root_link=root_link,
                                                              root_group=root_group,
                                                              tip_link=tip_link,
                                                              tip_group=tip_group,
                                                              max_velocity=max_linear_velocity,
                                                              weight=weight,
                                                              hard=hard,
                                                              **kwargs))
        self.add_constraints_of_goal(RotationVelocityLimit(root_link=root_link,
                                                           root_group=root_group,
                                                           tip_link=tip_link,
                                                           tip_group=tip_group,
                                                           max_velocity=max_angular_velocity,
                                                           weight=weight,
                                                           hard=hard,
                                                           **kwargs))<|MERGE_RESOLUTION|>--- conflicted
+++ resolved
@@ -32,19 +32,14 @@
         self.root_link2 = root_link2
         if reference_velocity is None:
             reference_velocity = max_velocity
-<<<<<<< HEAD
-        self.root_link = self.world.get_link(root_link, root_group)
-        self.tip_link = self.world.get_link(tip_link, tip_group)
-=======
         if isinstance(goal_point, PoseStamped):
             logging.logwarn('deprecated warning: CartesianPosition called with PoseStamped instead of PointStamped')
             p = PointStamped()
             p.header = goal_point.header
             p.point = goal_point.pose.position
             goal_point = p
-        self.root_link = root_link
-        self.tip_link = tip_link
->>>>>>> 3e9b202f
+        self.root_link = self.world.get_link(root_link, root_group)
+        self.tip_link = self.world.get_link(tip_link, tip_group)
         if self.root_link2 is not None:
             self.goal_point = self.transform_msg(self.root_link2, goal_point)
         else:
@@ -80,30 +75,21 @@
 
 
 class CartesianOrientation(Goal):
-<<<<<<< HEAD
     def __init__(self, root_link: str, tip_link: str, goal_orientation: QuaternionStamped, root_group: str = None,
                  tip_group: str = None, reference_velocity=None, max_velocity=0.5,
-=======
-    def __init__(self, root_link, tip_link, goal_orientation: QuaternionStamped, reference_velocity=None, max_velocity=0.5,
->>>>>>> 3e9b202f
                  weight=WEIGHT_ABOVE_CA, root_link2: str = None, **kwargs):
         super().__init__(**kwargs)
         self.root_link2 = root_link2
         if reference_velocity is None:
             reference_velocity = max_velocity
-<<<<<<< HEAD
-        self.root_link = self.world.get_link(root_link, root_group)
-        self.tip_link = self.world.get_link(tip_link, tip_group)
-=======
         if isinstance(goal_orientation, PoseStamped):
             logging.logwarn('deprication warning: CartesianOrientation called with PoseStamped instead of QuaternionStamped')
             q = QuaternionStamped()
             q.header = goal_orientation.header
             q.quaternion = goal_orientation.pose.orientation
             goal_orientation = q
-        self.root_link = root_link
-        self.tip_link = tip_link
->>>>>>> 3e9b202f
+        self.root_link = self.world.get_link(root_link, root_group)
+        self.tip_link = self.world.get_link(tip_link, tip_group)
         if self.root_link2 is not None:
             self.goal_orientation = self.transform_msg(self.root_link2, goal_orientation)
         else:
