from typing import Dict, Optional

import giskardpy.utils.tfwrapper as tf
from giskardpy import casadi_wrapper as w, identifier
from giskardpy.goals.goal import Goal, WEIGHT_COLLISION_AVOIDANCE, WEIGHT_ABOVE_CA
from giskardpy.my_types import my_string


class ExternalCollisionAvoidance(Goal):

    def __init__(self, link_name, robot_name, max_velocity=0.2, hard_threshold=0.0,
                 soft_thresholds: Optional[Dict[my_string, float]] = None, idx=0,
                 num_repeller=1, **kwargs):
        """
        Don't use me
        """
        self.max_velocity = max_velocity
        self.hard_threshold = hard_threshold
        self.soft_thresholds = soft_thresholds
        self.num_repeller = num_repeller
        self.link_name = link_name
        self.idx = idx
        super(ExternalCollisionAvoidance, self).__init__(**kwargs)
        self.root = self.world.root_link_name
        self.robot_name = robot_name

    # def get_contact_normal_on_b_in_root(self):
    #     return self.god_map.list_to_vector3(identifier.closest_point + ['get_external_collisions',
    #                                                                           (self.link_name,),
    #                                                                           self.idx,
    #                                                                           'root_V_n'])

    def map_V_n_symbol(self):
        return self.god_map.list_to_vector3(identifier.closest_point + ['get_external_collisions',
                                                                        (self.link_name,),
                                                                        self.idx,
                                                                        'map_V_n'])

    def get_closest_point_on_a_in_a(self):
        return self.god_map.list_to_point3(identifier.closest_point + ['get_external_collisions',
                                                                       (self.link_name,),
                                                                       self.idx,
                                                                       'new_a_P_pa'])

    def map_P_a_symbol(self):
        return self.god_map.list_to_point3(identifier.closest_point + ['get_external_collisions',
                                                                       (self.link_name,),
                                                                       self.idx,
                                                                       'new_map_P_pa'])

    # def get_closest_point_on_b_in_root(self):
    #     return self.god_map.list_to_point3(identifier.closest_point + ['get_external_collisions',
    #                                                                          (self.link_name,),
    #                                                                          self.idx,
    #                                                                          'root_P_b'])

    def get_actual_distance(self):
        return self.god_map.to_symbol(identifier.closest_point + ['get_external_collisions',
                                                                  (self.link_name,),
                                                                  self.idx,
                                                                  'contact_distance'])

    def get_link_b_hash(self):
        return self.god_map.to_symbol(identifier.closest_point + ['get_external_collisions',
                                                                  (self.link_name,),
                                                                  self.idx,
                                                                  'link_b_hash'])

    def get_number_of_external_collisions(self):
        return self.god_map.to_symbol(identifier.closest_point + ['get_number_of_external_collisions',
                                                                  (self.link_name,)])

    def make_constraints(self):
        a_P_pa = self.get_closest_point_on_a_in_a()
        map_V_n = self.map_V_n_symbol()
        actual_distance = self.get_actual_distance()
        sample_period = self.get_sampling_period_symbol()
        number_of_external_collisions = self.get_number_of_external_collisions()

        map_T_a = self.get_fk(self.root, self.link_name)

        map_P_pa = w.dot(map_T_a, a_P_pa)

        # the position distance is not accurate, but the derivative is still correct
        dist = w.dot(map_V_n.T, map_P_pa)[0]

        qp_limits_for_lba = self.max_velocity * sample_period * self.control_horizon

        soft_threshold = 0
        actual_link_b_hash = self.get_link_b_hash()
        parent_joint = self.world.links[self.link_name].parent_joint_name
        direct_children = self.world.get_directly_controlled_child_links_with_collisions(parent_joint)
        for k, v in self.soft_thresholds.items():
            if k[0] in direct_children:
                link_b_hash = k[1].__hash__()
                soft_threshold = w.if_eq(actual_link_b_hash, link_b_hash, v, soft_threshold)

        lower_limit = soft_threshold - actual_distance

        lower_limit_limited = w.limit(lower_limit,
                                      -qp_limits_for_lba,
                                      qp_limits_for_lba)

        upper_slack = w.if_greater(actual_distance, self.hard_threshold,
                                   w.limit(soft_threshold - self.hard_threshold,
                                           -qp_limits_for_lba,
                                           qp_limits_for_lba),
                                   lower_limit_limited)

        # undo factor in A
        upper_slack /= (sample_period * self.prediction_horizon)

        upper_slack = w.if_greater(actual_distance, 50,  # assuming that distance of unchecked closest points is 100
                                   1e4,
                                   w.max(0, upper_slack))

        weight = w.if_greater(actual_distance, 50, 0, WEIGHT_COLLISION_AVOIDANCE)

        weight = w.save_division(weight,  # divide by number of active repeller per link
                                 w.min(number_of_external_collisions, self.num_repeller))
        if self.link_name == 'base_footprint' and self.idx <= 1:
            self.add_debug_expr('soft_threshold', soft_threshold)
        #     self.add_debug_expr('weight', weight)
        #     self.add_debug_expr('soft_threshold', soft_threshold)
        #     self.add_debug_expr('dist', dist)
        #     self.add_debug_expr('actual_distance', actual_distance)
        self.add_constraint(reference_velocity=self.max_velocity,
                            lower_error=lower_limit,
                            upper_error=100,
                            weight=weight,
                            expression=dist,
                            lower_slack_limit=-1e4,
                            upper_slack_limit=upper_slack)

    def __str__(self):
        s = super(ExternalCollisionAvoidance, self).__str__()
        return '{}/{}/{}'.format(s, self.link_name, self.idx)


class SelfCollisionAvoidance(Goal):

    def __init__(self, link_a, link_b, robot_name, max_velocity=0.2, hard_threshold=0.0, soft_threshold=0.05, idx=0,
                 num_repeller=1, **kwargs):
        self.link_a = link_a
        self.link_b = link_b
        self.max_velocity = max_velocity
        self.hard_threshold = hard_threshold
        self.soft_threshold = soft_threshold
        self.num_repeller = num_repeller
        self.idx = idx
        if self.link_a.prefix != self.link_b.prefix:
            raise Exception('Links {} and {} have different prefix'.format(self.link_a, self.link_b))
        super(SelfCollisionAvoidance, self).__init__(**kwargs)
        self.root = self.world.root_link_name
        self.robot_name = robot_name

    def get_contact_normal_in_b(self):
        return self.god_map.list_to_vector3(identifier.closest_point + ['get_self_collisions',
                                                                        (self.link_a, self.link_b),
                                                                        self.idx,
                                                                        'new_b_V_n'])

    def get_position_on_a_in_a(self):
        return self.god_map.list_to_point3(identifier.closest_point + ['get_self_collisions',
                                                                       (self.link_a, self.link_b),
                                                                       self.idx,
                                                                       'new_a_P_pa'])

    def get_b_T_pb(self):
        return self.god_map.list_to_translation3(identifier.closest_point + ['get_self_collisions',
                                                                             (self.link_a, self.link_b),
                                                                             self.idx,
                                                                             'new_b_P_pb'])

    def get_actual_distance(self):
        return self.god_map.to_symbol(identifier.closest_point + ['get_self_collisions',
                                                                  (self.link_a, self.link_b),
                                                                  self.idx,
                                                                  'contact_distance'])

    def get_number_of_self_collisions(self):
        return self.god_map.to_symbol(identifier.closest_point + ['get_number_of_self_collisions',
                                                                  (self.link_a, self.link_b)])

    def make_constraints(self):
        actual_distance = self.get_actual_distance()
        number_of_self_collisions = self.get_number_of_self_collisions()
        sample_period = self.get_sampling_period_symbol()

        b_T_a2 = self.get_fk_evaluated(self.link_b, self.link_a)
        b_T_a = self.get_fk(self.link_b, self.link_a)
        pb_T_b = w.inverse_frame(self.get_b_T_pb())
        a_P_pa = self.get_position_on_a_in_a()

        pb_V_n = self.get_contact_normal_in_b()

        pb_P_pa = w.dot(pb_T_b, b_T_a, a_P_pa)

        dist = w.dot(pb_V_n.T, pb_P_pa)[0]

        weight = w.if_greater(actual_distance, 50, 0, WEIGHT_COLLISION_AVOIDANCE)
        weight = w.save_division(weight,  # divide by number of active repeller per link
                                 w.min(number_of_self_collisions, self.num_repeller))

        qp_limits_for_lba = self.max_velocity * sample_period * self.control_horizon

        lower_limit = self.soft_threshold - actual_distance

        lower_limit_limited = w.limit(lower_limit,
                                      -qp_limits_for_lba,
                                      qp_limits_for_lba)

        upper_slack = w.if_greater(actual_distance, self.hard_threshold,
                                   w.limit(self.soft_threshold - self.hard_threshold,
                                           -qp_limits_for_lba,
                                           qp_limits_for_lba),
                                   lower_limit_limited)

        # undo factor in A
        upper_slack /= (sample_period * self.prediction_horizon)

        upper_slack = w.if_greater(actual_distance, 50,  # assuming that distance of unchecked closest points is 100
                                   1e4,
                                   w.max(0, upper_slack))

        self.add_constraint(reference_velocity=self.max_velocity,
                            lower_error=lower_limit,
                            upper_error=100,
                            weight=weight,
                            expression=dist,
                            lower_slack_limit=-1e4,
                            upper_slack_limit=upper_slack)

    def __str__(self):
        s = super(SelfCollisionAvoidance, self).__str__()
        return '{}/{}/{}/{}'.format(s, self.link_a, self.link_b, self.idx)


<<<<<<< HEAD
class CollisionAvoidanceHint(Goal): # fixme: broke this one with two_robots_testing
    def __init__(self, tip_link, avoidance_hint, object_name, object_link_name, max_linear_velocity=0.1,
=======
class CollisionAvoidanceHint(Goal):
    def __init__(self, tip_link, avoidance_hint, object_link_name, object_group = None, max_linear_velocity=0.1,
>>>>>>> af68dbe2
                 root_link=None, max_threshold=0.05, spring_threshold=None, weight=WEIGHT_ABOVE_CA, **kwargs):
        """
        This goal pushes the link_name in the direction of avoidance_hint, if it is closer than spring_threshold
        to body_b/link_b.
        :param tip_link: str, name of the robot link, has to have a collision body
        :param avoidance_hint: Vector3Stamped as json, direction in which the robot link will get pushed
        :param object_name: str, name of the environment object, can be the robot, e.g. kitchen
        :param object_link_name: str, name of the link of the environment object. e.g. fridge handle
        :param max_linear_velocity: float, m/s, default 0.1
        :param root_link: str, default robot root, name of the root link for the kinematic chain
        :param max_threshold: float, default 0.05, distance at which the force has reached weight
        :param spring_threshold: float, default max_threshold, need to be >= than max_threshold weight increases from
                                        sprint_threshold to max_threshold linearly, to smooth motions
        :param weight: float, default WEIGHT_ABOVE_CA
        """
        super(CollisionAvoidanceHint, self).__init__(**kwargs)
        self.link_name = tip_link
        self.key = (tip_link, None, object_link_name)
        self.object_group = object_group
        self.link_b = object_link_name
        self.link_b_hash = object_link_name.__hash__()
        if root_link is None:
            self.root_link = self.robot.root_link_name
        else:
            self.root_link = root_link

        if spring_threshold is None:
            spring_threshold = max_threshold
        else:
            spring_threshold = max(spring_threshold, max_threshold)

        self.add_collision_check(self.world.links[tip_link].name,
                                 self.world.links[object_link_name].name,
                                 spring_threshold)

        self.avoidance_hint = tf.transform_vector(self.root_link, avoidance_hint)
        self.avoidance_hint.vector = tf.normalize(self.avoidance_hint.vector)

        self.max_velocity = max_linear_velocity
        self.threshold = max_threshold
        self.threshold2 = spring_threshold
        self.weight = weight

    def get_actual_distance(self):
        return self.god_map.to_symbol(identifier.closest_point + ['get_external_collisions_long_key',
                                                                  self.key,
                                                                  'contact_distance'])

    def get_link_b(self):
        return self.god_map.to_symbol(identifier.closest_point + ['get_external_collisions_long_key',
                                                                  self.key,
                                                                  'link_b_hash'])

    def make_constraints(self):
        weight = self.get_parameter_as_symbolic_expression('weight')
        actual_distance = self.get_actual_distance()
        max_velocity = self.get_parameter_as_symbolic_expression('max_velocity')
        max_threshold = self.get_parameter_as_symbolic_expression('threshold')
        spring_threshold = self.get_parameter_as_symbolic_expression('threshold2')
        link_b_hash = self.get_link_b()
        actual_distance_capped = w.max(actual_distance, 0)

        root_T_a = self.get_fk(self.root_link, self.link_name)

        spring_error = spring_threshold - actual_distance_capped
        spring_error = w.max(spring_error, 0)

        spring_weight = w.if_eq(spring_threshold, max_threshold, 0,
                                weight * (spring_error / (spring_threshold - max_threshold)) ** 2)

        weight = w.if_less_eq(actual_distance, max_threshold, weight,
                              spring_weight)
        weight = w.if_eq(link_b_hash, self.link_b_hash, weight, 0)

        root_V_avoidance_hint = self.get_parameter_as_symbolic_expression('avoidance_hint')

        # penetration_distance = threshold - actual_distance_capped

        root_P_a = w.position_of(root_T_a)
        expr = w.dot(root_V_avoidance_hint[:3].T, root_P_a[:3])

        # FIXME really?
        # self.add_debug_expr('dist', actual_distance)
        self.add_constraint(name_suffix='avoidance_hint',
                            reference_velocity=max_velocity,
                            lower_error=max_velocity,
                            upper_error=max_velocity,
                            weight=weight,
                            expression=expr)

    def __str__(self):
        s = super(CollisionAvoidanceHint, self).__str__()
        return f'{s}/{self.link_name}/{self.link_b}'<|MERGE_RESOLUTION|>--- conflicted
+++ resolved
@@ -236,13 +236,9 @@
         return '{}/{}/{}/{}'.format(s, self.link_a, self.link_b, self.idx)
 
 
-<<<<<<< HEAD
+
 class CollisionAvoidanceHint(Goal): # fixme: broke this one with two_robots_testing
-    def __init__(self, tip_link, avoidance_hint, object_name, object_link_name, max_linear_velocity=0.1,
-=======
-class CollisionAvoidanceHint(Goal):
     def __init__(self, tip_link, avoidance_hint, object_link_name, object_group = None, max_linear_velocity=0.1,
->>>>>>> af68dbe2
                  root_link=None, max_threshold=0.05, spring_threshold=None, weight=WEIGHT_ABOVE_CA, **kwargs):
         """
         This goal pushes the link_name in the direction of avoidance_hint, if it is closer than spring_threshold
