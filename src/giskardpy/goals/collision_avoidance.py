--- conflicted
+++ resolved
@@ -27,34 +27,22 @@
     #                                                                           'root_V_n'])
 
     def map_V_n_symbol(self):
-<<<<<<< HEAD
         return self.god_map.list_to_vector3(identifier.closest_point + [self.robot_name,
                                                                         'get_external_collisions',
-=======
-        return self.god_map.list_to_vector3(identifier.closest_point + ['get_external_collisions',
->>>>>>> ff2f6feb
                                                                         (self.link_name,),
                                                                         self.idx,
                                                                         'map_V_n'])
 
     def get_closest_point_on_a_in_a(self):
-<<<<<<< HEAD
         return self.god_map.list_to_point3(identifier.closest_point + [self.robot_name,
                                                                        'get_external_collisions',
-=======
-        return self.god_map.list_to_point3(identifier.closest_point + ['get_external_collisions',
->>>>>>> ff2f6feb
                                                                        (self.link_name,),
                                                                        self.idx,
                                                                        'new_a_P_pa'])
 
     def map_P_a_symbol(self):
-<<<<<<< HEAD
         return self.god_map.list_to_point3(identifier.closest_point + [self.robot_name,
                                                                        'get_external_collisions',
-=======
-        return self.god_map.list_to_point3(identifier.closest_point + ['get_external_collisions',
->>>>>>> ff2f6feb
                                                                        (self.link_name,),
                                                                        self.idx,
                                                                        'new_map_P_pa'])
@@ -66,23 +54,15 @@
     #                                                                          'root_P_b'])
 
     def get_actual_distance(self):
-<<<<<<< HEAD
         return self.god_map.to_symbol(identifier.closest_point + [self.robot_name,
                                                                   'get_external_collisions',
-=======
-        return self.god_map.to_symbol(identifier.closest_point + ['get_external_collisions',
->>>>>>> ff2f6feb
                                                                   (self.link_name,),
                                                                   self.idx,
                                                                   'contact_distance'])
 
     def get_number_of_external_collisions(self):
-<<<<<<< HEAD
         return self.god_map.to_symbol(identifier.closest_point + [self.robot_name,
                                                                   'get_number_of_external_collisions',
-=======
-        return self.god_map.to_symbol(identifier.closest_point + ['get_number_of_external_collisions',
->>>>>>> ff2f6feb
                                                                   (self.link_name,)])
 
     def make_constraints(self):
@@ -159,56 +139,36 @@
         self.robot_name = robot_name
 
     def get_contact_normal_in_b(self):
-<<<<<<< HEAD
         return self.god_map.list_to_vector3(identifier.closest_point + [self.robot_name,
                                                                         'get_self_collisions',
-=======
-        return self.god_map.list_to_vector3(identifier.closest_point + ['get_self_collisions',
->>>>>>> ff2f6feb
                                                                         (self.link_a, self.link_b),
                                                                         self.idx,
                                                                         'new_b_V_n'])
 
     def get_position_on_a_in_a(self):
-<<<<<<< HEAD
         return self.god_map.list_to_point3(identifier.closest_point + [self.robot_name,
                                                                        'get_self_collisions',
-=======
-        return self.god_map.list_to_point3(identifier.closest_point + ['get_self_collisions',
->>>>>>> ff2f6feb
                                                                        (self.link_a, self.link_b),
                                                                        self.idx,
                                                                        'new_a_P_pa'])
 
     def get_b_T_pb(self):
-<<<<<<< HEAD
         return self.god_map.list_to_translation3(identifier.closest_point + [self.robot_name,
                                                                              'get_self_collisions',
-=======
-        return self.god_map.list_to_translation3(identifier.closest_point + ['get_self_collisions',
->>>>>>> ff2f6feb
                                                                              (self.link_a, self.link_b),
                                                                              self.idx,
                                                                              'new_b_P_pb'])
 
     def get_actual_distance(self):
-<<<<<<< HEAD
         return self.god_map.to_symbol(identifier.closest_point + [self.robot_name,
                                                                   'get_self_collisions',
-=======
-        return self.god_map.to_symbol(identifier.closest_point + ['get_self_collisions',
->>>>>>> ff2f6feb
                                                                   (self.link_a, self.link_b),
                                                                   self.idx,
                                                                   'contact_distance'])
 
     def get_number_of_self_collisions(self):
-<<<<<<< HEAD
         return self.god_map.to_symbol(identifier.closest_point + [self.robot_name,
                                                                   'get_number_of_self_collisions',
-=======
-        return self.god_map.to_symbol(identifier.closest_point + ['get_number_of_self_collisions',
->>>>>>> ff2f6feb
                                                                   (self.link_a, self.link_b)])
 
     def make_constraints(self):
