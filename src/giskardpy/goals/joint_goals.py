from __future__ import division

<<<<<<< HEAD
from giskardpy import casadi_wrapper as w, identifier
from giskardpy.data_types import PrefixName
=======
from typing import Union, Dict

from sensor_msgs.msg import JointState

from giskardpy import casadi_wrapper as w, identifier
>>>>>>> ff2f6feb
from giskardpy.exceptions import ConstraintException, ConstraintInitalizationException
from giskardpy.goals.goal import Goal, WEIGHT_BELOW_CA


class JointPositionContinuous(Goal):

<<<<<<< HEAD
    def __init__(self, joint_name, goal, weight=WEIGHT_BELOW_CA, max_velocity=1, hard=False, prefix=None, **kwargs):
=======
    def __init__(self, joint_name: str, goal: float, weight: float =WEIGHT_BELOW_CA, max_velocity: float = 1,
                 hard: bool = False, **kwargs):
>>>>>>> ff2f6feb
        """
        This goal will move a continuous joint to the goal position
        :param joint_name: str
        :param goal: float
        :param weight: float, default WEIGHT_BELOW_CA
        :param max_velocity: float, rad/s, default 1423, meaning the urdf/config limits are active
        """
        self.joint_name = PrefixName(joint_name, prefix)
        self.joint_goal = goal
        self.weight = weight
        self.max_velocity = max_velocity
        self.hard = hard
        super(JointPositionContinuous, self).__init__(**kwargs)

        if not self.world.is_joint_continuous(joint_name):
            raise ConstraintException(f'{self.__class__.__name__} called with non continuous joint {joint_name}')

    def make_constraints(self):
        """
        example:
        name='JointPosition'
        parameter_value_pair='{
            "joint_name": "torso_lift_joint", #required
            "goal_position": 0, #required
            "weight": 1, #optional
            "max_velocity": 1 #optional -- rad/s or m/s depending on joint; can not go higher than urdf limit
        }'
        :return:
        """
        current_joint = self.get_joint_position_symbol(self.joint_name)
        max_velocity = w.min(self.get_parameter_as_symbolic_expression('max_velocity'),
                             self.world.joint_limit_expr(self.joint_name, 1)[1])

        error = w.shortest_angular_distance(current_joint, self.joint_goal)

        if self.hard:
            self.add_constraint(reference_velocity=max_velocity,
                                lower_error=error,
                                upper_error=error,
                                weight=self.weight,
                                expression=current_joint,
                                lower_slack_limit=0,
                                upper_slack_limit=0)
        else:
            self.add_constraint(reference_velocity=max_velocity,
                                lower_error=error,
                                upper_error=error,
                                weight=self.weight,
                                expression=current_joint)

    def __str__(self):
        s = super(JointPositionContinuous, self).__str__()
        return f'{s}/{self.joint_name}'


class JointPositionPrismatic(Goal):
<<<<<<< HEAD
    def __init__(self, joint_name, goal, weight=WEIGHT_BELOW_CA, max_velocity=1, hard=False, prefix=None, **kwargs):
=======
    def __init__(self, joint_name: str, goal: float, weight: float = WEIGHT_BELOW_CA, max_velocity: float = 1,
                 hard: bool = False, **kwargs):
>>>>>>> ff2f6feb
        """
        This goal will move a prismatic joint to the goal position
        :param weight: default WEIGHT_BELOW_CA
        :param max_velocity: m/s, default 4535, meaning the urdf/config limits are active
        """
        self.joint_name = PrefixName(joint_name, prefix)
        self.goal = goal
        self.weight = weight
        self.max_velocity = max_velocity
        self.hard = hard
        super(JointPositionPrismatic, self).__init__(**kwargs)
        if not self.world.is_joint_prismatic(joint_name):
            raise ConstraintException(f'{self.__class__.__name__} called with non prismatic joint {joint_name}')

    def make_constraints(self):
        """
        example:
        name='JointPosition'
        parameter_value_pair='{
            "joint_name": "torso_lift_joint", #required
            "goal_position": 0, #required
            "weight": 1, #optional
            "gain": 10, #optional -- error is multiplied with this value
            "max_speed": 1 #optional -- rad/s or m/s depending on joint; can not go higher than urdf limit
        }'
        :return:
        """
        current_joint = self.get_joint_position_symbol(self.joint_name)

        joint_goal = self.get_parameter_as_symbolic_expression('goal')
        weight = self.get_parameter_as_symbolic_expression('weight')

        try:
            # if self.world.is_joint_mimic(self.joint_name):
            #     mimed_joint_name = self.world.joints[self.joint_name].mimed_joint_name
            #     mimed_joint_symbol = self.get_joint_position_symbol(mimed_joint_name)
            #     mimied_limit = self.world.joint_limit_expr(self.joint_name, 1)[1]
            #     limit_expr = w.substitute(current_joint, mimed_joint_symbol, mimied_limit)
            # else:
            limit_expr = self.world.joint_limit_expr(self.joint_name, 1)[1]
            max_velocity = w.min(self.get_parameter_as_symbolic_expression('max_velocity'),
                                 limit_expr)
        except IndexError:
            max_velocity = self.get_parameter_as_symbolic_expression('max_velocity')

        error = joint_goal - current_joint

        if self.hard:
            self.add_constraint(reference_velocity=max_velocity,
                                lower_error=error,
                                upper_error=error,
                                weight=weight,
                                expression=current_joint,
                                upper_slack_limit=0,
                                lower_slack_limit=0)
        else:
            self.add_constraint(reference_velocity=max_velocity,
                                lower_error=error,
                                upper_error=error,
                                weight=weight,
                                expression=current_joint)

    def __str__(self):
        s = super(JointPositionPrismatic, self).__str__()
        return f'{s}/{self.joint_name}'


class JointPositionRevolute(Goal):

<<<<<<< HEAD
    def __init__(self, joint_name, goal, weight=WEIGHT_BELOW_CA, max_velocity=1, hard=False, prefix=None, **kwargs):
=======
    def __init__(self, joint_name: str, goal: float, weight: float = WEIGHT_BELOW_CA, max_velocity: float = 1,
                 hard: bool = False, **kwargs):
>>>>>>> ff2f6feb
        """
        This goal will move a revolute joint to the goal position
        :param joint_name: str
        :param goal: float
        :param weight: float, default WEIGHT_BELOW_CA
        :param max_velocity: float, rad/s, default 3451, meaning the urdf/config limits are active
        """
        self.joint_name = PrefixName(joint_name, prefix)
        self.goal = goal
        self.weight = weight
        self.max_velocity = max_velocity
        self.hard = hard
        super(JointPositionRevolute, self).__init__(**kwargs)
        if not self.world.is_joint_revolute(joint_name):
            raise ConstraintException(f'{self.__class__.__name__} called with non revolute joint {joint_name}')

    def make_constraints(self):
        """
        example:
        name='JointPosition'
        parameter_value_pair='{
            "joint_name": "torso_lift_joint", #required
            "goal_position": 0, #required
            "weight": 1, #optional
            "gain": 10, #optional -- error is multiplied with this value
            "max_speed": 1 #optional -- rad/s or m/s depending on joint; can not go higher than urdf limit
        }'
        :return:
        """
        current_joint = self.get_joint_position_symbol(self.joint_name)

        joint_goal = self.get_parameter_as_symbolic_expression('goal')
        weight = self.get_parameter_as_symbolic_expression('weight')

        max_velocity = w.min(self.get_parameter_as_symbolic_expression('max_velocity'),
                             self.world.joint_limit_expr(self.joint_name, 1)[1])

        error = joint_goal - current_joint
        self.add_debug_expr('error', error)
        if self.hard:
            self.add_constraint(reference_velocity=max_velocity,
                                lower_error=error,
                                upper_error=error,
                                weight=weight,
                                expression=current_joint,
                                upper_slack_limit=0,
                                lower_slack_limit=0)
        else:
            self.add_constraint(reference_velocity=max_velocity,
                                lower_error=error,
                                upper_error=error,
                                weight=weight,
                                expression=current_joint)

    def __str__(self):
        s = super(JointPositionRevolute, self).__str__()
        return f'{s}/{self.joint_name}'


class ShakyJointPositionRevoluteOrPrismatic(Goal):
    def __init__(self, joint_name, goal, frequency, noise_amplitude=1.0, weight=WEIGHT_BELOW_CA,
                 max_velocity=1, prefix=None, **kwargs):
        """
        This goal will move a revolute or prismatic joint to the goal position and shake the joint with the given frequency.
        :param joint_name: str
        :param goal: float
        :param frequency: float
        :param noise_amplitude: float
        :param weight: float, default WEIGHT_BELOW_CA
        :param max_velocity: float, rad/s, default 3451, meaning the urdf/config limits are active
        """
        self.joint_name = PrefixName(joint_name, prefix)
        super(ShakyJointPositionRevoluteOrPrismatic, self).__init__(**kwargs)
        if not self.world.is_joint_revolute(joint_name) and not self.world.is_joint_prismatic(joint_name):
            raise ConstraintException(f'{self.__class__.__name__} called with non revolute/prismatic joint {joint_name}')

        self.goal = goal
        self.frequency = frequency
        self.noise_amplitude = noise_amplitude
        self.weight = weight
        self.max_velocity = max_velocity

    def make_constraints(self):
        """
        example:
        name='ShakyJointPositionRevoluteOrPrismatic'
        parameter_value_pair='{
            "joint_name": "r_wrist_flex_joint", #required
            "goal_position": -1.0, #required
            "frequency": 5.0, #required
            "weight": 1, #optional
            "max_velocity": 1 #optional -- rad/s or m/s depending on joint; can not go higher than urdf limit
        }'
        :return:
        """
        current_joint = self.get_joint_position_symbol(self.joint_name)
        frequency = self.get_parameter_as_symbolic_expression('frequency')
        noise_amplitude = self.get_parameter_as_symbolic_expression('noise_amplitude')
        joint_goal = self.get_parameter_as_symbolic_expression('goal')
        weight = self.get_parameter_as_symbolic_expression('weight')

        time = self.god_map.to_symbol(identifier.time)
        time_in_secs = self.get_sampling_period_symbol() * time

        max_velocity = w.min(self.get_parameter_as_symbolic_expression('max_velocity'),
                             self.world.joint_limit_expr(self.joint_name, 1)[1])

        fun_params = frequency * 2.0 * w.pi * time_in_secs
        err = (joint_goal - current_joint) + noise_amplitude * max_velocity * w.sin(fun_params)
        capped_err = w.limit(err, -noise_amplitude * max_velocity, noise_amplitude * max_velocity)

        self.add_constraint(lower_error=capped_err,
                            upper_error=capped_err,
                            reference_velocity=max_velocity,
                            weight=weight,
                            expression=current_joint)

    def __str__(self):
        s = super(ShakyJointPositionRevoluteOrPrismatic, self).__str__()
        return f'{s}/{self.joint_name}'


class ShakyJointPositionContinuous(Goal):
    def __init__(self, joint_name, goal, frequency, noise_amplitude=10, weight=WEIGHT_BELOW_CA,
                 max_velocity=1, prefix=None, **kwargs):
        """
        This goal will move a continuous joint to the goal position and shake the joint with the given frequency.
        :param joint_name: str
        :param goal: float
        :param frequency: float
        :param noise_amplitude: float
        :param weight: float, default WEIGHT_BELOW_CA
        :param max_velocity: float, rad/s, default 3451, meaning the urdf/config limits are active
        """
        self.joint_name = PrefixName(joint_name, prefix)
        self.goal = goal
        self.frequency = frequency
        self.noise_amplitude = noise_amplitude
        self.weight = weight
        self.max_velocity = max_velocity
        super(ShakyJointPositionContinuous, self).__init__(**kwargs)
        if not self.world.is_joint_continuous(joint_name):
            raise ConstraintException(f'{self.__class__.__name__} called with non continuous joint {joint_name}')

    def make_constraints(self):
        """
        example:
        name='JointPosition'
        parameter_value_pair='{
            "joint_name": "l_wrist_roll_joint", #required
            "goal_position": -5.0, #required
            "frequency": 5.0, #required
            "weight": 1, #optional
            "max_velocity": 1 #optional -- rad/s or m/s depending on joint; can not go higher than urdf limit
        }'
        :return:
        """
        current_joint = self.get_joint_position_symbol(self.joint_name)
        frequency = self.get_parameter_as_symbolic_expression('frequency')
        noise_amplitude = self.get_parameter_as_symbolic_expression('noise_amplitude')
        joint_goal = self.get_parameter_as_symbolic_expression('goal')
        weight = self.get_parameter_as_symbolic_expression('weight')

        time = self.god_map.to_symbol(identifier.time)
        time_in_secs = self.get_sampling_period_symbol() * time

        max_velocity = w.min(self.get_parameter_as_symbolic_expression('max_velocity'),
                             self.world.joint_limit_expr(self.joint_name, 1)[1])

        fun_params = frequency * 2.0 * w.pi * time_in_secs
        err = w.shortest_angular_distance(current_joint, joint_goal) + noise_amplitude * max_velocity * w.sin(
            fun_params)

        capped_err = w.limit(err, -noise_amplitude * max_velocity, noise_amplitude * max_velocity)

        self.add_constraint(lower_error=capped_err,
                            upper_error=capped_err,
                            reference_velocity=max_velocity,
                            weight=weight,
                            expression=current_joint)

    def __str__(self):
        s = super(ShakyJointPositionContinuous, self).__str__()
        return f'{s}/{self.joint_name}'


class AvoidJointLimitsRevolute(Goal):
    def __init__(self, joint_name, weight=0.1, max_linear_velocity=100, percentage=5, prefix = None, **kwargs):
        """
        This goal will push revolute joints away from their position limits
        :param joint_name: str
        :param weight: float, default WEIGHT_BELOW_CA
        :param max_linear_velocity: float, default 1e9, meaning the urdf/config limit will kick in
        :param percentage: float, default 15, if limits are 0-100, the constraint will push into the 15-85 range
        """
        self.joint_name = PrefixName(joint_name, prefix)
        self.weight = weight
        self.max_velocity = max_linear_velocity
        self.percentage = percentage
        super(AvoidJointLimitsRevolute, self).__init__(**kwargs)
        if not self.world.is_joint_revolute(joint_name):
            raise ConstraintException(f'{self.__class__.__name__} called with non prismatic joint {joint_name}')

    def make_constraints(self):
        weight = self.get_parameter_as_symbolic_expression('weight')
        joint_symbol = self.get_joint_position_symbol(self.joint_name)
        percentage = self.get_parameter_as_symbolic_expression('percentage') / 100.
        lower_limit, upper_limit = self.world.get_joint_position_limits(self.joint_name)
        max_velocity = self.get_parameter_as_symbolic_expression('max_velocity')
        max_velocity = w.min(max_velocity,
                             self.world.joint_limit_expr(self.joint_name, 1)[1])

        joint_range = upper_limit - lower_limit
        center = (upper_limit + lower_limit) / 2.

        max_error = joint_range / 2. * percentage

        upper_goal = center + joint_range / 2. * (1 - percentage)
        lower_goal = center - joint_range / 2. * (1 - percentage)

        upper_err = upper_goal - joint_symbol
        lower_err = lower_goal - joint_symbol

        # upper_err_capped = self.limit_velocity(upper_err, max_velocity)
        # lower_err_capped = self.limit_velocity(lower_err, max_velocity)

        error = w.max(w.abs(w.min(upper_err, 0)), w.abs(w.max(lower_err, 0)))
        weight = weight * (error / max_error)

        self.add_constraint(reference_velocity=max_velocity,
                            lower_error=lower_err,
                            upper_error=upper_err,
                            weight=weight,
                            expression=joint_symbol)

    def __str__(self):
        s = super(AvoidJointLimitsRevolute, self).__str__()
        return f'{s}/{self.joint_name}'


class AvoidJointLimitsPrismatic(Goal):
    def __init__(self, joint_name, weight=0.1, max_angular_velocity=100, percentage=5, prefix=None, **kwargs):
        """
        This goal will push prismatic joints away from their position limits
        :param joint_name: str
        :param weight: float, default WEIGHT_BELOW_CA
        :param max_angular_velocity: float, default 1e9, meaning the urdf/config limit will kick in
        :param percentage: float, default 15, if limits are 0-100, the constraint will push into the 15-85 range
        """
        self.joint_name = PrefixName(joint_name, prefix)
        self.weight = weight
        self.max_velocity = max_angular_velocity
        self.percentage = percentage
        super(AvoidJointLimitsPrismatic, self).__init__(**kwargs)
        if not self.world.is_joint_prismatic(joint_name):
            raise ConstraintException(f'{self.__class__.__name__} called with non prismatic joint {joint_name}')

    def make_constraints(self):
        weight = self.get_parameter_as_symbolic_expression('weight')
        joint_symbol = self.get_joint_position_symbol(self.joint_name)
        percentage = self.get_parameter_as_symbolic_expression('percentage') / 100.
        lower_limit, upper_limit = self.world.get_joint_position_limits(self.joint_name)
        max_velocity = self.get_parameter_as_symbolic_expression('max_velocity')
        max_velocity = w.min(max_velocity,
                             self.world.joint_limit_expr(self.joint_name, 1)[1])

        joint_range = upper_limit - lower_limit
        center = (upper_limit + lower_limit) / 2.

        max_error = joint_range / 2. * percentage

        upper_goal = center + joint_range / 2. * (1 - percentage)
        lower_goal = center - joint_range / 2. * (1 - percentage)

        upper_err = upper_goal - joint_symbol
        lower_err = lower_goal - joint_symbol

        # upper_err_capped = self.limit_velocity(upper_err, max_velocity)
        # lower_err_capped = self.limit_velocity(lower_err, max_velocity)

        error = w.max(w.abs(w.min(upper_err, 0)), w.abs(w.max(lower_err, 0)))
        weight = weight * (error / max_error)

        self.add_constraint(reference_velocity=max_velocity,
                            lower_error=lower_err,
                            upper_error=upper_err,
                            weight=weight,
                            expression=joint_symbol)

    def __str__(self):
        s = super(AvoidJointLimitsPrismatic, self).__str__()
        return f'{s}/{self.joint_name}'


class JointPositionList(Goal):
<<<<<<< HEAD
    def __init__(self, goal_state, weight=None, max_velocity=None, hard: bool = False, prefix=None, **kwargs):
=======
    def __init__(self, goal_state: Union[Dict[str, float], JointState], weight: float = None,
                 max_velocity: float = None, hard: bool = False, **kwargs):
>>>>>>> ff2f6feb
        """
        This goal takes a joint state and adds the other JointPosition goals depending on their type
        :param weight: default is the default of the added joint goals
        :param max_velocity: default is the default of the added joint goals
        """
        super(JointPositionList, self).__init__(**kwargs)
        if len(goal_state.name) == 0:
            raise ConstraintInitalizationException(f'Can\'t initialize {self} with no joints.')
        for i, joint_name in enumerate(goal_state.name):
<<<<<<< HEAD
            if not self.world.has_joint(PrefixName(joint_name, prefix)):
=======
            if not self.world.has_joint(joint_name):
>>>>>>> ff2f6feb
                raise KeyError(f'unknown joint \'{joint_name}\'')
            goal_position = goal_state.position[i]
            params = kwargs
            params.update({'joint_name': joint_name,
<<<<<<< HEAD
                           'goal': goal_position,
                           'prefix': prefix})
=======
                           'goal': goal_position})
>>>>>>> ff2f6feb
            if weight is not None:
                params['weight'] = weight
            if max_velocity is not None:
                params['max_velocity'] = max_velocity
            params['hard'] = hard
            self.add_constraints_of_goal(JointPosition(**params))


class JointPosition(Goal):
<<<<<<< HEAD
    def __init__(self, joint_name, goal, weight=WEIGHT_BELOW_CA, max_velocity=100, prefix=None, **kwargs):
=======
    def __init__(self, joint_name: str, goal: float, weight: float = WEIGHT_BELOW_CA, max_velocity: float = 100,
                 **kwargs):
>>>>>>> ff2f6feb
        super(JointPosition, self).__init__(**kwargs)
        joint_name = PrefixName(joint_name, prefix)
        if self.world.is_joint_continuous(joint_name):
            C = JointPositionContinuous
        elif self.world.is_joint_revolute(joint_name):
            C = JointPositionRevolute
        elif self.world.is_joint_prismatic(joint_name):
            C = JointPositionPrismatic
        else:
            raise ConstraintInitalizationException(f'\'{joint_name}\' has to be continuous, revolute or prismatic')
        self.add_constraints_of_goal(C(joint_name=joint_name,
                                       goal=goal,
                                       weight=weight,
                                       max_velocity=max_velocity,
                                       **kwargs))


class AvoidJointLimits(Goal):
    def __init__(self, percentage=15, weight=WEIGHT_BELOW_CA, **kwargs):
        """
        This goal will push joints away from their position limits
        :param percentage: float, default 15, if limits are 0-100, the constraint will push into the 15-85 range
        :param weight: float, default WEIGHT_BELOW_CA
        """
        super(AvoidJointLimits, self).__init__(**kwargs)
        for joint_name in self.god_map.get_data(identifier.controlled_joints):
            if self.world.is_joint_revolute(joint_name):
                self.add_constraints_of_goal(AvoidJointLimitsRevolute(joint_name=joint_name,
                                                                      percentage=percentage,
                                                                      weight=weight, **kwargs))
            elif self.world.is_joint_prismatic(joint_name):
                self.add_constraints_of_goal(AvoidJointLimitsPrismatic(joint_name=joint_name,
                                                                       percentage=percentage,
                                                                       weight=weight, **kwargs))


class JointPositionRange(Goal):
<<<<<<< HEAD
    def __init__(self, joint_name, upper_limit, lower_limit, hard=False, prefix=None, **kwargs):
=======
    def __init__(self, joint_name, upper_limit, lower_limit, hard=False, **kwargs):
>>>>>>> ff2f6feb
        super(JointPositionRange, self).__init__(**kwargs)
        self.joint_name = PrefixName(joint_name, prefix)
        if self.world.is_joint_continuous(joint_name):
            raise NotImplementedError(f'Can\'t limit range of continues joint \'{self.joint_name}\'.')
        self.upper_limit = upper_limit
        self.lower_limit = lower_limit
        self.hard = hard
        if self.hard:
            current_position = self.world.state[self.joint_name].position
            if current_position > self.upper_limit + 2e-3 or current_position < self.lower_limit - 2e-3:
                raise ConstraintInitalizationException(f'{self.joint_name} out of set limits. '
                                                       '{self.lower_limit} <= {current_position} <= {self.upper_limit} '
                                                       'is not true.')

    def make_constraints(self):
        joint_position = self.get_joint_position_symbol(self.joint_name)
        if self.hard:
            self.add_constraint(reference_velocity=self.world.joint_limit_expr(self.joint_name, 1)[1],
                                lower_error=self.lower_limit - joint_position,
                                upper_error=self.upper_limit - joint_position,
                                weight=WEIGHT_BELOW_CA,
                                expression=joint_position,
                                lower_slack_limit=0,
                                upper_slack_limit=0)
        else:
            self.add_constraint(reference_velocity=self.world.joint_limit_expr(self.joint_name, 1)[1],
                                lower_error=self.lower_limit - joint_position,
                                upper_error=self.upper_limit - joint_position,
                                weight=WEIGHT_BELOW_CA,
                                expression=joint_position)

    def __str__(self):
        s = super(JointPositionRange, self).__str__()
        return f'{s}/{self.joint_name}'<|MERGE_RESOLUTION|>--- conflicted
+++ resolved
@@ -1,27 +1,19 @@
 from __future__ import division
 
-<<<<<<< HEAD
+from typing import Union, Dict
+
+from sensor_msgs.msg import JointState
+
 from giskardpy import casadi_wrapper as w, identifier
 from giskardpy.data_types import PrefixName
-=======
-from typing import Union, Dict
-
-from sensor_msgs.msg import JointState
-
-from giskardpy import casadi_wrapper as w, identifier
->>>>>>> ff2f6feb
 from giskardpy.exceptions import ConstraintException, ConstraintInitalizationException
 from giskardpy.goals.goal import Goal, WEIGHT_BELOW_CA
 
 
 class JointPositionContinuous(Goal):
 
-<<<<<<< HEAD
-    def __init__(self, joint_name, goal, weight=WEIGHT_BELOW_CA, max_velocity=1, hard=False, prefix=None, **kwargs):
-=======
     def __init__(self, joint_name: str, goal: float, weight: float =WEIGHT_BELOW_CA, max_velocity: float = 1,
-                 hard: bool = False, **kwargs):
->>>>>>> ff2f6feb
+                 hard: bool = False, prefix=None, **kwargs):
         """
         This goal will move a continuous joint to the goal position
         :param joint_name: str
@@ -78,12 +70,8 @@
 
 
 class JointPositionPrismatic(Goal):
-<<<<<<< HEAD
-    def __init__(self, joint_name, goal, weight=WEIGHT_BELOW_CA, max_velocity=1, hard=False, prefix=None, **kwargs):
-=======
     def __init__(self, joint_name: str, goal: float, weight: float = WEIGHT_BELOW_CA, max_velocity: float = 1,
-                 hard: bool = False, **kwargs):
->>>>>>> ff2f6feb
+                 hard: bool = False, prefix=None, **kwargs):
         """
         This goal will move a prismatic joint to the goal position
         :param weight: default WEIGHT_BELOW_CA
@@ -153,12 +141,8 @@
 
 class JointPositionRevolute(Goal):
 
-<<<<<<< HEAD
-    def __init__(self, joint_name, goal, weight=WEIGHT_BELOW_CA, max_velocity=1, hard=False, prefix=None, **kwargs):
-=======
     def __init__(self, joint_name: str, goal: float, weight: float = WEIGHT_BELOW_CA, max_velocity: float = 1,
-                 hard: bool = False, **kwargs):
->>>>>>> ff2f6feb
+                 hard: bool = False, prefix=None, **kwargs):
         """
         This goal will move a revolute joint to the goal position
         :param joint_name: str
@@ -454,12 +438,8 @@
 
 
 class JointPositionList(Goal):
-<<<<<<< HEAD
-    def __init__(self, goal_state, weight=None, max_velocity=None, hard: bool = False, prefix=None, **kwargs):
-=======
     def __init__(self, goal_state: Union[Dict[str, float], JointState], weight: float = None,
-                 max_velocity: float = None, hard: bool = False, **kwargs):
->>>>>>> ff2f6feb
+                 max_velocity: float = None, hard: bool = False, prefix=None, **kwargs):
         """
         This goal takes a joint state and adds the other JointPosition goals depending on their type
         :param weight: default is the default of the added joint goals
@@ -469,21 +449,13 @@
         if len(goal_state.name) == 0:
             raise ConstraintInitalizationException(f'Can\'t initialize {self} with no joints.')
         for i, joint_name in enumerate(goal_state.name):
-<<<<<<< HEAD
             if not self.world.has_joint(PrefixName(joint_name, prefix)):
-=======
-            if not self.world.has_joint(joint_name):
->>>>>>> ff2f6feb
                 raise KeyError(f'unknown joint \'{joint_name}\'')
             goal_position = goal_state.position[i]
             params = kwargs
             params.update({'joint_name': joint_name,
-<<<<<<< HEAD
                            'goal': goal_position,
                            'prefix': prefix})
-=======
-                           'goal': goal_position})
->>>>>>> ff2f6feb
             if weight is not None:
                 params['weight'] = weight
             if max_velocity is not None:
@@ -493,12 +465,8 @@
 
 
 class JointPosition(Goal):
-<<<<<<< HEAD
-    def __init__(self, joint_name, goal, weight=WEIGHT_BELOW_CA, max_velocity=100, prefix=None, **kwargs):
-=======
     def __init__(self, joint_name: str, goal: float, weight: float = WEIGHT_BELOW_CA, max_velocity: float = 100,
-                 **kwargs):
->>>>>>> ff2f6feb
+                 prefix=None, **kwargs):
         super(JointPosition, self).__init__(**kwargs)
         joint_name = PrefixName(joint_name, prefix)
         if self.world.is_joint_continuous(joint_name):
@@ -536,11 +504,7 @@
 
 
 class JointPositionRange(Goal):
-<<<<<<< HEAD
     def __init__(self, joint_name, upper_limit, lower_limit, hard=False, prefix=None, **kwargs):
-=======
-    def __init__(self, joint_name, upper_limit, lower_limit, hard=False, **kwargs):
->>>>>>> ff2f6feb
         super(JointPositionRange, self).__init__(**kwargs)
         self.joint_name = PrefixName(joint_name, prefix)
         if self.world.is_joint_continuous(joint_name):
