import traceback
from datetime import datetime
from multiprocessing import Lock

import rospy
from geometry_msgs.msg import PoseStamped
from giskard_msgs.srv import UpdateWorld, UpdateWorldResponse, UpdateWorldRequest, GetObjectNames,\
    GetObjectNamesResponse, GetObjectInfo, GetObjectInfoResponse, UpdateRvizMarkers, UpdateRvizMarkersResponse,\
    GetAttachedObjects, GetAttachedObjectsResponse
from py_trees import Status
from sensor_msgs.msg import JointState
from std_srvs.srv import Trigger, TriggerResponse
from visualization_msgs.msg import Marker, MarkerArray

import giskardpy.identifier as identifier
from giskardpy import logging
from giskardpy.exceptions import CorruptShapeException, UnknownBodyException, \
    UnsupportedOptionException, DuplicateNameException
from giskardpy.plugin import GiskardBehavior
from giskardpy.tfwrapper import transform_pose
from giskardpy.tree_manager import TreeManager
from giskardpy.utils import to_joint_state_dict, to_joint_state_position_dict, position_dict_to_joint_states, \
    dict_to_joint_states, print_joint_state, print_dict, create_path, write_dict
from giskardpy.world_object import WorldObject
from giskardpy import  logging
from giskardpy.urdf_object import URDFObject
from rospy_message_converter.message_converter import convert_ros_message_to_dictionary

import os

class WorldUpdatePlugin(GiskardBehavior):
    # TODO reject changes if plugin not active or something
    def __init__(self, name):
        super(WorldUpdatePlugin, self).__init__(name)
        self.map_frame = self.get_god_map().get_data(identifier.map_frame)
        self.lock = Lock()
        self.object_js_subs = {}  # JointState subscribers for articulated world objects
        self.object_joint_states = {}  # JointStates messages for articulated world objects

    def setup(self, timeout=5.0):
        # TODO make service name a parameter
        self.srv_update_world = rospy.Service(u'~update_world', UpdateWorld, self.update_world_cb)
        self.pub_collision_marker = rospy.Publisher(u'~visualization_marker_array', MarkerArray, queue_size=1)
        self.get_object_names = rospy.Service(u'~get_object_names', GetObjectNames, self.get_object_names)
        self.get_object_info = rospy.Service(u'~get_object_info', GetObjectInfo, self.get_object_info)
        self.get_attached_objects = rospy.Service(u'~get_attached_objects', GetAttachedObjects, self.get_attached_objects)
        self.update_rviz_markers = rospy.Service(u'~update_rviz_markers', UpdateRvizMarkers, self.update_rviz_markers)
        self.dump_state_srv = rospy.Service(u'~dump_state', Trigger, self.dump_state_cb)
        return super(WorldUpdatePlugin, self).setup(timeout)

    def dump_state_cb(self, data):
        try:
            path = self.get_god_map().unsafe_get_data(identifier.data_folder)
<<<<<<< HEAD
            folder_name = datetime.now().strftime('%Y-%m-%d %H:%M:%S')
            folder_path = '{}{}'.format(path, folder_name)
            os.mkdir(folder_path)
=======
            new_path = u'{}/{}_dump.txt'.format(path, datetime.now().strftime('%Y-%m-%d-%H-%M-%S'))
>>>>>>> 2275761c
            robot = self.unsafe_get_robot()
            world = self.unsafe_get_world()
            with open("{}/dump.txt".format(folder_path), u'w') as f:
                tree_manager = self.get_god_map().unsafe_get_data(identifier.tree_manager) # type: TreeManager
                joint_state_message = tree_manager.get_node(u'js1').lock.get()
                f.write("initial_robot_joint_state_dict = ")
                write_dict(to_joint_state_position_dict(joint_state_message), f)
                f.write("try:\n" +
                        "   x_joint = initial_robot_joint_state_dict[\"odom_x_joint\"]\n" +
                        "   y_joint = initial_robot_joint_state_dict[\"odom_y_joint\"]\n" +
                        "   z_joint = initial_robot_joint_state_dict[\"odom_z_joint\"]\n" +
                        "   base_pose = PoseStamped()\n" +
                        "   base_pose.header.frame_id = \"map\"\n" +
                        "   base_pose.pose.position = Point(x_joint, y_joint, 0)\n" +
                        "   base_pose.pose.orientation = Quaternion(*quaternion_about_axis(z_joint, [0, 0, 1]))\n" +
                        "   zero_pose.teleport_base(base_pose)\n" +
                        "except:\n" +
                        "   logging.loginfo(\'no x,y and z joint\')\n\n")
                f.write("zero_pose.send_and_check_joint_goal(initial_robot_joint_state_dict)\n")
                robot_base_pose = PoseStamped()
                robot_base_pose.header.frame_id = 'map'
                robot_base_pose.pose = robot.base_pose
                f.write("map_odom_transform_dict = ")
                write_dict(convert_ros_message_to_dictionary(robot_base_pose), f)
                f.write("map_odom_pose_stamped = convert_dictionary_to_ros_message(\'geometry_msgs/PoseStamped\', map_odom_transform_dict)\n")
                f.write("map_odom_transform = Transform()\n" +
                        "map_odom_transform.rotation = map_odom_pose_stamped.pose.orientation\n" +
                        "map_odom_transform.translation = map_odom_pose_stamped.pose.position\n\n")
                f.write("set_odom_map_transform = rospy.ServiceProxy('/update_map_odom_transform', SetMapOdomTransform)\n")
                f.write("set_odom_map_transform(map_odom_transform)\n")

                original_robot = URDFObject(robot.original_urdf)
                link_names = robot.get_link_names()
                original_link_names = original_robot.get_link_names()
                attached_objects = list(set(link_names).difference(original_link_names))
                for object_name in attached_objects:
                    parent = robot.get_parent_link_of_joint(object_name)
                    pose = robot.get_fk_pose(parent, object_name)
                    world_object = robot.get_sub_tree_at_joint(object_name)
                    f.write("#attach {}\n".format(object_name))
                    with open("{}/{}.urdf".format(folder_path, object_name), u'w') as f_urdf:
                        f_urdf.write(world_object.original_urdf)

                    f.write('with open(\'{}/{}.urdf\', \"r\") as f:\n'.format(folder_path, object_name))
                    f.write("   {}_urdf = f.read()\n".format(object_name))
                    f.write("{0}_name = \"{0}\"\n".format(object_name))
                    f.write("{}_pose = PoseStamped()\n".format(object_name))
                    f.write("{}_pose.header.stamp = rospy.Time.now()\n".format(object_name))
                    f.write("{0}_pose.pose.position = Point({1}, {2}, {3})\n".format(object_name,
                                                                                     pose.pose.position.x,
                                                                                     pose.pose.position.y,
                                                                                     pose.pose.position.z, ))
                    f.write("{0}_pose.pose.orientation = Quaternion({1}, {2}, {3}, {4})\n".format(object_name,
                                                                                                  pose.pose.orientation.x,
                                                                                                  pose.pose.orientation.y,
                                                                                                  pose.pose.orientation.z,
                                                                                                  pose.pose.orientation.w))
                    f.write("{0}_pose.header.frame_id = \"{1}\"\n".format(object_name, parent))
                    f.write(
                        "zero_pose.add_urdf(name={0}_name, urdf={0}_urdf, pose={0}_pose)\n".format(object_name))
                    f.write(
                        "zero_pose.attach_object(name={0}_name, link_frame_id=\'{1}\')\n".format(object_name, parent))

                for object_name, world_object in world.get_objects().items(): # type: (str, WorldObject)
                    f.write("#add {}\n".format(object_name))
                    with open("{}/{}.urdf".format(folder_path, object_name), u'w') as f_urdf:
                        f_urdf.write(world_object.original_urdf)

                    f.write('with open(\'{}/{}.urdf\', \"r\") as f:\n'.format(folder_path,object_name))
                    f.write("   {}_urdf = f.read()\n".format(object_name))
                    f.write("{0}_name = \"{0}\"\n".format(object_name))
                    f.write("{0}_js_topic = \"{0}_js_topic\"\n".format(object_name))
                    f.write("{}_pose = PoseStamped()\n".format(object_name))
                    f.write("{}_pose.header.stamp = rospy.Time.now()\n".format(object_name))
                    f.write("{0}_pose.pose.position = Point({1}, {2}, {3})\n".format(object_name,
                                                                                     world_object.base_pose.position.x,
                                                                                     world_object.base_pose.position.y,
                                                                                     world_object.base_pose.position.z,))
                    f.write("{0}_pose.pose.orientation = Quaternion({1}, {2}, {3}, {4})\n".format(object_name,
                                                                                                world_object.base_pose.orientation.x,
                                                                                                world_object.base_pose.orientation.y,
                                                                                                world_object.base_pose.orientation.z,
                                                                                                world_object.base_pose.orientation.w))

                    f.write("{}_pose.header.frame_id = \"map\"\n".format(object_name))
                    f.write("zero_pose.add_urdf(name={0}_name, urdf={0}_urdf, pose={0}_pose, js_topic={0}_js_topic)\n".format(object_name))
                    f.write("{}_joint_state = ".format(object_name))
                    write_dict(to_joint_state_position_dict((dict_to_joint_states(world_object.joint_state))), f)
                    f.write("zero_pose.set_object_joint_state({0}_name, {0}_joint_state)\n\n".format(object_name))

                last_goal = self.get_god_map().unsafe_get_data(identifier.next_move_goal)
                if last_goal:
                    f.write(u'last_goal_dict = ')
                    write_dict(convert_ros_message_to_dictionary(last_goal), f)
                    f.write("last_goal_msg = convert_dictionary_to_ros_message('giskard_msgs/MoveCmd', last_goal_dict)\n")
                    f.write("last_action_goal = MoveActionGoal()\n")
                    f.write("last_move_goal = MoveGoal()\n")
                    f.write("last_move_goal.cmd_seq = [last_goal_msg]\n")
                    f.write("last_move_goal.type = MoveGoal.PLAN_AND_EXECUTE\n")
                    f.write("last_action_goal.goal = last_move_goal\n")
                    f.write("zero_pose.send_and_check_goal(goal=last_action_goal)\n")
                else:
                    f.write(u'#no goal\n')
            logging.loginfo(u'saved dump to {}'.format(folder_path))
        except:
            print('failed to print pls try again')
            return TriggerResponse()
        res = TriggerResponse()
        res.success = True
        return res

    def update(self):
        """
        updated urdfs in god map and updates pybullet object joint states
        """
        with self.lock:
            pass
            for object_name, object_joint_state in self.object_joint_states.items():
                self.get_world().get_object(object_name).joint_state = object_joint_state

        return Status.SUCCESS

    def get_object_names(self, req):
        object_names = self.get_world().get_object_names()
        res = GetObjectNamesResponse()
        res.object_names = object_names
        return res

    def get_object_info(self, req):
        res = GetObjectInfoResponse()
        res.error_codes = GetObjectInfoResponse.SUCCESS
        try:
            object = self.get_world().get_object(req.object_name)
            res.joint_state_topic = ''
            if req.object_name in self.object_js_subs.keys():
                res.joint_state_topic = self.object_js_subs[req.object_name].name
            res.pose.pose = object.base_pose
            res.pose.header.frame_id = self.get_god_map().get_data(identifier.map_frame)
            for key, value in object.joint_state.items():
                res.joint_state.name.append(key)
                res.joint_state.position.append(value.position)
                res.joint_state.velocity.append(value.velocity)
                res.joint_state.effort.append(value.effort)
        except KeyError as e:
            logging.logerr('no object with the name {} was found'.format(req.object_name))
            res.error_codes = GetObjectInfoResponse.NAME_NOT_FOUND_ERROR

        return res


    def update_rviz_markers(self, req):
        l = req.object_names
        res = UpdateRvizMarkersResponse()
        res.error_codes = UpdateRvizMarkersResponse.SUCCESS
        ma = MarkerArray()
        if len(l) == 0:
            l = self.get_world().get_object_names()
        for name in l:
            try:
                m = self.get_world().get_object(name).as_marker_msg()
                m.action = m.ADD
                m.header.frame_id = 'map'
                m.ns = u'world' + m.ns
                ma.markers.append(m)
            except TypeError as e:
                logging.logerr('failed to convert object {} to marker: {}'.format(name, str(e)))
                res.error_codes = UpdateRvizMarkersResponse.MARKER_CONVERSION_ERROR
            except KeyError as e:
                logging.logerr('could not update rviz marker for object {}: no object with that name was found'.format(name))
                res.error_codes = UpdateRvizMarkersResponse.NAME_NOT_FOUND_ERROR

        self.pub_collision_marker.publish(ma)
        return res

    def get_attached_objects(self, req):
        original_robot = URDFObject(self.get_robot().original_urdf)
        link_names = self.get_robot().get_link_names()
        original_link_names = original_robot.get_link_names()
        attached_objects = list(set(link_names).difference(original_link_names))
        attachment_points = [self.get_robot().get_parent_link_of_joint(object) for object in attached_objects]
        res = GetAttachedObjectsResponse()
        res.object_names = attached_objects
        res.attachment_points = attachment_points
        return res

    def object_js_cb(self, object_name, msg):
        """
        Callback message for ROS Subscriber on JointState to get states of articulated objects into world.
        :param object_name: Name of the object for which the Joint State message is.
        :type object_name: str
        :param msg: Current state of the articulated object that shall be set in the world.
        :type msg: JointState
        """
        self.object_joint_states[object_name] = to_joint_state_dict(msg)

    def update_world_cb(self, req):
        """
        Callback function of the ROS service to update the internal giskard world.
        :param req: Service request as received from the service client.
        :type req: UpdateWorldRequest
        :return: Service response, reporting back any runtime errors that occurred.
        :rtype UpdateWorldResponse
        """
        # TODO block or queue updates while planning
        with self.lock:
            with self.get_god_map():
                try:
                    if req.operation == UpdateWorldRequest.ADD:
                        if req.rigidly_attached:
                            self.attach_object(req)
                        else:
                            self.add_object(req)

                    elif req.operation == UpdateWorldRequest.REMOVE:
                        # why not to detach objects here:
                        #   - during attaching, bodies turn to objects
                        #   - detaching actually requires a joint name
                        #   - you might accidentally detach parts of the robot
                        # if self.get_robot().has_joint(req.body.name):
                        #     self.detach_object(req)
                        self.remove_object(req.body.name)
                    elif req.operation == UpdateWorldRequest.ALTER:
                        self.remove_object(req.body.name)
                        self.add_object(req)
                    elif req.operation == UpdateWorldRequest.REMOVE_ALL:
                        self.clear_world()
                    elif req.operation == UpdateWorldRequest.DETACH:
                        self.detach_object(req)
                    else:
                        return UpdateWorldResponse(UpdateWorldResponse.INVALID_OPERATION,
                                                   u'Received invalid operation code: {}'.format(req.operation))
                    return UpdateWorldResponse()
                except CorruptShapeException as e:
                    traceback.print_exc()
                    if req.body.type == req.body.MESH_BODY:
                        return UpdateWorldResponse(UpdateWorldResponse.CORRUPT_MESH_ERROR, str(e))
                    elif req.body.type == req.body.URDF_BODY:
                        return UpdateWorldResponse(UpdateWorldResponse.CORRUPT_URDF_ERROR, str(e))
                    return UpdateWorldResponse(UpdateWorldResponse.CORRUPT_SHAPE_ERROR, str(e))
                except UnknownBodyException as e:
                    return UpdateWorldResponse(UpdateWorldResponse.MISSING_BODY_ERROR, str(e))
                except KeyError as e:
                    return UpdateWorldResponse(UpdateWorldResponse.MISSING_BODY_ERROR, str(e))
                except DuplicateNameException as e:
                    return UpdateWorldResponse(UpdateWorldResponse.DUPLICATE_BODY_ERROR, str(e))
                except UnsupportedOptionException as e:
                    return UpdateWorldResponse(UpdateWorldResponse.UNSUPPORTED_OPTIONS, str(e))
                except Exception as e:
                    traceback.print_exc()
                return UpdateWorldResponse(UpdateWorldResponse.UNSUPPORTED_OPTIONS,
                                           u'{}: {}'.format(e.__class__.__name__,
                                                            str(e)))

    def add_object(self, req):
        """
        :type req: UpdateWorldRequest
        """
        # assumes that parent has god map lock
        world_body = req.body
        global_pose = transform_pose(self.map_frame, req.pose).pose
        world_object = WorldObject.from_world_body(world_body)
        self.unsafe_get_world().add_object(world_object)
        self.unsafe_get_world().set_object_pose(world_body.name, global_pose)
        try:
            m = self.unsafe_get_world().get_object(world_body.name).as_marker_msg()
            m.header.frame_id = self.map_frame
            self.publish_object_as_marker(m)
        except:
            pass
        # SUB-CASE: If it is an articulated object, open up a joint state subscriber
        # FIXME also keep track of base pose
        if world_body.joint_state_topic:
            callback = (lambda msg: self.object_js_cb(world_body.name, msg))
            self.object_js_subs[world_body.name] = \
                rospy.Subscriber(world_body.joint_state_topic, JointState, callback, queue_size=1)

    def detach_object(self, req):
        # assumes that parent has god map lock
        self.unsafe_get_world().detach(req.body.name)
        try:
            m = self.unsafe_get_world().get_object(req.body.name).as_marker_msg()
            m.header.frame_id = self.map_frame
            self.publish_object_as_marker(m)
        except:
            pass

    def attach_object(self, req):
        """
        :type req: UpdateWorldRequest
        """
        # assumes that parent has god map lock
        if self.unsafe_get_world().has_object(req.body.name):
            p = PoseStamped()
            p.header.frame_id = self.map_frame
            p.pose = self.unsafe_get_world().get_object(req.body.name).base_pose
            p = transform_pose(req.pose.header.frame_id, p)
            world_object = self.unsafe_get_world().get_object(req.body.name)
            self.unsafe_get_world().attach_existing_obj_to_robot(req.body.name, req.pose.header.frame_id, p.pose)
            m = world_object.as_marker_msg()
            m.header.frame_id = p.header.frame_id
            m.pose = p.pose
        else:
            world_object = WorldObject.from_world_body(req.body)
            self.unsafe_get_world().robot.attach_urdf_object(world_object,
                                                      req.pose.header.frame_id,
                                                      req.pose.pose)
            logging.loginfo(u'--> attached object {} on link {}'.format(req.body.name, req.pose.header.frame_id))
            m = world_object.as_marker_msg()
            m.pose = req.pose.pose
            m.header = req.pose.header
        try:
            m.frame_locked = True
            self.publish_object_as_marker(m)
        except:
            pass

    def remove_object(self, name):
        # assumes that parent has god map lock
        try:
            m = self.unsafe_get_world().get_object(name).as_marker_msg()
            m.action = m.DELETE
            self.publish_object_as_marker(m)
        except:
            pass
        self.unsafe_get_world().remove_object(name)
        if name in self.object_js_subs:
            self.object_js_subs[name].unregister()
            del (self.object_js_subs[name])
            try:
                del (self.object_joint_states[name])
            except:
                pass

    def clear_world(self):
        # assumes that parent has god map lock
        self.delete_markers()
        self.unsafe_get_world().soft_reset()
        for v in self.object_js_subs.values():
            v.unregister()
        self.object_js_subs = {}
        self.object_joint_states = {}

    def publish_object_as_marker(self, m):
        """
        :type object_: WorldObject
        """
        try:
            ma = MarkerArray()
            m.ns = u'world' + m.ns
            ma.markers.append(m)
            self.pub_collision_marker.publish(ma)
        except:
            pass

    def delete_markers(self):
        self.pub_collision_marker.publish(MarkerArray([Marker(action=Marker.DELETEALL)]))<|MERGE_RESOLUTION|>--- conflicted
+++ resolved
@@ -51,13 +51,9 @@
     def dump_state_cb(self, data):
         try:
             path = self.get_god_map().unsafe_get_data(identifier.data_folder)
-<<<<<<< HEAD
             folder_name = datetime.now().strftime('%Y-%m-%d %H:%M:%S')
             folder_path = '{}{}'.format(path, folder_name)
             os.mkdir(folder_path)
-=======
-            new_path = u'{}/{}_dump.txt'.format(path, datetime.now().strftime('%Y-%m-%d-%H-%M-%S'))
->>>>>>> 2275761c
             robot = self.unsafe_get_robot()
             world = self.unsafe_get_world()
             with open("{}/dump.txt".format(folder_path), u'w') as f:
@@ -143,7 +139,7 @@
                                                                                                 world_object.base_pose.orientation.w))
 
                     f.write("{}_pose.header.frame_id = \"map\"\n".format(object_name))
-                    f.write("zero_pose.add_urdf(name={0}_name, urdf={0}_urdf, pose={0}_pose, js_topic={0}_js_topic)\n".format(object_name))
+                    f.write("zero_pose.add_urdf(name={0}_name, urdf={0}_urdf, pose={0}_pose, js_topic={0}_js_topic, set_js_topic=None)\n".format(object_name))
                     f.write("{}_joint_state = ".format(object_name))
                     write_dict(to_joint_state_position_dict((dict_to_joint_states(world_object.joint_state))), f)
                     f.write("zero_pose.set_object_joint_state({0}_name, {0}_joint_state)\n\n".format(object_name))
