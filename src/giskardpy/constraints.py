import numbers
import numpy as np
from collections import OrderedDict

from geometry_msgs.msg import Vector3Stamped, Vector3
from rospy_message_converter.message_converter import convert_dictionary_to_ros_message
from scipy.optimize import curve_fit

import giskardpy.identifier as identifier
import symengine_wrappers as sw
from giskardpy.exceptions import GiskardException
from giskardpy.input_system import PoseStampedInput, Point3Input, Vector3Input, Vector3StampedInput, FrameInput, \
    PointStampedInput
from giskardpy.qp_problem_builder import SoftConstraint
from giskardpy.tfwrapper import transform_pose, transform_vector, transform_point

MAX_WEIGHT = 15
HIGH_WEIGHT = 5
MID_WEIGHT = 1
LOW_WEIGHT = 0.5
ZERO_WEIGHT = 0


class Constraint(object):
    def __init__(self, god_map, **kwargs):
        self.god_map = god_map

    def save_params_on_god_map(self, params):
        constraints = self.get_god_map().safe_get_data(identifier.constraints_identifier)
        constraints[str(self)] = params
        self.get_god_map().safe_set_data(identifier.constraints_identifier, constraints)

    def get_constraint(self):
        pass

    def get_identifier(self):
        return identifier.constraints_identifier + [str(self)]

    def get_world_object_pose(self, object_name, link_name):
        pass

    def get_god_map(self):
        """
        :rtype: giskardpy.god_map.GodMap
        """
        return self.god_map

    def get_world(self):
        """
        :rtype: giskardpy.world.World
        """
        return self.get_god_map().safe_get_data(identifier.world)

    def get_robot(self):
        """
        :rtype: giskardpy.symengine_robot.Robot
        """
        return self.get_god_map().safe_get_data(identifier.robot)

    def get_world_unsafe(self):
        """
        :rtype: giskardpy.world.World
        """
        return self.get_god_map().get_data(identifier.world)

    def get_robot_unsafe(self):
        """
        :rtype: giskardpy.symengine_robot.Robot
        """
        return self.get_god_map().get_data(identifier.robot)

    def get_input_joint_position(self, joint_name):
        key = identifier.joint_states + [joint_name, u'position']
        return self.god_map.to_symbol(key)

    def get_input_sampling_period(self):
        key = identifier.rosparam + [u'sample_period']
        return self.god_map.to_symbol(key)

    def __str__(self):
        return self.__class__.__name__

    def get_fk(self, root, tip):
        return self.get_robot().get_fk_expression(root, tip)

    def get_fk_evaluated(self, root, tip):
        return FrameInput(self.get_god_map().to_symbol,
                          prefix=identifier.fk_np +
                                 [(root, tip)]).get_frame()

    def get_input_float(self, name):
        key = self.get_identifier() + [name]
        return self.god_map.to_symbol(key)

    def get_input_PoseStamped(self, name):
        return PoseStampedInput(self.get_god_map().to_symbol,
                                translation_prefix=self.get_identifier() +
                                                   [name,
                                                    u'pose',
                                                    u'position'],
                                rotation_prefix=self.get_identifier() +
                                                [name,
                                                 u'pose',
                                                 u'orientation']).get_frame()

    def get_input_Vector3Stamped(self, name):
        return Vector3StampedInput(self.god_map.to_symbol,
                                   vector_prefix=self.get_identifier() + [name, u'vector']).get_expression()

    def get_input_PointStamped(self, name):
        return PointStampedInput(self.god_map.to_symbol,
                                 prefix=self.get_identifier() + [name, u'point']).get_expression()


class JointPosition(Constraint):
    goal = u'goal'
    weight = u'weight'
    gain = u'gain'
    max_speed = u'max_speed'

    def __init__(self, god_map, joint_name, goal, weight=LOW_WEIGHT, gain=1, max_speed=1):
        super(JointPosition, self).__init__(god_map)
        self.joint_name = joint_name

        params = {self.goal: goal,
                  self.weight: weight,
                  self.gain: gain,
                  self.max_speed: max_speed}
        self.save_params_on_god_map(params)

    def get_constraint(self):
        """
        example:
        name='JointPosition'
        parameter_value_pair='{
            "joint_name": "torso_lift_joint", #required
            "goal_position": 0, #required
            "weight": 1, #optional
            "gain": 10, #optional -- error is multiplied with this value
            "max_speed": 1 #optional -- rad/s or m/s depending on joint; can not go higher than urdf limit
        }'
        :return:
        """
        current_joint = self.get_input_joint_position(self.joint_name)

        joint_goal = self.get_input_float(self.goal)
        weight = self.get_input_float(self.weight)
        # p_gain = self.get_input_float(self.gain)
        max_speed = self.get_input_float(self.max_speed)
        t = self.get_input_sampling_period()

        soft_constraints = OrderedDict()

        if self.get_robot().is_joint_continuous(self.joint_name):
            err = sw.shortest_angular_distance(current_joint, joint_goal)
        else:
            err = joint_goal - current_joint
        capped_err = sw.diffable_max_fast(sw.diffable_min_fast(err, max_speed*t), -max_speed*t)

        soft_constraints[str(self)] = SoftConstraint(lower=capped_err,
                                                     upper=capped_err,
                                                     weight=weight,
                                                     expression=current_joint)
        return soft_constraints

    def __str__(self):
        s = super(JointPosition, self).__str__()
        return u'{}/{}'.format(s, self.joint_name)


class JointPositionList(Constraint):
    def __init__(self, god_map, goal_state, weight=None, gain=None, max_speed=None):
        super(JointPositionList, self).__init__(god_map)
        self.constraints = []
        for i, joint_name in enumerate(goal_state[u'name']):
            goal_position = goal_state[u'position'][i]
            params = {u'joint_name': joint_name,
                      u'goal': goal_position}
            if weight is not None:
                params[u'weight'] = weight
            if gain is not None:
                params[u'gain'] = gain
            if max_speed is not None:
                params[u'max_speed'] = max_speed
            self.constraints.append(JointPosition(god_map, **params))

    def get_constraint(self):
        soft_constraints = OrderedDict()
        for constraint in self.constraints:
            soft_constraints.update(constraint.get_constraint())
        return soft_constraints


class CartesianConstraint(Constraint):
    goal = u'goal'
    weight = u'weight'
    gain = u'gain'
    max_speed = u'max_speed'

    def __init__(self, god_map, root_link, tip_link, goal, weight=HIGH_WEIGHT, gain=1, max_speed=0.1):
        super(CartesianConstraint, self).__init__(god_map)
        self.root = root_link
        self.tip = tip_link
        goal = convert_dictionary_to_ros_message(u'geometry_msgs/PoseStamped', goal)
        goal = transform_pose(self.root, goal)

        # make sure rotation is normalized quaternion
        # TODO make a function out of this
        rotation = np.array([goal.pose.orientation.x,
                             goal.pose.orientation.y,
                             goal.pose.orientation.z,
                             goal.pose.orientation.w])
        normalized_rotation = rotation / np.linalg.norm(rotation)
        goal.pose.orientation.x = normalized_rotation[0]
        goal.pose.orientation.y = normalized_rotation[1]
        goal.pose.orientation.z = normalized_rotation[2]
        goal.pose.orientation.w = normalized_rotation[3]

        params = {self.goal: goal,
                  self.weight: weight,
                  self.gain: gain,
                  self.max_speed: max_speed}
        self.save_params_on_god_map(params)

    def get_goal_pose(self):
        return self.get_input_PoseStamped(self.goal)

    def __str__(self):
        s = super(CartesianConstraint, self).__str__()
        return u'{}/{}/{}'.format(s, self.root, self.tip)


class CartesianPosition(CartesianConstraint):

    def get_constraint(self):
        """
        example:
        name='CartesianPosition'
        parameter_value_pair='{
            "root": "base_footprint", #required
            "tip": "r_gripper_tool_frame", #required
            "goal_position": {"header":
                                {"stamp":
                                    {"secs": 0,
                                    "nsecs": 0},
                                "frame_id": "",
                                "seq": 0},
                            "pose": {"position":
                                        {"y": 0.0,
                                        "x": 0.0,
                                        "z": 0.0},
                                    "orientation": {"y": 0.0,
                                                    "x": 0.0,
                                                    "z": 0.0,
                                                    "w": 0.0}
                                    }
                            }', #required
            "weight": 1, #optional
            "gain": 3, #optional -- error is multiplied with this value
            "max_speed": 0.3 #optional -- rad/s or m/s depending on joint; can not go higher than urdf limit
        }'
        :return:
        """

        goal_position = sw.position_of(self.get_goal_pose())
        weight = self.get_input_float(self.weight)
        gain = self.get_input_float(self.gain)
        max_speed = self.get_input_float(self.max_speed)
        t = self.get_input_sampling_period()

        current_position = sw.position_of(self.get_fk(self.root, self.tip))

        soft_constraints = OrderedDict()

        trans_error_vector = goal_position - current_position
        trans_error = sw.norm(trans_error_vector)
<<<<<<< HEAD
        trans_scale = sw.diffable_min_fast(trans_error * gain, max_speed*t)
        trans_control = trans_error_vector / trans_error * trans_scale
=======
        trans_scale = sw.diffable_min_fast(trans_error * gain, max_speed)
        denominator = sw.if_eq_zero(trans_error, 1, trans_error)
        trans_control = trans_error_vector / denominator * trans_scale
>>>>>>> abdc859a

        soft_constraints[str(self) + u'x'] = SoftConstraint(lower=trans_control[0],
                                                            upper=trans_control[0],
                                                            weight=weight,
                                                            expression=current_position[0])
        soft_constraints[str(self) + u'y'] = SoftConstraint(lower=trans_control[1],
                                                            upper=trans_control[1],
                                                            weight=weight,
                                                            expression=current_position[1])
        soft_constraints[str(self) + u'z'] = SoftConstraint(lower=trans_control[2],
                                                            upper=trans_control[2],
                                                            weight=weight,
                                                            expression=current_position[2])
        return soft_constraints


class CartesianOrientation(CartesianConstraint):
    def __init__(self, god_map, root_link, tip_link, goal, weight=HIGH_WEIGHT, gain=1, max_speed=0.5):
        super(CartesianOrientation, self).__init__(god_map, root_link, tip_link, goal, weight, gain, max_speed)

    def get_constraint(self):
        """
        example:
        name='CartesianPosition'
        parameter_value_pair='{
            "root": "base_footprint", #required
            "tip": "r_gripper_tool_frame", #required
            "goal_position": {"header":
                                {"stamp":
                                    {"secs": 0,
                                    "nsecs": 0},
                                "frame_id": "",
                                "seq": 0},
                            "pose": {"position":
                                        {"y": 0.0,
                                        "x": 0.0,
                                        "z": 0.0},
                                    "orientation": {"y": 0.0,
                                                    "x": 0.0,
                                                    "z": 0.0,
                                                    "w": 0.0}
                                    }
                            }', #required
            "weight": 1, #optional
            "gain": 3, #optional -- error is multiplied with this value
            "max_speed": 0.3 #optional -- rad/s or m/s depending on joint; can not go higher than urdf limit
        }'
        :return:
        """
        goal_rotation = sw.rotation_of(self.get_goal_pose())
        weight = self.get_input_float(self.weight)
        gain = self.get_input_float(self.gain)
        max_speed = self.get_input_float(self.max_speed)

        current_rotation = sw.rotation_of(self.get_fk(self.root, self.tip))
        current_evaluated_rotation = sw.rotation_of(self.get_fk_evaluated(self.root, self.tip))

        soft_constraints = OrderedDict()
        axis, angle = sw.diffable_axis_angle_from_matrix((current_rotation.T * goal_rotation))

        capped_angle = sw.diffable_max_fast(sw.diffable_min_fast(gain * angle, max_speed), -max_speed)

        r_rot_control = axis * capped_angle

        hack = sw.rotation_matrix_from_axis_angle([0, 0, 1], 0.0001)

        axis, angle = sw.diffable_axis_angle_from_matrix((current_rotation.T * (current_evaluated_rotation * hack)).T)
        c_aa = (axis * angle)

        soft_constraints[str(self) + u'/0'] = SoftConstraint(lower=r_rot_control[0],
                                                             upper=r_rot_control[0],
                                                             weight=weight,
                                                             expression=c_aa[0])
        soft_constraints[str(self) + u'/1'] = SoftConstraint(lower=r_rot_control[1],
                                                             upper=r_rot_control[1],
                                                             weight=weight,
                                                             expression=c_aa[1])
        soft_constraints[str(self) + u'/2'] = SoftConstraint(lower=r_rot_control[2],
                                                             upper=r_rot_control[2],
                                                             weight=weight,
                                                             expression=c_aa[2])
        return soft_constraints


class CartesianOrientationSlerp(CartesianConstraint):
    def __init__(self, god_map, root_link, tip_link, goal, weight=HIGH_WEIGHT, gain=1, max_speed=1):
        super(CartesianOrientationSlerp, self).__init__(god_map, root_link, tip_link, goal, weight, gain, max_speed)

    def get_constraint(self):
        """
        example:
        name='CartesianPosition'
        parameter_value_pair='{
            "root": "base_footprint", #required
            "tip": "r_gripper_tool_frame", #required
            "goal_position": {"header":
                                {"stamp":
                                    {"secs": 0,
                                    "nsecs": 0},
                                "frame_id": "",
                                "seq": 0},
                            "pose": {"position":
                                        {"y": 0.0,
                                        "x": 0.0,
                                        "z": 0.0},
                                    "orientation": {"y": 0.0,
                                                    "x": 0.0,
                                                    "z": 0.0,
                                                    "w": 0.0}
                                    }
                            }', #required
            "weight": 1, #optional
            "gain": 3, #optional -- error is multiplied with this value
            "max_speed": 0.3 #optional -- rad/s or m/s depending on joint; can not go higher than urdf limit
        }'
        :return:
        """
        goal_rotation = sw.rotation_of(self.get_goal_pose())
        weight = self.get_input_float(self.weight)
        gain = self.get_input_float(self.gain)
        max_speed = self.get_input_float(self.max_speed)
        t = self.get_input_sampling_period()

        current_rotation = sw.rotation_of(self.get_fk(self.root, self.tip))
        current_evaluated_rotation = sw.rotation_of(self.get_fk_evaluated(self.root, self.tip))

        soft_constraints = OrderedDict()

        angle = sw.rotation_distance(current_rotation, goal_rotation)
        angle = sw.diffable_abs(angle)

<<<<<<< HEAD
        capped_angle = sw.diffable_min_fast(max_speed*t / (gain * angle), 1)
=======
        denominator = (gain * angle)
        denominator = sw.if_eq_zero(denominator, -1, denominator) # FIXME breaks if maxspeed or gain are negative
        capped_angle = sw.diffable_max_fast(sw.diffable_min_fast(max_speed / denominator, 1), 0)
>>>>>>> abdc859a

        q1 = sw.quaternion_from_matrix(current_rotation)
        q2 = sw.quaternion_from_matrix(goal_rotation)
        intermediate_goal = sw.diffable_slerp(q1, q2, capped_angle)
        asdf = sw.quaternion_diff(q1, intermediate_goal)
        axis3, angle3 = sw.axis_angle_from_quaternion(*asdf)
        r_rot_control = axis3 * angle3

        hack = sw.rotation_matrix_from_axis_angle([0, 0, 1], 0.0001)
        axis2, angle2 = sw.diffable_axis_angle_from_matrix((current_rotation.T * (current_evaluated_rotation * hack)).T)
        c_aa = (axis2 * angle2)

        soft_constraints[str(self) + u'/0'] = SoftConstraint(lower=r_rot_control[0],
                                                             upper=r_rot_control[0],
                                                             weight=weight,
                                                             expression=c_aa[0])
        soft_constraints[str(self) + u'/1'] = SoftConstraint(lower=r_rot_control[1],
                                                             upper=r_rot_control[1],
                                                             weight=weight,
                                                             expression=c_aa[1])
        soft_constraints[str(self) + u'/2'] = SoftConstraint(lower=r_rot_control[2],
                                                             upper=r_rot_control[2],
                                                             weight=weight,
                                                             expression=c_aa[2])
        return soft_constraints


class LinkToAnyAvoidance(Constraint):
    repel_speed = u'repel_speed'
    max_weight_distance = u'max_weight_distance'
    low_weight_distance = u'low_weight_distance'
    zero_weight_distance = u'zero_weight_distance'
    root_T_link_b = u'root_T_link_b'
    link_in_chain = u'link_in_chain'
    A = u'A'
    B = u'B'
    C = u'C'

    def __init__(self, god_map, link_name, repel_speed=0.5, max_weight_distance=0.0, low_weight_distance=0.01,
                 zero_weight_distance=0.05):
        super(LinkToAnyAvoidance, self).__init__(god_map)
        self.link_name = link_name
        self.robot_root = self.get_robot().get_root()
        self.robot_name = self.get_robot_unsafe().get_name()
        x = np.array([max_weight_distance, low_weight_distance, zero_weight_distance])
        y = np.array([MAX_WEIGHT, LOW_WEIGHT, ZERO_WEIGHT])
        (A, B, C), _ = curve_fit(lambda t, a, b, c: a / (t + c) + b, x, y)

        identity = np.eye(4)

        cpi_identifier = identifier.closest_point[0]
        world_identifier = identifier.world[0]
        data = god_map._data
        robot = data[world_identifier].robot
        get_fk = robot.get_fk_np
        get_chain = robot.get_chain
        get_connecting_link = robot.get_connecting_link

        # TODO rename me
        def root_T_link_b():
            cpi = data[cpi_identifier][self.link_name]
            if cpi.body_b == self.robot_name:
                c = get_connecting_link(cpi.link_b, cpi.link_a)
                return get_fk(self.robot_root, c)
            return identity

        def link_in_chain(link_name):
            cpi = data[cpi_identifier][self.link_name]
            body_b = cpi.body_b
            if body_b == self.robot_name:
                link_a = cpi.link_a
                link_b = cpi.link_b
                chain = get_chain(link_b, link_a, joints=False)
                return int(link_name in chain)
            return 1

        params = {self.repel_speed: repel_speed,
                  self.max_weight_distance: max_weight_distance,
                  self.low_weight_distance: low_weight_distance,
                  self.zero_weight_distance: zero_weight_distance,
                  self.link_in_chain: link_in_chain,
                  self.root_T_link_b: root_T_link_b,
                  self.A: A,
                  self.B: B,
                  self.C: C}
        self.save_params_on_god_map(params)

    def get_distance_to_closest_object(self, link_name):
        return self.get_god_map().to_symbol(identifier.closest_point + [link_name, u'min_dist'])

    def get_contact_normal_on_b(self, link_name):
        return Vector3Input(self.god_map.to_symbol,
                            prefix=identifier.closest_point + [link_name, u'contact_normal']).get_expression()

    def get_closest_point_on_a(self, link_name):
        return Point3Input(self.god_map.to_symbol,
                           prefix=identifier.closest_point + [link_name, u'position_on_a']).get_expression()

    def get_closest_point_on_b(self, link_name):
        return Point3Input(self.god_map.to_symbol,
                           prefix=identifier.closest_point + [link_name, u'position_on_b']).get_expression()

    def get_actual_distance(self, link_name):
        return self.god_map.to_symbol(identifier.closest_point + [link_name, u'contact_distance'])

    def get_is_link_in_chain_symbol(self, link_name):
        return self.god_map.to_symbol(self.get_identifier() + [self.link_in_chain, (link_name,)])

    def get_root_T_link_b(self):
        return FrameInput(self.god_map.to_symbol, self.get_identifier() + [self.root_T_link_b, tuple()]).get_frame()

    def get_constraint(self):
        soft_constraints = OrderedDict()

        root_T_link = self.get_root_T_link_b()
        chain = self.get_robot().get_chain(self.get_robot().get_root(), self.link_name, False, True, False)
        for i in range(len(chain) - 1):
            l1 = chain[i]
            l2 = chain[i + 1]
            link_in_chain = self.get_is_link_in_chain_symbol(l1)
            fk_expr = self.get_fk(l1, l2)
            root_T_link *= sw.if_eq_zero(link_in_chain, sw.eye(4), fk_expr)
            # add_debug_constraint(soft_constraints, str(self)+'/link in chain / '+l1, link_in_chain)

        point_on_link = self.get_closest_point_on_a(self.link_name)
        other_point = self.get_closest_point_on_b(self.link_name)
        contact_normal = self.get_contact_normal_on_b(self.link_name)
        actual_distance = self.get_actual_distance(self.link_name)
        repel_speed = self.get_input_float(self.repel_speed)
        t = self.get_input_sampling_period()
        max_weight_distance = self.get_input_float(self.max_weight_distance)
        zero_weight_distance = self.get_input_float(self.zero_weight_distance)
        A = self.get_input_float(self.A)
        B = self.get_input_float(self.B)
        C = self.get_input_float(self.C)

        controllable_point = root_T_link * point_on_link

        dist = (contact_normal.T * (controllable_point - other_point))[0]

        weight_f = sw.Piecewise([MAX_WEIGHT, actual_distance <= max_weight_distance],
                                [ZERO_WEIGHT, actual_distance > zero_weight_distance],
                                [A / (actual_distance + C) + B, True])

        limit = sw.Min(zero_weight_distance - dist, repel_speed*t)
        # limit = repel_speed * t
        # limit = 1

        soft_constraints[str(self)] = SoftConstraint(lower=limit,
                                                     upper=limit,
                                                     weight=weight_f,
                                                     expression=dist)
        return soft_constraints

    def __str__(self):
        s = super(LinkToAnyAvoidance, self).__str__()
        return u'{}/{}'.format(s, self.link_name)


class AlignPlanes(Constraint):
    root_normal = u'root_normal'
    tip_normal = u'tip_normal'
    weight = u'weight'
    gain = u'gain'
    max_speed = u'max_speed'

    def __init__(self, god_map, root, tip, root_normal, tip_normal, weight=HIGH_WEIGHT, gain=3, max_speed=0.5):
        """
        :type god_map:
        :type root: str
        :type tip: str
        :type root_normal: Vector3Stamped
        :type tip_normal: Vector3Stamped
        """
        super(AlignPlanes, self).__init__(god_map)
        self.root = root
        self.tip = tip

        root_normal = convert_dictionary_to_ros_message(u'geometry_msgs/Vector3Stamped', root_normal)
        root_normal = transform_vector(self.root, root_normal)
        tmp = np.array([root_normal.vector.x, root_normal.vector.y, root_normal.vector.z])
        tmp = tmp / np.linalg.norm(tmp)
        root_normal.vector = Vector3(*tmp)

        tip_normal = convert_dictionary_to_ros_message(u'geometry_msgs/Vector3Stamped', tip_normal)
        tip_normal = transform_vector(self.tip, tip_normal)
        tmp = np.array([tip_normal.vector.x, tip_normal.vector.y, tip_normal.vector.z])
        tmp = tmp / np.linalg.norm(tmp)
        tip_normal.vector = Vector3(*tmp)

        params = {self.root_normal: root_normal,
                  self.tip_normal: tip_normal,
                  self.weight: weight,
                  self.gain: gain,
                  self.max_speed: max_speed}
        self.save_params_on_god_map(params)

    def __str__(self):
        s = super(AlignPlanes, self).__str__()
        return u'{}/{}/{}'.format(s, self.root, self.tip)

    def get_root_normal_vector(self):
        return self.get_input_Vector3Stamped(self.root_normal)

    def get_tip_normal_vector(self):
        return self.get_input_Vector3Stamped(self.tip_normal)

    def get_constraint(self):
        # TODO integrate gain and max_speed?
        soft_constraints = OrderedDict()
        weight = self.get_input_float(self.weight)
        gain = self.get_input_float(self.gain)
        max_speed = self.get_input_float(self.max_speed)
        root_R_tip = sw.rotation_of(self.get_fk(self.root, self.tip))
        tip_normal__tip = self.get_tip_normal_vector()
        root_normal__root = self.get_root_normal_vector()

        tip_normal__root = root_R_tip * tip_normal__tip
        diff = root_normal__root - tip_normal__root

        soft_constraints[str(self) + u'x'] = SoftConstraint(lower=diff[0],
                                                            upper=diff[0],
                                                            weight=weight,
                                                            expression=tip_normal__root[0])
        soft_constraints[str(self) + u'y'] = SoftConstraint(lower=diff[1],
                                                            upper=diff[1],
                                                            weight=weight,
                                                            expression=tip_normal__root[1])
        soft_constraints[str(self) + u'z'] = SoftConstraint(lower=diff[2],
                                                            upper=diff[2],
                                                            weight=weight,
                                                            expression=tip_normal__root[2])
        return soft_constraints


class GravityJoint(Constraint):
    weight = u'weight'

    def __init__(self, god_map, joint_name, object_name, weight=MAX_WEIGHT):
        super(GravityJoint, self).__init__(god_map)
        self.joint_name = joint_name
        self.weight = weight
        self.object_name = object_name
        params = {self.weight: weight}
        self.save_params_on_god_map(params)

    def get_constraint(self):
        soft_constraints = OrderedDict()

        current_joint = self.get_input_joint_position(self.joint_name)
        weight = self.get_input_float(self.weight)

        parent_link = self.get_robot().get_parent_link_of_joint(self.joint_name)

        parent_R_root = sw.rotation_of(self.get_fk(parent_link, self.get_robot().get_root()))

        com__parent = sw.position_of(self.get_fk_evaluated(parent_link, self.object_name))
        com__parent[3] = 0
        com__parent = sw.scale(com__parent, 1)

        g = sw.vector3(0, 0, -1)
        g__parent = parent_R_root * g
        axis_of_rotation = sw.vector3(*self.get_robot().get_joint_axis(self.joint_name))
        l = sw.dot(g__parent, axis_of_rotation)
        goal__parent = g__parent - sw.scale(axis_of_rotation, l)
        goal__parent = sw.scale(goal__parent, 1)

        goal_vel = sw.acos(sw.dot(com__parent, goal__parent))

        ref_axis_of_rotation = sw.cross(com__parent, goal__parent)
        goal_vel *= sw.sign(sw.dot(ref_axis_of_rotation, axis_of_rotation))

        soft_constraints[str(self)] = SoftConstraint(lower=goal_vel,  # sw.Min(goal_vel, 0),
                                                     upper=goal_vel,  # sw.Max(goal_vel, 0),
                                                     weight=weight,
                                                     expression=current_joint)

        return soft_constraints

    def __str__(self):
        s = super(GravityJoint, self).__str__()
        return u'{}/{}'.format(s, self.joint_name)


class UpdateGodMap(Constraint):

    def __init__(self, god_map, updates):
        super(UpdateGodMap, self).__init__(god_map)
        self.update_god_map([], updates)

    def update_god_map(self, identifier, updates):
        if not isinstance(updates, dict):
            raise GiskardException(u'{} used incorrectly, {} not a dict or number'.format(str(self), updates))
        for member, value in updates.items():
            next_identifier = identifier + [member]
            if isinstance(value, numbers.Number) and \
                    isinstance(self.get_god_map().safe_get_data(next_identifier), numbers.Number):
                self.get_god_map().safe_set_data(next_identifier, value)
            else:
                self.update_god_map(next_identifier, value)

    def get_constraint(self):
        return {}


class Pointing(Constraint):
    goal_point = u'goal_point'
    pointing_axis = u'pointing_axis'
    weight = u'weight'

    def __init__(self, god_map, tip, goal_point, root=None, pointing_axis=None, weight=HIGH_WEIGHT):
        super(Pointing, self).__init__(god_map)
        if root is None:
            self.root = self.get_robot().get_root()
        else:
            self.root = root
        self.tip = tip

        goal_point = convert_dictionary_to_ros_message(u'geometry_msgs/PointStamped', goal_point)
        goal_point = transform_point(self.root, goal_point)

        if pointing_axis is not None:
            pointing_axis = convert_dictionary_to_ros_message(u'geometry_msgs/Vector3Stamped', pointing_axis)
            pointing_axis = transform_vector(self.tip, pointing_axis)
        else:
            pointing_axis = Vector3Stamped()
            pointing_axis.header.frame_id = self.tip
            pointing_axis.vector.z = 1
        tmp = np.array([pointing_axis.vector.x, pointing_axis.vector.y, pointing_axis.vector.z])
        tmp = tmp / np.linalg.norm(tmp) #TODO possible /0
        pointing_axis.vector = Vector3(*tmp)

        params = {self.goal_point: goal_point,
                  self.pointing_axis: pointing_axis,
                  self.weight: weight}
        self.save_params_on_god_map(params)

    def get_goal_point(self):
        return self.get_input_PointStamped(self.goal_point)

    def get_pointing_axis(self):
        return self.get_input_Vector3Stamped(self.pointing_axis)

    def get_constraint(self):
        soft_constraints = OrderedDict()

        weight = self.get_input_float(self.weight)
        root_T_tip = self.get_fk(self.root, self.tip)
        goal_point = self.get_goal_point()
        pointing_axis = self.get_pointing_axis()

        goal_axis = goal_point - sw.position_of(root_T_tip)
        goal_axis /= sw.norm(goal_axis) #FIXME possible /0
        current_axis = root_T_tip * pointing_axis
        diff = goal_axis - current_axis

        soft_constraints[str(self) + u'x'] = SoftConstraint(lower=diff[0],
                                                            upper=diff[0],
                                                            weight=weight,
                                                            expression=current_axis[0])
        soft_constraints[str(self) + u'y'] = SoftConstraint(lower=diff[1],
                                                            upper=diff[1],
                                                            weight=weight,
                                                            expression=current_axis[1])
        soft_constraints[str(self) + u'z'] = SoftConstraint(lower=diff[2],
                                                            upper=diff[2],
                                                            weight=weight,
                                                            expression=current_axis[2])
        return soft_constraints

    def __str__(self):
        s = super(Pointing, self).__str__()
        return u'{}/{}/{}'.format(s, self.root, self.tip)


def add_debug_constraint(d, key, expr):
    """
    If you want to see an arbitrary evaluated expression in the matrix use this.
    These softconstraints will not influence anything.
    :param d: a dict where the softcontraint will be added to
    :type: dict
    :param key: a name to identify the debug soft contraint
    :type key: str
    :type expr: sw.Symbol
    """
    d[key] = SoftConstraint(lower=expr,
                            upper=expr,
                            weight=0,
                            expression=1)<|MERGE_RESOLUTION|>--- conflicted
+++ resolved
@@ -274,14 +274,9 @@
 
         trans_error_vector = goal_position - current_position
         trans_error = sw.norm(trans_error_vector)
-<<<<<<< HEAD
         trans_scale = sw.diffable_min_fast(trans_error * gain, max_speed*t)
-        trans_control = trans_error_vector / trans_error * trans_scale
-=======
-        trans_scale = sw.diffable_min_fast(trans_error * gain, max_speed)
         denominator = sw.if_eq_zero(trans_error, 1, trans_error)
         trans_control = trans_error_vector / denominator * trans_scale
->>>>>>> abdc859a
 
         soft_constraints[str(self) + u'x'] = SoftConstraint(lower=trans_control[0],
                                                             upper=trans_control[0],
@@ -413,13 +408,9 @@
         angle = sw.rotation_distance(current_rotation, goal_rotation)
         angle = sw.diffable_abs(angle)
 
-<<<<<<< HEAD
-        capped_angle = sw.diffable_min_fast(max_speed*t / (gain * angle), 1)
-=======
         denominator = (gain * angle)
         denominator = sw.if_eq_zero(denominator, -1, denominator) # FIXME breaks if maxspeed or gain are negative
-        capped_angle = sw.diffable_max_fast(sw.diffable_min_fast(max_speed / denominator, 1), 0)
->>>>>>> abdc859a
+        capped_angle = sw.diffable_max_fast(sw.diffable_min_fast(max_speed*t / denominator, 1), 0)
 
         q1 = sw.quaternion_from_matrix(current_rotation)
         q2 = sw.quaternion_from_matrix(goal_rotation)
