from __future__ import division

import math
import numbers
from collections import OrderedDict

import numpy as np
from geometry_msgs.msg import Vector3Stamped, Vector3
from rospy_message_converter.message_converter import convert_dictionary_to_ros_message
from scipy.optimize import curve_fit

import giskardpy.identifier as identifier
from giskardpy import symbolic_wrapper as w, logging
from giskardpy.exceptions import GiskardException, ConstraintException
from giskardpy.input_system import PoseStampedInput, Point3Input, Vector3Input, Vector3StampedInput, FrameInput, \
    PointStampedInput, TranslationInput
from giskardpy.qp_problem_builder import SoftConstraint
from giskardpy.tfwrapper import transform_pose, transform_vector, transform_point

WEIGHTS = [0] + [6**x for x in range(7)]

WEIGHT_MAX = WEIGHTS[-1]
WEIGHT_MIN = WEIGHTS[0]

WEIGHT_COLLISION_AVOIDANCE = WEIGHTS[3]


class Constraint(object):
    def __init__(self, god_map, **kwargs):
        self.god_map = god_map

    def save_params_on_god_map(self, params):
        constraints = self.get_god_map().safe_get_data(identifier.constraints_identifier)
        constraints[str(self)] = params
        self.get_god_map().safe_set_data(identifier.constraints_identifier, constraints)

    def make_constraints(self):
        pass

    def get_identifier(self):
        return identifier.constraints_identifier + [str(self)]

    def get_world_object_pose(self, object_name, link_name):
        pass

    def get_god_map(self):
        """
        :rtype: giskardpy.god_map.GodMap
        """
        return self.god_map

    def get_world(self):
        """
        :rtype: giskardpy.world.World
        """
        return self.get_god_map().safe_get_data(identifier.world)

    def get_robot(self):
        """
        :rtype: giskardpy.symengine_robot.Robot
        """
        return self.get_god_map().safe_get_data(identifier.robot)

    def get_world_unsafe(self):
        """
        :rtype: giskardpy.world.World
        """
        return self.get_god_map().get_data(identifier.world)

    def get_robot_unsafe(self):
        """
        :rtype: giskardpy.symengine_robot.Robot
        """
        return self.get_god_map().get_data(identifier.robot)

    def get_input_joint_position(self, joint_name):
        key = identifier.joint_states + [joint_name, u'position']
        return self.god_map.to_symbol(key)

    def get_input_sampling_period(self):
        return self.god_map.to_symbol(identifier.sample_period)

    def make_polynomial_function(self, x, p1x, p1y,
                                 p2x, p2y,
                                 min_x, min_y):
        C = min_y
        B = min_x

        order = math.log(((p2y - min_y) / (p1y - min_y)), ((min_x - p2x) / (min_x - p1x)))
        A = (p1y - C) / ((B - p1x) ** order)

        return A * ((-x) + B) ** order + C

    def make_polynomial_function2(self, x, local_max_x, local_max_y,
                                  local_min_x, local_min_y,
                                  order):
        """
        function of form x**order - x**(order-1)
        :return:
        """
        order_1 = order
        order_2 = order - 1
        A = (order_2 / order_1) * (1 / (local_min_x - local_max_x))
        B = (order_1 ** order_1 / order_2 ** order_2) * (local_max_y - local_min_y)
        C = -local_max_x
        D = local_max_y
        return B * ((x + C) * A) ** order_1 - B * ((x + C) * A) ** order_2 + D

    def magic_weight_function(self, x, p1x, p1y,
                              p2x, p2y,
                              saddlex, saddley,
                              min_x, min_y):
        f0 = p1y
        f1 = self.make_polynomial_function(x, p1x, p1y, p2x, p2y, saddlex, saddley)
        f2 = self.make_polynomial_function2(x, saddlex, saddley, min_x, min_y, 3)
        f3 = min_y
        return w.if_less_eq(x, p1x, f0, w.if_less_eq(x, saddlex, f1, w.if_less_eq(x, min_x, f2, f3)))

    def __str__(self):
        return self.__class__.__name__

    def get_fk(self, root, tip):
        return self.get_robot().get_fk_expression(root, tip)

    def get_fk_evaluated(self, root, tip):
        return FrameInput(self.get_god_map().to_symbol,
                          prefix=identifier.fk_np +
                                 [(root, tip)]).get_frame()

    def get_input_float(self, name):
        key = self.get_identifier() + [name]
        return self.god_map.to_symbol(key)

    def get_input_PoseStamped(self, name):
        return PoseStampedInput(self.get_god_map().to_symbol,
                                translation_prefix=self.get_identifier() +
                                                   [name,
                                                    u'pose',
                                                    u'position'],
                                rotation_prefix=self.get_identifier() +
                                                [name,
                                                 u'pose',
                                                 u'orientation']).get_frame()

    def get_input_Vector3Stamped(self, name):
        return Vector3StampedInput(self.god_map.to_symbol,
                                   vector_prefix=self.get_identifier() + [name, u'vector']).get_expression()

    def get_input_PointStamped(self, name):
        return PointStampedInput(self.god_map.to_symbol,
                                 prefix=self.get_identifier() + [name, u'point']).get_expression()

    def limit_acceleration(self, current_position, error, max_acceleration, max_velocity):
        sample_period = self.get_input_sampling_period()
        position_jacobian = w.jacobian(current_position, self.get_robot().get_joint_position_symbols())
        last_velocities = w.Matrix(self.get_robot().get_joint_velocity_symbols())
        last_velocity = w.dot(position_jacobian, last_velocities)[0]
        max_velocity = max_velocity * sample_period
        max_acceleration = max_acceleration * sample_period
        last_velocity = last_velocity * sample_period
        m = 1 / max_acceleration
        error *= m
        max_acceleration *= m
        last_velocity *= m
        max_velocity *= m
        sign = w.sign(error)
        error = w.Abs(error)
        error_rounded = np.floor(error)
        cmd = w.if_greater(max_acceleration, error,
                           error,
                           w.sqrt(error_rounded * 2 * max_acceleration + (
                                   max_acceleration ** 2 / 4)) - max_acceleration / 2)
        cmd *= sign

        vel = w.Max(w.Min(cmd, w.Min(last_velocity + max_acceleration, max_velocity)),
                    w.Max(last_velocity - max_acceleration, -max_velocity))
        return vel / m

    def limit_velocity(self, error, max_velocity):
        sample_period = self.get_input_sampling_period()
        max_velocity *= sample_period
        return w.diffable_max_fast(w.diffable_min_fast(error, max_velocity), -max_velocity)

    def get_constraints(self):
        """
        :rtype: OrderedDict
        """
        self.soft_constraints = OrderedDict()
        self.make_constraints()
        return self.soft_constraints

    def add_constraint(self, name, lower, upper, weight, expression):
        """
        :type name: str
        :type constraint: SoftConstraint
        """
        if name in self.soft_constraints:
            raise KeyError(u'a constraint with name \'{}\' already exists'.format(name))
        self.soft_constraints[name] = SoftConstraint(lower=lower,
                                                     upper=upper,
                                                     weight=weight,
                                                     expression=expression)

    def add_debug_constraint(self, name, expr):
        """
        Adds a constraint with weight 0 to the qp problem.
        Used to inspect subexpressions for debugging.
        :param name: a name to identify the expression
        :type name: str
        :type expr: w.Symbol
        """
        self.add_constraint(name, expr, expr, 1, 0)


class JointPositionContinuous(Constraint):
    goal = u'goal'
    weight = u'weight'
    max_velocity = u'max_velocity'
    max_acceleration = u'max_acceleration'

<<<<<<< HEAD
    def __init__(self, god_map, joint_name, goal, weight=WEIGHTS[5], max_velocity=1, max_acceleration=0.1):
        super(JointPositionContinuous, self).__init__(god_map)
=======
    def __init__(self, god_map, joint_name, goal, weight=LOW_WEIGHT, max_velocity=1, max_acceleration=1):
        super(JointPosition, self).__init__(god_map)
>>>>>>> 19b8c226
        self.joint_name = joint_name

        if not self.get_robot().is_joint_continuous(joint_name):
            raise ConstraintException(u'{} called with non continuous joint {}'.format(self.__name__,
                                                                                      joint_name))

        params = {self.goal: goal,
                  self.weight: weight,
                  self.max_velocity: max_velocity,
                  self.max_acceleration: max_acceleration}
        self.save_params_on_god_map(params)

    def make_constraints(self):
        """
        example:
        name='JointPosition'
        parameter_value_pair='{
            "joint_name": "torso_lift_joint", #required
            "goal_position": 0, #required
            "weight": 1, #optional
            "max_velocity": 1 #optional -- rad/s or m/s depending on joint; can not go higher than urdf limit
        }'
        :return:
        """
        current_joint = self.get_input_joint_position(self.joint_name)

        joint_goal = self.get_input_float(self.goal)
        weight = self.get_input_float(self.weight)

        max_acceleration = self.get_input_float(self.max_acceleration)
        max_velocity = w.Min(self.get_input_float(self.max_velocity),
                             self.get_robot().get_joint_velocity_limit_expr(self.joint_name))

        error = w.shortest_angular_distance(current_joint, joint_goal)
        # capped_err = self.limit_acceleration(current_joint, error, max_acceleration, max_velocity)
        capped_err = self.limit_velocity(error, max_velocity)

        weight = self.magic_weight_function(w.Abs(error),
                                            0.0, WEIGHTS[5],
                                            np.pi/8, WEIGHTS[4],
                                            np.pi/6, WEIGHTS[3],
                                            np.pi/4, WEIGHTS[1])


        self.add_constraint(str(self), lower=capped_err, upper=capped_err, weight=weight, expression=current_joint)
        self.add_debug_constraint(str(self)+'/current', current_joint)
        self.add_debug_constraint(str(self)+'/goal', joint_goal)
        self.add_debug_constraint(str(self)+'/error', error)

    def __str__(self):
        s = super(JointPositionContinuous, self).__str__()
        return u'{}/{}'.format(s, self.joint_name)

class JointPositionPrismatic(Constraint):
    goal = u'goal'
    weight = u'weight'
    max_velocity = u'max_velocity'
    max_acceleration = u'max_acceleration'

    def __init__(self, god_map, joint_name, goal, weight=None, max_velocity=0.1, max_acceleration=0.1):
        super(JointPositionPrismatic, self).__init__(god_map)
        self.joint_name = joint_name
        if not self.get_robot().is_joint_prismatic(joint_name):
            raise ConstraintException(u'{} called with non prismatic joint {}'.format(self.__name__,
                                                                                      joint_name))

        params = {self.goal: goal,
                  self.weight: weight,
                  self.max_velocity: max_velocity,
                  self.max_acceleration: max_acceleration}
        self.save_params_on_god_map(params)

    def make_constraints(self):
        """
        example:
        name='JointPosition'
        parameter_value_pair='{
            "joint_name": "torso_lift_joint", #required
            "goal_position": 0, #required
            "weight": 1, #optional
            "gain": 10, #optional -- error is multiplied with this value
            "max_speed": 1 #optional -- rad/s or m/s depending on joint; can not go higher than urdf limit
        }'
        :return:
        """
        current_joint = self.get_input_joint_position(self.joint_name)

        joint_goal = self.get_input_float(self.goal)
        weight = self.get_input_float(self.weight)

        max_velocity = w.Min(self.get_input_float(self.max_velocity),
                             self.get_robot().get_joint_velocity_limit_expr(self.joint_name))
        max_acceleration = self.get_input_float(self.max_acceleration)

        err = joint_goal - current_joint
        weight = self.magic_weight_function(w.Abs(err),
                                            0.0, WEIGHTS[5],
                                            0.01, WEIGHTS[4],
                                            0.04, WEIGHTS[3],
                                            0.05, WEIGHTS[1])
        capped_err = self.limit_acceleration(current_joint, err, max_acceleration, max_velocity)

        self.add_constraint(str(self), lower=capped_err, upper=capped_err, weight=weight, expression=current_joint)

    def __str__(self):
        s = super(JointPositionPrismatic, self).__str__()
        return u'{}/{}'.format(s, self.joint_name)


class JointPositionRevolute(Constraint):
    goal = u'goal'
    weight = u'weight'
    max_velocity = u'max_velocity'
    max_acceleration = u'max_acceleration'

    def __init__(self, god_map, joint_name, goal, weight=None, max_velocity=1, max_acceleration=1):
        super(JointPositionRevolute, self).__init__(god_map)
        self.joint_name = joint_name
        if not self.get_robot().is_joint_revolute(joint_name):
            raise ConstraintException(u'{} called with non prismatic joint {}'.format(self.__name__,
                                                                                      joint_name))

        params = {self.goal: goal,
                  self.weight: weight,
                  self.max_velocity: max_velocity,
                  self.max_acceleration: max_acceleration}
        self.save_params_on_god_map(params)

    def make_constraints(self):
        """
        example:
        name='JointPosition'
        parameter_value_pair='{
            "joint_name": "torso_lift_joint", #required
            "goal_position": 0, #required
            "weight": 1, #optional
            "gain": 10, #optional -- error is multiplied with this value
            "max_speed": 1 #optional -- rad/s or m/s depending on joint; can not go higher than urdf limit
        }'
        :return:
        """
        current_joint = self.get_input_joint_position(self.joint_name)

        joint_goal = self.get_input_float(self.goal)
        weight = self.get_input_float(self.weight)

        max_velocity = w.Min(self.get_input_float(self.max_velocity),
                          self.get_robot().get_joint_velocity_limit_expr(self.joint_name))

        max_acceleration = self.get_input_float(self.max_acceleration)

        err = joint_goal - current_joint
        capped_err = self.limit_acceleration(current_joint, err, max_acceleration, max_velocity)

        # weight = self.magic_weight_function(w.Abs(err),
        #                                     0.0, WEIGHTS[5],
        #                                     np.pi / 8, WEIGHTS[4],
        #                                     np.pi / 6, WEIGHTS[3],
        #                                     np.pi / 4, WEIGHTS[1])
        weight = WEIGHTS[5]

        self.add_constraint(str(self), lower=capped_err, upper=capped_err, weight=weight, expression=current_joint)


    def __str__(self):
        s = super(JointPositionRevolute, self).__str__()
        return u'{}/{}'.format(s, self.joint_name)


class JointPositionList(Constraint):
    def __init__(self, god_map, goal_state, weight=None, max_velocity=None):
        super(JointPositionList, self).__init__(god_map)
        self.constraints = []
        for i, joint_name in enumerate(goal_state[u'name']):
            goal_position = goal_state[u'position'][i]
            params = {u'joint_name': joint_name,
                      u'goal': goal_position}
            if weight is not None:
                params[u'weight'] = weight
            if max_velocity is not None:
                params[u'max_velocity'] = max_velocity
            if self.get_robot().is_joint_continuous(joint_name):
                self.constraints.append(JointPositionContinuous(god_map, **params))
            elif self.get_robot().is_joint_revolute(joint_name):
                self.constraints.append(JointPositionRevolute(god_map, **params))
            elif self.get_robot().is_joint_prismatic(joint_name):
                self.constraints.append(JointPositionPrismatic(god_map, **params))

    def make_constraints(self):
        for constraint in self.constraints:
            self.soft_constraints.update(constraint.get_constraints())


class BasicCartesianConstraint(Constraint):
    goal = u'goal'
    weight = u'weight'
    max_velocity = u'max_velocity'
    max_acceleration = u'max_acceleration'

    def __init__(self, god_map, root_link, tip_link, goal, max_velocity=0.1, max_acceleration=0.1):
        super(BasicCartesianConstraint, self).__init__(god_map)
        self.root = root_link
        self.tip = tip_link
        goal = convert_dictionary_to_ros_message(u'geometry_msgs/PoseStamped', goal)
        goal = transform_pose(self.root, goal)

        # make sure rotation is normalized quaternion
        # TODO make a function out of this
        rotation = np.array([goal.pose.orientation.x,
                             goal.pose.orientation.y,
                             goal.pose.orientation.z,
                             goal.pose.orientation.w])
        normalized_rotation = rotation / np.linalg.norm(rotation)
        goal.pose.orientation.x = normalized_rotation[0]
        goal.pose.orientation.y = normalized_rotation[1]
        goal.pose.orientation.z = normalized_rotation[2]
        goal.pose.orientation.w = normalized_rotation[3]

        params = {self.goal: goal,
                  self.max_acceleration: max_acceleration,
                  self.max_velocity: max_velocity}
        self.save_params_on_god_map(params)

    def get_goal_pose(self):
        return self.get_input_PoseStamped(self.goal)

    def __str__(self):
        s = super(BasicCartesianConstraint, self).__str__()
        return u'{}/{}/{}'.format(s, self.root, self.tip)


class CartesianPosition(BasicCartesianConstraint):

    def make_constraints(self):
        """
        example:
        name='CartesianPosition'
        parameter_value_pair='{
            "root": "base_footprint", #required
            "tip": "r_gripper_tool_frame", #required
            "goal_position": {"header":
                                {"stamp":
                                    {"secs": 0,
                                    "nsecs": 0},
                                "frame_id": "",
                                "seq": 0},
                            "pose": {"position":
                                        {"y": 0.0,
                                        "x": 0.0,
                                        "z": 0.0},
                                    "orientation": {"y": 0.0,
                                                    "x": 0.0,
                                                    "z": 0.0,
                                                    "w": 0.0}
                                    }
                            }', #required
            "weight": 1, #optional
            "max_velocity": 0.3 #optional -- rad/s or m/s depending on joint; can not go higher than urdf limit
        }'
        :return:
        """

        r_P_g = w.position_of(self.get_goal_pose())
        max_velocity = self.get_input_float(self.max_velocity)
        max_acceleration = self.get_input_float(self.max_acceleration)

        r_P_c = w.position_of(self.get_fk(self.root, self.tip))

        r_P_error = r_P_g - r_P_c
        trans_error = w.norm(r_P_error)

        trans_scale = self.limit_acceleration(w.norm(r_P_c),
                                              trans_error,
                                              max_acceleration,
                                              max_velocity)
        r_P_intermediate_error = w.save_division(r_P_error, trans_error) * trans_scale

        weight = self.magic_weight_function(trans_error,
                                            0.0, WEIGHTS[5],
                                            0.01, WEIGHTS[4],
                                            0.04, WEIGHTS[3],
                                            0.05, WEIGHTS[1])

        self.add_constraint(str(self) + u'x', lower=r_P_intermediate_error[0],
                            upper=r_P_intermediate_error[0],
                            weight=weight,
                            expression=r_P_c[0])
        self.add_constraint(str(self) + u'y', lower=r_P_intermediate_error[1],
                            upper=r_P_intermediate_error[1],
                            weight=weight,
                            expression=r_P_c[1])
        self.add_constraint(str(self) + u'z', lower=r_P_intermediate_error[2],
                            upper=r_P_intermediate_error[2],
                            weight=weight,
                            expression=r_P_c[2])


# class CartesianPositionX(BasicCartesianConstraint):
# FIXME
#     def make_constraints(self):
#         goal_position = w.position_of(self.get_goal_pose())
#         weight = self.get_input_float(self.weight)
#         max_velocity = self.get_input_float(self.max_velocity)
#         t = self.get_input_sampling_period()
#
#         current_position = w.position_of(self.get_fk(self.root, self.tip))
#
#         trans_error_vector = goal_position - current_position
#         trans_error = w.norm(trans_error_vector)
#         trans_scale = w.diffable_min_fast(trans_error, max_velocity * t)
#         trans_control = w.save_division(trans_error_vector, trans_error) * trans_scale
#
#         self.add_constraint(str(self) + u'x', lower=trans_control[0],
#                             upper=trans_control[0],
#                             weight=weight,
#                             expression=current_position[0])
#
#
# class CartesianPositionY(BasicCartesianConstraint):
#     def make_constraints(self):
#         goal_position = w.position_of(self.get_goal_pose())
#         weight = self.get_input_float(self.weight)
#         max_velocity = self.get_input_float(self.max_velocity)
#         t = self.get_input_sampling_period()
#
#         current_position = w.position_of(self.get_fk(self.root, self.tip))
#
#         trans_error_vector = goal_position - current_position
#         trans_error = w.norm(trans_error_vector)
#         trans_scale = w.diffable_min_fast(trans_error, max_velocity * t)
#         trans_control = w.save_division(trans_error_vector, trans_error) * trans_scale
#
#         self.add_constraint(str(self) + u'y', lower=trans_control[1],
#                             upper=trans_control[1],
#                             weight=weight,
#                             expression=current_position[1])


class CartesianOrientation(BasicCartesianConstraint):
    def __init__(self, god_map, root_link, tip_link, goal, max_velocity=0.5, max_acceleration=0.5):
        super(CartesianOrientation, self).__init__(god_map, root_link, tip_link, goal, max_velocity, max_acceleration)

    def make_constraints(self):
        """
        example:
        name='CartesianPosition'
        parameter_value_pair='{
            "root": "base_footprint", #required
            "tip": "r_gripper_tool_frame", #required
            "goal_position": {"header":
                                {"stamp":
                                    {"secs": 0,
                                    "nsecs": 0},
                                "frame_id": "",
                                "seq": 0},
                            "pose": {"position":
                                        {"y": 0.0,
                                        "x": 0.0,
                                        "z": 0.0},
                                    "orientation": {"y": 0.0,
                                                    "x": 0.0,
                                                    "z": 0.0,
                                                    "w": 0.0}
                                    }
                            }', #required
            "weight": 1, #optional
            "max_velocity": 0.3 #optional -- rad/s or m/s depending on joint; can not go higher than urdf limit
        }'
        :return:
        """
        goal_rotation = w.rotation_of(self.get_goal_pose())
        max_velocity = self.get_input_float(self.max_velocity)
        max_acceleration = self.get_input_float(self.max_acceleration)

        current_rotation = w.rotation_of(self.get_fk(self.root, self.tip))
        current_evaluated_rotation = w.rotation_of(self.get_fk_evaluated(self.root, self.tip))

        hack = w.rotation_matrix_from_axis_angle([0, 0, 1], 0.0001)

        axis, current_angle = w.diffable_axis_angle_from_matrix(
            w.dot(w.dot(current_evaluated_rotation.T, hack), current_rotation))
        c_aa = (axis * current_angle)

        axis, angle = w.diffable_axis_angle_from_matrix(w.dot(current_rotation.T, goal_rotation))

        capped_angle = self.limit_acceleration(current_angle,
                                               angle,
                                               max_acceleration,
                                               max_velocity)

        r_rot_control = axis * capped_angle

        weight = WEIGHTS[5]

        self.add_constraint(str(self) + u'/0', lower=r_rot_control[0],
                            upper=r_rot_control[0],
                            weight=weight,
                            expression=c_aa[0])
        self.add_constraint(str(self) + u'/1', lower=r_rot_control[1],
                            upper=r_rot_control[1],
                            weight=weight,
                            expression=c_aa[1])
        self.add_constraint(str(self) + u'/2', lower=r_rot_control[2],
                            upper=r_rot_control[2],
                            weight=weight,
                            expression=c_aa[2])


class CartesianOrientationSlerp(BasicCartesianConstraint):
    def __init__(self, god_map, root_link, tip_link, goal, max_velocity=0.5, max_accleration=0.5):
        super(CartesianOrientationSlerp, self).__init__(god_map, root_link, tip_link, goal, max_velocity, max_accleration)

    def make_constraints(self):
        """
        example:
        name='CartesianPosition'
        parameter_value_pair='{
            "root": "base_footprint", #required
            "tip": "r_gripper_tool_frame", #required
            "goal_position": {"header":
                                {"stamp":
                                    {"secs": 0,
                                    "nsecs": 0},
                                "frame_id": "",
                                "seq": 0},
                            "pose": {"position":
                                        {"y": 0.0,
                                        "x": 0.0,
                                        "z": 0.0},
                                    "orientation": {"y": 0.0,
                                                    "x": 0.0,
                                                    "z": 0.0,
                                                    "w": 0.0}
                                    }
                            }', #required
            "weight": 1, #optional
            "max_velocity": 0.3 #optional -- rad/s or m/s depending on joint; can not go higher than urdf limit
        }'
        :return:
        """
        r_R_g = w.rotation_of(self.get_goal_pose())
        weight = self.get_input_float(self.weight)
        max_velocity = self.get_input_float(self.max_velocity)
        max_acceleration = self.get_input_float(self.max_acceleration)

        r_R_c = w.rotation_of(self.get_fk(self.root, self.tip))
        r_R_c_evaluated = w.rotation_of(self.get_fk_evaluated(self.root, self.tip))

        identity = w.rotation_matrix_from_axis_angle([0, 0, 1], 0.0001)
        c_R_c = w.dot(w.dot(r_R_c_evaluated.T, identity), r_R_c)
        current_axis, current_angle = w.diffable_axis_angle_from_matrix(c_R_c)
        current_angle_axis = (current_axis * current_angle)

        error_angle = w.rotation_distance(r_R_c, r_R_g)
        error_angle = w.diffable_abs(error_angle)

        _, angle = w.diffable_axis_angle_from_matrix(r_R_c)
        capped_angle = self.limit_acceleration(angle,
                                               error_angle,
                                               max_acceleration,
                                               max_velocity) / error_angle

        r_R_c_q = w.quaternion_from_matrix(r_R_c)
        r_R_g_q = w.quaternion_from_matrix(r_R_g)
        r_R_g_intermediate_q = w.diffable_slerp(r_R_c_q, r_R_g_q, capped_angle)
        c_R_g_intermediate_q = w.quaternion_diff(r_R_c_q, r_R_g_intermediate_q)
        intermediate_error_axis, intermediate_error_angle = w.axis_angle_from_quaternion(c_R_g_intermediate_q[0],
                                                                                         c_R_g_intermediate_q[1],
                                                                                         c_R_g_intermediate_q[2],
                                                                                         c_R_g_intermediate_q[3])

        c_R_g_intermediate_aa = intermediate_error_axis * intermediate_error_angle

        weight = WEIGHTS[5]

        self.add_constraint(str(self) + u'/0', lower=c_R_g_intermediate_aa[0],
                            upper=c_R_g_intermediate_aa[0],
                            weight=weight,
                            expression=current_angle_axis[0])
        self.add_constraint(str(self) + u'/1', lower=c_R_g_intermediate_aa[1],
                            upper=c_R_g_intermediate_aa[1],
                            weight=weight,
                            expression=current_angle_axis[1])
        self.add_constraint(str(self) + u'/2', lower=c_R_g_intermediate_aa[2],
                            upper=c_R_g_intermediate_aa[2],
                            weight=weight,
                            expression=current_angle_axis[2])


class CartesianPose(Constraint):
    def __init__(self, god_map, root_link, tip_link, goal, translation_max_velocity=0.1,
                 translation_max_acceleration=0.1, rotation_max_velocity=0.5, rotation_max_acceleration=0.5):
        super(CartesianPose, self).__init__(god_map)
        self.constraints = []
        self.constraints.append(CartesianPosition(god_map, root_link, tip_link, goal,
                                                  translation_max_velocity, translation_max_acceleration))
        self.constraints.append(CartesianOrientationSlerp(god_map, root_link, tip_link, goal,
                                                          rotation_max_velocity, rotation_max_acceleration))

    def make_constraints(self):
        for constraint in self.constraints:
            self.soft_constraints.update(constraint.make_constraints())


class ExternalCollisionAvoidance(Constraint):
    repel_velocity = u'repel_velocity'
    max_weight_distance = u'max_weight_distance'
    low_weight_distance = u'low_weight_distance'
    zero_weight_distance = u'zero_weight_distance'
    root_T_link_b = u'root_T_link_b'
    link_in_chain = u'link_in_chain'
    max_acceleration = u'max_acceleration'

    def __init__(self, god_map, joint_name, repel_velocity=0.1, max_weight_distance=0.0, low_weight_distance=0.01,
                 zero_weight_distance=0.05, idx=0, max_acceleration=0.1):
        super(ExternalCollisionAvoidance, self).__init__(god_map)
        self.joint_name = joint_name
        self.robot_root = self.get_robot().get_root()
        self.robot_name = self.get_robot_unsafe().get_name()
        self.idx = idx

        params = {self.repel_velocity: repel_velocity,
                  self.max_weight_distance: max_weight_distance,
                  self.low_weight_distance: low_weight_distance,
                  self.zero_weight_distance: zero_weight_distance,
                  self.max_acceleration: max_acceleration}
        self.save_params_on_god_map(params)



    def get_distance_to_closest_object(self):
        return self.get_god_map().to_symbol(identifier.closest_point + [u'get_external_collisions',
                                                                        (self.joint_name,),
                                                                        self.idx,
                                                                        u'min_dist'])

    def get_contact_normal_on_b(self):
        return Vector3Input(self.god_map.to_symbol,
                            prefix=identifier.closest_point + [u'get_external_collisions',
                                                               (self.joint_name,),
                                                               self.idx,
                                                               u'contact_normal']).get_expression()

    def get_closest_point_on_a(self):
        return Point3Input(self.god_map.to_symbol,
                           prefix=identifier.closest_point + [u'get_external_collisions',
                                                              (self.joint_name,),
                                                              self.idx,
                                                              u'position_on_a']).get_expression()

    def get_closest_point_on_b(self):
        return Point3Input(self.god_map.to_symbol,
                           prefix=identifier.closest_point + [u'get_external_collisions',
                                                              (self.joint_name,),
                                                              self.idx,
                                                              u'position_on_b']).get_expression()

    def get_actual_distance(self):
        return self.god_map.to_symbol(identifier.closest_point + [u'get_external_collisions',
                                                                  (self.joint_name,),
                                                                  self.idx,
                                                                  u'contact_distance'])

    def make_constraints(self):
        a_P_pa = self.get_closest_point_on_a()
        r_V_n = self.get_contact_normal_on_b()
        actual_distance = self.get_actual_distance()
        repel_velocity = self.get_input_float(self.repel_velocity)
        max_acceleration = self.get_input_float(self.max_acceleration)
        zero_weight_distance = self.get_input_float(self.zero_weight_distance)

        # a_T_r = self.get_fk_evaluated(self.joint_name, self.robot_root)
        child_link = self.get_robot().get_child_link_of_joint(self.joint_name)
        r_T_a = self.get_fk(self.robot_root, child_link)

        # a_P_pa = w.dot(a_T_r, r_P_pa)

        r_P_pa = w.dot(r_T_a, a_P_pa)

        dist = w.dot(r_V_n.T, r_P_pa)[0]

        weight_f = self.magic_weight_function(actual_distance,
                                              0.0, WEIGHT_MAX,
                                              0.01, WEIGHTS[4],
                                              0.04, WEIGHTS[2],
                                              0.05, WEIGHT_MIN)

        penetration_distance = zero_weight_distance - actual_distance

        limit = self.limit_acceleration(dist,
                                        penetration_distance,
                                        max_acceleration,
                                        repel_velocity)

        self.add_constraint(str(self), lower=limit,
                            upper=1e9,
                            weight=weight_f,
                            expression=dist)

    def __str__(self):
        s = super(ExternalCollisionAvoidance, self).__str__()
        return u'{}/{}/{}'.format(s, self.joint_name, self.idx)


class SelfCollisionAvoidance(Constraint):
    repel_velocity = u'repel_velocity'
    max_weight_distance = u'max_weight_distance'
    low_weight_distance = u'low_weight_distance'
    zero_weight_distance = u'zero_weight_distance'
    root_T_link_b = u'root_T_link_b'
    link_in_chain = u'link_in_chain'

    def __init__(self, god_map, link_a, link_b, repel_velocity=0.1, max_weight_distance=0.0, low_weight_distance=0.01,
                 zero_weight_distance=0.05):
        super(SelfCollisionAvoidance, self).__init__(god_map)
        self.link_a = link_a
        self.link_b = link_b
        self.robot_root = self.get_robot().get_root()
        self.robot_name = self.get_robot_unsafe().get_name()

        params = {self.repel_velocity: repel_velocity,
                  self.max_weight_distance: max_weight_distance,
                  self.low_weight_distance: low_weight_distance,
                  self.zero_weight_distance: zero_weight_distance,}
        self.save_params_on_god_map(params)

    def get_contact_normal_on_b(self):
        return Vector3Input(self.god_map.to_symbol,
                            prefix=identifier.closest_point + [u'get_self_collisions',
                                                               (self.link_a, self.link_b),
                                                               0,
                                                               u'contact_normal']).get_expression()

    def get_closest_point_on_a(self):
        return Point3Input(self.god_map.to_symbol,
                           prefix=identifier.closest_point + [u'get_self_collisions',
                                                              (self.link_a, self.link_b), 0,
                                                              u'position_on_a']).get_expression()

    def get_r_T_pb(self):
        return TranslationInput(self.god_map.to_symbol,
                                prefix=identifier.closest_point + [u'get_self_collisions',
                                                                   (self.link_a, self.link_b), 0,
                                                                   u'position_on_b']).get_frame()

    def get_actual_distance(self):
        return self.god_map.to_symbol(identifier.closest_point + [u'get_self_collisions',
                                                                  (self.link_a, self.link_b), 0,
                                                                  u'contact_distance'])

    def make_constraints(self):
        repel_velocity = self.get_input_float(self.repel_velocity)
        t = self.get_input_sampling_period()
        zero_weight_distance = self.get_input_float(self.zero_weight_distance)
        actual_distance = self.get_actual_distance()

        r_T_b = self.get_fk_evaluated(self.robot_root, self.link_b)

        movable_joint = self.get_robot().get_controlled_parent_joint(self.link_a)
        f = self.get_robot().get_child_link_of_joint(movable_joint)
        a_T_f = self.get_fk_evaluated(self.link_a, f)

        b_T_a = self.get_fk(self.link_b, self.link_a)
        pb_T_r = w.inverse_frame(self.get_r_T_pb())
        f_P_pa = self.get_closest_point_on_a()

        r_V_n = self.get_contact_normal_on_b()

        pb_T_b = w.dot(pb_T_r, r_T_b)
        a_P_pa = w.dot(a_T_f, f_P_pa)

        pb_P_pa = w.dot(pb_T_b, b_T_a, a_P_pa)

        pb_V_n = w.dot(pb_T_r, r_V_n)

        dist = w.dot(pb_V_n.T, pb_P_pa)[0]

        weight_f = self.magic_weight_function(actual_distance,
                                              0.0, WEIGHT_MAX,
                                              0.01, WEIGHTS[4],
                                              0.04, WEIGHTS[2],
                                              0.05, WEIGHT_MIN)

        limit = zero_weight_distance - actual_distance
        limit = w.Min(w.Max(limit, -repel_velocity * t), repel_velocity * t)

        self.add_constraint(str(self), lower=limit,
                            upper=1e9,
                            weight=weight_f,
                            expression=dist)

    def __str__(self):
        s = super(SelfCollisionAvoidance, self).__str__()
        return u'{}/{}/{}'.format(s, self.link_a, self.link_b)


class AlignPlanes(Constraint):
    root_normal = u'root_normal'
    tip_normal = u'tip_normal'
    max_velocity = u'max_velocity'

    def __init__(self, god_map, root, tip, root_normal, tip_normal, max_velocity=0.5):
        """
        :type god_map:
        :type root: str
        :type tip: str
        :type root_normal: Vector3Stamped
        :type tip_normal: Vector3Stamped
        """
        super(AlignPlanes, self).__init__(god_map)
        self.root = root
        self.tip = tip

        root_normal = convert_dictionary_to_ros_message(u'geometry_msgs/Vector3Stamped', root_normal)
        root_normal = transform_vector(self.root, root_normal)
        tmp = np.array([root_normal.vector.x, root_normal.vector.y, root_normal.vector.z])
        tmp = tmp / np.linalg.norm(tmp)
        root_normal.vector = Vector3(*tmp)

        tip_normal = convert_dictionary_to_ros_message(u'geometry_msgs/Vector3Stamped', tip_normal)
        tip_normal = transform_vector(self.tip, tip_normal)
        tmp = np.array([tip_normal.vector.x, tip_normal.vector.y, tip_normal.vector.z])
        tmp = tmp / np.linalg.norm(tmp)
        tip_normal.vector = Vector3(*tmp)

        params = {self.root_normal: root_normal,
                  self.tip_normal: tip_normal,
                  self.max_velocity: max_velocity}
        self.save_params_on_god_map(params)

    def __str__(self):
        s = super(AlignPlanes, self).__str__()
        return u'{}/{}/{}'.format(s, self.root, self.tip)

    def get_root_normal_vector(self):
        return self.get_input_Vector3Stamped(self.root_normal)

    def get_tip_normal_vector(self):
        return self.get_input_Vector3Stamped(self.tip_normal)

    def make_constraints(self):
        # TODO integrate max_velocity?
        weight = self.get_input_float(self.weight)
        # max_velocity = self.get_input_float(self.max_velocity)
        root_R_tip = w.rotation_of(self.get_fk(self.root, self.tip))
        tip_normal__tip = self.get_tip_normal_vector()
        root_normal__root = self.get_root_normal_vector()

        tip_normal__root = w.dot(root_R_tip, tip_normal__tip)
        diff = root_normal__root - tip_normal__root

        weight = WEIGHTS[4]

        self.add_constraint(str(self) + u'x', lower=diff[0],
                            upper=diff[0],
                            weight=weight,
                            expression=tip_normal__root[0])
        self.add_constraint(str(self) + u'y', lower=diff[1],
                            upper=diff[1],
                            weight=weight,
                            expression=tip_normal__root[1])
        self.add_constraint(str(self) + u'z', lower=diff[2],
                            upper=diff[2],
                            weight=weight,
                            expression=tip_normal__root[2])


class GravityJoint(Constraint):
    weight = u'weight'

    def __init__(self, god_map, joint_name, object_name):
        super(GravityJoint, self).__init__(god_map)
        self.joint_name = joint_name
        self.object_name = object_name
        params = {}
        self.save_params_on_god_map(params)

    def make_constraints(self):
        current_joint = self.get_input_joint_position(self.joint_name)

        parent_link = self.get_robot().get_parent_link_of_joint(self.joint_name)

        parent_R_root = w.rotation_of(self.get_fk(parent_link, self.get_robot().get_root()))

        com__parent = w.position_of(self.get_fk_evaluated(parent_link, self.object_name))
        com__parent[3] = 0
        com__parent = w.scale(com__parent, 1)

        g = w.vector3(0, 0, -1)
        g__parent = w.dot(parent_R_root, g)
        axis_of_rotation = w.vector3(*self.get_robot().get_joint_axis(self.joint_name))
        l = w.dot(g__parent, axis_of_rotation)
        goal__parent = g__parent - w.scale(axis_of_rotation, l)
        goal__parent = w.scale(goal__parent, 1)

        goal_vel = w.acos(w.dot(com__parent, goal__parent))

        ref_axis_of_rotation = w.cross(com__parent, goal__parent)
        goal_vel *= w.sign(w.dot(ref_axis_of_rotation, axis_of_rotation))

        weight = WEIGHTS[3]

        self.add_constraint(str(self), lower=goal_vel,  # sw.Min(goal_vel, 0),
                            upper=goal_vel,  # sw.Max(goal_vel, 0),
                            weight=weight,
                            expression=current_joint)

    def __str__(self):
        s = super(GravityJoint, self).__str__()
        return u'{}/{}'.format(s, self.joint_name)


class UpdateGodMap(Constraint):

    def __init__(self, god_map, updates):
        super(UpdateGodMap, self).__init__(god_map)
        self.update_god_map([], updates)

    def update_god_map(self, identifier, updates):
        if not isinstance(updates, dict):
            raise GiskardException(u'{} used incorrectly, {} not a dict or number'.format(str(self), updates))
        for member, value in updates.items():
            next_identifier = identifier + [member]
            if isinstance(value, numbers.Number) and \
                    isinstance(self.get_god_map().safe_get_data(next_identifier), numbers.Number):
                self.get_god_map().safe_set_data(next_identifier, value)
            else:
                self.update_god_map(next_identifier, value)


#FIXME
# class Pointing(Constraint):
#     goal_point = u'goal_point'
#     pointing_axis = u'pointing_axis'
#     weight = u'weight'
#
#     def __init__(self, god_map, tip, goal_point, root=None, pointing_axis=None, weight=HIGH_WEIGHT):
#         """
#         :type tip: str
#         :param goal_point: json representing PointStamped
#         :type goal_point: str
#         :param root: default is root link of robot
#         :type root: str
#         :param pointing_axis: json representing Vector3Stamped, default is z axis
#         :type pointing_axis: str
#         :type weight: float
#         """
#         super(Pointing, self).__init__(god_map)
#         if root is None:
#             self.root = self.get_robot().get_root()
#         else:
#             self.root = root
#         self.tip = tip
#
#         goal_point = convert_dictionary_to_ros_message(u'geometry_msgs/PointStamped', goal_point)
#         goal_point = transform_point(self.root, goal_point)
#
#         if pointing_axis is not None:
#             pointing_axis = convert_dictionary_to_ros_message(u'geometry_msgs/Vector3Stamped', pointing_axis)
#             pointing_axis = transform_vector(self.tip, pointing_axis)
#         else:
#             pointing_axis = Vector3Stamped()
#             pointing_axis.header.frame_id = self.tip
#             pointing_axis.vector.z = 1
#         tmp = np.array([pointing_axis.vector.x, pointing_axis.vector.y, pointing_axis.vector.z])
#         tmp = tmp / np.linalg.norm(tmp)  # TODO possible /0
#         pointing_axis.vector = Vector3(*tmp)
#
#         params = {self.goal_point: goal_point,
#                   self.pointing_axis: pointing_axis,
#                   self.weight: weight}
#         self.save_params_on_god_map(params)
#
#     def get_goal_point(self):
#         return self.get_input_PointStamped(self.goal_point)
#
#     def get_pointing_axis(self):
#         return self.get_input_Vector3Stamped(self.pointing_axis)
#
#     def make_constraints(self):
#
#         weight = self.get_input_float(self.weight)
#         root_T_tip = self.get_fk(self.root, self.tip)
#         goal_point = self.get_goal_point()
#         pointing_axis = self.get_pointing_axis()
#
#         goal_axis = goal_point - w.position_of(root_T_tip)
#         goal_axis /= w.norm(goal_axis)  # FIXME possible /0
#         current_axis = w.dot(root_T_tip, pointing_axis)
#         diff = goal_axis - current_axis
#
#         self.add_constraint(str(self) + u'x', lower=diff[0],
#                             upper=diff[0],
#                             weight=weight,
#                             expression=current_axis[0])
#         self.add_constraint(str(self) + u'y', lower=diff[1],
#                             upper=diff[1],
#                             weight=weight,
#                             expression=current_axis[1])
#         self.add_constraint(str(self) + u'z', lower=diff[2],
#                             upper=diff[2],
#                             weight=weight,
#                             expression=current_axis[2])
#
#     def __str__(self):
#         s = super(Pointing, self).__str__()
#         return u'{}/{}/{}'.format(s, self.root, self.tip)<|MERGE_RESOLUTION|>--- conflicted
+++ resolved
@@ -218,13 +218,8 @@
     max_velocity = u'max_velocity'
     max_acceleration = u'max_acceleration'
 
-<<<<<<< HEAD
-    def __init__(self, god_map, joint_name, goal, weight=WEIGHTS[5], max_velocity=1, max_acceleration=0.1):
+    def __init__(self, god_map, joint_name, goal, weight=WEIGHTS[5], max_velocity=1, max_acceleration=1):
         super(JointPositionContinuous, self).__init__(god_map)
-=======
-    def __init__(self, god_map, joint_name, goal, weight=LOW_WEIGHT, max_velocity=1, max_acceleration=1):
-        super(JointPosition, self).__init__(god_map)
->>>>>>> 19b8c226
         self.joint_name = joint_name
 
         if not self.get_robot().is_joint_continuous(joint_name):
@@ -505,8 +500,8 @@
         weight = self.magic_weight_function(trans_error,
                                             0.0, WEIGHTS[5],
                                             0.01, WEIGHTS[4],
-                                            0.04, WEIGHTS[3],
-                                            0.05, WEIGHTS[1])
+                                            0.05, WEIGHTS[3],
+                                            0.06, WEIGHTS[1])
 
         self.add_constraint(str(self) + u'x', lower=r_P_intermediate_error[0],
                             upper=r_P_intermediate_error[0],
@@ -682,10 +677,13 @@
         error_angle = w.diffable_abs(error_angle)
 
         _, angle = w.diffable_axis_angle_from_matrix(r_R_c)
-        capped_angle = self.limit_acceleration(angle,
-                                               error_angle,
-                                               max_acceleration,
-                                               max_velocity) / error_angle
+
+        capped_angle = self.limit_velocity(error_angle, max_velocity) / error_angle
+
+        # capped_angle = self.limit_acceleration(angle,
+        #                                        error_angle,
+        #                                        max_acceleration,
+        #                                        max_velocity) / error_angle
 
         r_R_c_q = w.quaternion_from_matrix(r_R_c)
         r_R_g_q = w.quaternion_from_matrix(r_R_g)
@@ -739,7 +737,7 @@
     max_acceleration = u'max_acceleration'
 
     def __init__(self, god_map, joint_name, repel_velocity=0.1, max_weight_distance=0.0, low_weight_distance=0.01,
-                 zero_weight_distance=0.05, idx=0, max_acceleration=0.1):
+                 zero_weight_distance=0.05, idx=0, max_acceleration=0.01):
         super(ExternalCollisionAvoidance, self).__init__(god_map)
         self.joint_name = joint_name
         self.robot_root = self.get_robot().get_root()
@@ -809,8 +807,8 @@
         weight_f = self.magic_weight_function(actual_distance,
                                               0.0, WEIGHT_MAX,
                                               0.01, WEIGHTS[4],
-                                              0.04, WEIGHTS[2],
-                                              0.05, WEIGHT_MIN)
+                                              0.05, WEIGHTS[2],
+                                              0.06, WEIGHT_MIN)
 
         penetration_distance = zero_weight_distance - actual_distance
 
@@ -905,8 +903,8 @@
         weight_f = self.magic_weight_function(actual_distance,
                                               0.0, WEIGHT_MAX,
                                               0.01, WEIGHTS[4],
-                                              0.04, WEIGHTS[2],
-                                              0.05, WEIGHT_MIN)
+                                              0.05, WEIGHTS[2],
+                                              0.06, WEIGHT_MIN)
 
         limit = zero_weight_distance - actual_distance
         limit = w.Min(w.Max(limit, -repel_velocity * t), repel_velocity * t)
