--- conflicted
+++ resolved
@@ -673,21 +673,12 @@
         error_angle = w.diffable_abs(error_angle)
 
         _, angle = w.diffable_axis_angle_from_matrix(r_R_c)
-<<<<<<< HEAD
-
-        capped_angle = self.limit_velocity(error_angle, max_velocity) / error_angle
-
-=======
->>>>>>> 358ac99e
         # capped_angle = self.limit_acceleration(angle,
         #                                        error_angle,
         #                                        max_acceleration,
         #                                        max_velocity) / error_angle
-<<<<<<< HEAD
-=======
 
         capped_angle = self.limit_velocity(error_angle, max_velocity) / error_angle
->>>>>>> 358ac99e
 
         r_R_c_q = w.quaternion_from_matrix(r_R_c)
         r_R_g_q = w.quaternion_from_matrix(r_R_g)
