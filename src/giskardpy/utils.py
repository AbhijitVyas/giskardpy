--- conflicted
+++ resolved
@@ -369,13 +369,8 @@
         data[i] = np.diff(data[i - 1], axis=0, prepend=0)
     times = np.array(times) * sample_period
 
-<<<<<<< HEAD
     f, axs = plt.subplots(order, sharex=True, gridspec_kw={'hspace': 0.2})
     f.set_size_inches(w=(times[-1] - times[0]) * scaling, h=order * 3.5)
-=======
-    f, axs = plt.subplots(order, sharex=True)
-    f.set_size_inches(w=10, h=order * 1.5)
->>>>>>> fb21f2e3
 
     plt.xlim(times[0], times[-1])
 
@@ -397,28 +392,14 @@
             for j in range(order):
                 axs[j].plot(times, data[j][:, i], fmts[i], label=names[i])
 
-<<<<<<< HEAD
 
     axs[0].legend(bbox_to_anchor=(1.01, 1), loc='upper left')
 
-=======
-    for i in range(order):
-        box = axs[i].get_position()
-        axs[i].set_position([box.x0-0.09, box.y0, box.width * 0.85, box.height * 0.95])
-
-    # Put a legend to the right of the current axis
-    axs[0].legend(loc=u'right', bbox_to_anchor=(1.5, -0.1), prop={'size': 8})
->>>>>>> fb21f2e3
     axs[-1].set_xlabel(u'time [s]')
     for i in range(order):
         axs[i].grid()
 
-<<<<<<< HEAD
     plt.savefig(path_to_data_folder + u'trajectory.pdf', bbox_inches="tight")
-=======
-    plt.savefig(path_to_data_folder + u'trajectory.pdf')
-    # plt.tight_layout()
->>>>>>> fb21f2e3
 
 
 def resolve_ros_iris_in_urdf(input_urdf):
