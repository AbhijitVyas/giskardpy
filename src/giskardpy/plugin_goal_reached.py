--- conflicted
+++ resolved
@@ -12,34 +12,18 @@
 class GoalReachedPlugin(GiskardBehavior):
     def __init__(self, name, window_size=None):
         super(GoalReachedPlugin, self).__init__(name)
-<<<<<<< HEAD
+        if window_size is None:
+            self.window_size = self.get_god_map().get_data(identifier.sample_period) * 5
+        else:
+            self.window_size = window_size
+
+        self.above_threshold_time = 0
         self.joint_convergence_threshold = self.get_god_map().get_data(identifier.joint_convergence_threshold)
 
     def update(self):
         current_js = self.get_god_map().get_data(identifier.joint_states)
         sample_period = self.get_god_map().get_data(identifier.sample_period)
         planning_time = self.get_god_map().get_data(identifier.time) * sample_period
-        # TODO make 1 a parameter
-        # FIXME this 1 s only applies to the first traj point
-        if planning_time >= 1:
-            if np.abs([v.velocity for v in current_js.values()]).max() < self.joint_convergence_threshold:
-                logging.loginfo(u'found goal trajectory with length {}s in {}s'.format(planning_time,
-                                                                             time() - self.get_blackboard().runtime))
-                # self.debug_print()
-                return Status.SUCCESS
-=======
-        if window_size is None:
-            self.window_size = self.get_god_map().safe_get_data(identifier.sample_period) * 5
-        else:
-            self.window_size = window_size
-
-        self.above_threshold_time = 0
-        self.joint_convergence_threshold = self.get_god_map().safe_get_data(identifier.joint_convergence_threshold)
-
-    def update(self):
-        current_js = self.get_god_map().safe_get_data(identifier.joint_states)
-        sample_period = self.get_god_map().safe_get_data(identifier.sample_period)
-        planning_time = self.get_god_map().safe_get_data(identifier.time) * sample_period
 
         below_threshold = np.abs([v.velocity for v in current_js.values()]).max() < self.joint_convergence_threshold
         if below_threshold and planning_time - self.above_threshold_time >= self.window_size:
@@ -48,7 +32,6 @@
             return Status.SUCCESS
         if not below_threshold:
             self.above_threshold_time = planning_time
->>>>>>> fb21f2e3
         return Status.RUNNING
 
 
