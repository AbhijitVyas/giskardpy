from time import time

from py_trees import Behaviour, Blackboard

from giskardpy import identifier
from giskardpy.configs.data_types import CollisionAvoidanceConfig
from giskardpy.god_map import GodMap
from giskardpy.model.world import WorldTree
from giskardpy.utils.time_collector import TimeCollector
from giskardpy.utils.utils import has_blackboard_exception, get_blackboard_exception, clear_blackboard_exception
import giskardpy.utils.tfwrapper as tf


class GiskardBehavior(Behaviour):
    time_collector: TimeCollector

    def __init__(self, name):
        self.god_map: GodMap = Blackboard().god_map
        self.time_collector = self.god_map.unsafe_get_data(identifier.timer_collector)
        self.world: WorldTree = self.get_god_map().unsafe_get_data(identifier.world)
        super().__init__(name)

    def __str__(self):
        return f'{self.__class__.__name__}'

    @property
    def traj_time_in_sec(self):
        return self.god_map.unsafe_get_data(identifier.time) * self.god_map.unsafe_get_data(identifier.sample_period)

    @property
    def collision_avoidance_config(self) -> CollisionAvoidanceConfig:
        return self.god_map.unsafe_get_data(identifier.collision_avoidance_config)

    def get_god_map(self):
        """
        :rtype: giskardpy.god_map.GodMap
        """
        return self.god_map

    def get_runtime(self):
        return time() - self.get_blackboard().runtime

    @property
    def tree(self):
        """
        :rtype: giskardpy.tree.garden.TreeManager
        """
        return self.god_map.unsafe_get_data(identifier.tree_manager)

    @property
    def collision_scene(self):
        """
        :rtype: giskardpy.model.collision_world_syncer.CollisionWorldSynchronizer
        """
        return self.god_map.unsafe_get_data(identifier.collision_scene)

    @collision_scene.setter
    def collision_scene(self, value):
        self.god_map.unsafe_set_data(identifier.collision_scene, value)

    def robot(self, robot_name=''):
        """
        :rtype: giskardpy.model.world.SubWorldTree
        """
        return self.collision_scene.robot(robot_name=robot_name)

    def robot_names(self):
        return self.collision_scene.robot_names

    def robot_namespaces(self):
        """
        :rtype: list of str
        """
        return self.collision_scene.robot_namespaces

    def get_world(self):
        """
        :rtype: giskardpy.model.world.WorldTree
        """
        return self.world

    def unsafe_get_world(self):
        """
        :rtype: giskardpy.model.world.WorldTree
        """
        return self.world

<<<<<<< HEAD
    def get_robot(self):
        """
        :rtype: giskardpy.model.world.SubWorldTree
        """
        return self.robot

    def unsafe_get_robot(self):
        """
        :rtype: giskardpy.model.world.SubWorldTree
        """
        return self.robot
=======
    def raise_to_blackboard(self, exception):
        Blackboard().set('exception', exception)
>>>>>>> a018cd7d

    def get_blackboard(self):
        return Blackboard()

    def has_blackboard_exception(self):
        return has_blackboard_exception()

    def get_blackboard_exception(self):
        return get_blackboard_exception()

    def clear_blackboard_exception(self):
        clear_blackboard_exception()

    def transform_msg(self, target_frame, msg, timeout=1):
        try:
            return self.world.transform_msg(target_frame, msg)
        except KeyError as e:
            return tf.transform_msg(target_frame, msg, timeout=timeout)<|MERGE_RESOLUTION|>--- conflicted
+++ resolved
@@ -85,22 +85,8 @@
         """
         return self.world
 
-<<<<<<< HEAD
-    def get_robot(self):
-        """
-        :rtype: giskardpy.model.world.SubWorldTree
-        """
-        return self.robot
-
-    def unsafe_get_robot(self):
-        """
-        :rtype: giskardpy.model.world.SubWorldTree
-        """
-        return self.robot
-=======
     def raise_to_blackboard(self, exception):
         Blackboard().set('exception', exception)
->>>>>>> a018cd7d
 
     def get_blackboard(self):
         return Blackboard()
