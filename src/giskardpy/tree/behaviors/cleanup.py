--- conflicted
+++ resolved
@@ -21,12 +21,7 @@
         self.god_map.set_data(identifier.goal_msg, None)
         self.world.fast_all_fks = None
         self.collision_scene.reset_cache()
-<<<<<<< HEAD
-        init_robot_collisions = {n:  Collisions(self.world, 1, n) for n in self.collision_scene.robot_names}
-        self.get_god_map().set_data(identifier.closest_point, init_robot_collisions)
-=======
         self.get_god_map().set_data(identifier.closest_point, Collisions(self.god_map, 1))
->>>>>>> c8084e30
         # self.get_god_map().safe_set_data(identifier.closest_point, None)
         self.get_god_map().set_data(identifier.time, 1)
         current_js = deepcopy(self.get_god_map().get_data(identifier.joint_states))
