--- conflicted
+++ resolved
@@ -15,23 +15,13 @@
     """
 
     @profile
-<<<<<<< HEAD
     def __init__(self, name, publish_attached_objects, publish_world_objects, tf_topic, enabled):
         super().__init__(name)
-        self.original_links = set(self.get_robot().link_names)
-        self.tf_pub = rospy.Publisher(tf_topic, TFMessage, queue_size=10)
-        self.publish_attached_objects = publish_attached_objects
-        self.publish_world_objects = publish_world_objects
-=======
-    def __init__(self, name, publish_attached_objects, publish_world_objects, tf_topic):
-        super(TFPublisher, self).__init__(name)
         self.original_links = set(self.world.link_names)
         self.tf_pub = rospy.Publisher(tf_topic, TFMessage, queue_size=10)
         self.publish_attached_objects = publish_attached_objects
         self.publish_world_objects = publish_world_objects
-        self.map_frame = self.god_map.unsafe_get_data(identifier.map_frame)
         self.robot_names = self.collision_scene.robot_names
->>>>>>> a018cd7d
 
     def make_transform(self, parent_frame, child_frame, pose):
         tf = TransformStamped()
@@ -50,17 +40,6 @@
             with self.get_god_map() as god_map:
                 tf_msg = TFMessage()
                 if self.publish_attached_objects:
-<<<<<<< HEAD
-                    robot_links = set(self.robot.link_names)
-                    attached_links = robot_links - self.original_links
-                    if attached_links:
-                        get_fk = self.world.compute_fk_pose
-                        for link_name in attached_links:
-                            parent_link_name = self.robot.get_parent_link_of_link(link_name)
-                            fk = get_fk(parent_link_name, link_name)
-                            tf = self.make_transform(fk.header.frame_id, str(link_name), fk.pose)
-                            tf_msg.transforms.append(tf)
-=======
                     for robot_name in self.robot_names:
                         robot_links = set(self.world.groups[robot_name].link_names)
                         attached_links = robot_links - self.original_links
@@ -71,13 +50,12 @@
                                 fk = get_fk(parent_link_name, link_name)
                                 tf = self.make_transform(fk.header.frame_id, str(link_name), fk.pose)
                                 tf_msg.transforms.append(tf)
->>>>>>> a018cd7d
                 if self.publish_world_objects:
                     for group_name, group in self.world.groups.items():
                         if group_name in self.robot_names:
                             # robot frames will exist for sure
                             continue
-                        if len(group.joins) > 0:
+                        if len(group.joints) > 0:
                             continue
                         get_fk = self.world.compute_fk_pose
                         fk = get_fk(self.world.root_link_name, group.root_link_name)
