--- conflicted
+++ resolved
@@ -21,11 +21,7 @@
     Gets replace with a kinematic sim plugin during a parallel universe.
     """
 
-<<<<<<< HEAD
-    def __init__(self, name, group_name, prefix=None, joint_state_topic=u'joint_states', tf_root_link_name=None):
-=======
-    def __init__(self, name, group_name, joint_state_topic='joint_states', tf_root_link_name=None):
->>>>>>> 7b3aab2a
+    def __init__(self, name, group_name, prefix=None, joint_state_topic='joint_states', tf_root_link_name=None):
         """
         :type js_identifier: str
         """
