from copy import copy

import PyKDL
import numpy as np
import rospy
import yaml
from geometry_msgs.msg import PoseStamped, Vector3Stamped, PointStamped, TransformStamped, Pose, Quaternion, Point, \
    Vector3, Twist, TwistStamped, QuaternionStamped, Transform
from std_msgs.msg import ColorRGBA
from tf.transformations import quaternion_from_matrix, quaternion_matrix
from tf2_geometry_msgs import do_transform_pose, do_transform_vector3, do_transform_point
from tf2_kdl import transform_to_kdl as transform_stamped_to_kdl
from tf2_py import InvalidArgumentException
from tf2_ros import Buffer, TransformListener
from visualization_msgs.msg import MarkerArray, Marker

from giskardpy.utils import logging
from giskardpy.utils.utils import memoize

tfBuffer: Buffer = None
tf_listener: TransformListener = None


def init(tf_buffer_size=15):
    """
    If you want to specify the buffer size, call this function manually, otherwise don't worry about it.
    :param tf_buffer_size: in secs
    :type tf_buffer_size: int
    """
    global tfBuffer, tf_listener
    tfBuffer = Buffer(rospy.Duration(tf_buffer_size))
    tf_listener = TransformListener(tfBuffer)
    rospy.sleep(5.0)
    try:
        get_tf_root()
    except AssertionError as e:
        logging.logwarn(e)


def get_tf_buffer():
    global tfBuffer
    if tfBuffer is None:
        init()
    return tfBuffer


@memoize
def get_tf_root() -> str:
    tfBuffer = get_tf_buffer()
    frames = yaml.safe_load(tfBuffer.all_frames_as_yaml())
    frames_with_parent = set(frames.keys())
    frame_parents = set(x['parent'] for x in frames.values())
    tf_roots = frame_parents.difference(frames_with_parent)
    assert len(tf_roots) < 2, f'There are more than one tf tree: {tf_roots}.'
    assert len(tf_roots) > 0, 'There is no tf tree.'
    return tf_roots.pop()


def get_full_frame_names(frame_name):
    """
    Gets the full tf frame name if the frame with the name frame_name
    is in a separate namespace.

    :rtype: str
    """
<<<<<<< HEAD
    global tfBuffer
    ret = list()
=======
    tfBuffer = get_tf_buffer()
>>>>>>> 3e9b202f
    tf_frames = tfBuffer._getFrameStrings()
    for tf_frame in tf_frames:
        try:
            frame = tf_frame[tf_frame.index("/") + 1:]
            if frame == frame_name or frame_name == tf_frame:
                ret.append(tf_frame)
        except ValueError:
            continue
    if len(ret) == 0:
        raise KeyError(f'Could not find frame {frame_name} in the buffer of the tf Listener.')
    return ret

def wait_for_transform(target_frame, source_frame, time, timeout):
    tfBuffer = get_tf_buffer()
    return tfBuffer.can_transform(target_frame, source_frame, time, timeout)


@profile
def transform_msg(target_frame, msg, timeout=5):
    if isinstance(msg, PoseStamped):
        return transform_pose(target_frame, msg, timeout)
    elif isinstance(msg, PointStamped):
        return transform_point(target_frame, msg, timeout)
    elif isinstance(msg, Vector3Stamped):
        return transform_vector(target_frame, msg, timeout)
    elif isinstance(msg, QuaternionStamped):
        return transform_quaternion(target_frame, msg, timeout)
    else:
        raise NotImplementedError(f'tf transform message of type \'{type(msg)}\'')


def transform_pose(target_frame, pose, timeout=5.0):
    """
    Transforms a pose stamped into a different target frame.
    :type target_frame: Union[str, unicode]
    :type pose: PoseStamped
    :return: Transformed pose of None on loop failure
    :rtype: PoseStamped
    """
    transform = lookup_transform(target_frame, pose.header.frame_id, pose.header.stamp, timeout)
    new_pose = do_transform_pose(pose, transform)
    return new_pose


def lookup_transform(target_frame, source_frame, time=None, timeout=5.0):
    if not target_frame:
        raise InvalidArgumentException('target frame can not be empty')
    if not source_frame:
        raise InvalidArgumentException('source frame can not be empty')
    if time is None:
        time = rospy.Time()
    tfBuffer = get_tf_buffer()
    return tfBuffer.lookup_transform(str(target_frame),
                                     str(source_frame),  # source frame
                                     time,
                                     rospy.Duration(timeout))


def make_transform(parent_frame, child_frame, pose):
    tf = TransformStamped()
    tf.header.frame_id = str(parent_frame)
    tf.header.stamp = rospy.get_rostime()
    tf.child_frame_id = str(child_frame)
    tf.transform.translation.x = pose.position.x
    tf.transform.translation.y = pose.position.y
    tf.transform.translation.z = pose.position.z
    tf.transform.rotation = normalize_quaternion_msg(pose.orientation)
    return tf


def transform_vector(target_frame, vector, timeout=5):
    """
    Transforms a pose stamped into a different target frame.
    :type target_frame: Union[str, unicode]
    :type vector: Vector3Stamped
    :return: Transformed pose of None on loop failure
    :rtype: Vector3Stamped
    """
    transform = lookup_transform(target_frame, vector.header.frame_id, vector.header.stamp, timeout)
    new_pose = do_transform_vector3(vector, transform)
    return new_pose


def transform_quaternion(target_frame: str, quaternion: QuaternionStamped, timeout: float = 5) -> QuaternionStamped:
    """
    Transforms a pose stamped into a different target frame.
    :return: Transformed pose of None on loop failure
    """
    p = PoseStamped()
    p.header = quaternion.header
    p.pose.orientation = quaternion.quaternion
    new_pose = transform_pose(target_frame, p, timeout)
    new_quaternion = QuaternionStamped()
    new_quaternion.header = new_pose.header
    new_quaternion.quaternion = new_pose.pose.orientation
    return new_quaternion


def transform_point(target_frame, point, timeout=5):
    """
    Transforms a pose stamped into a different target frame.
    :type target_frame: Union[str, unicode]
    :type point: PointStamped
    :return: Transformed pose of None on loop failure
    :rtype: PointStamped
    """
    transform = lookup_transform(target_frame, point.header.frame_id, point.header.stamp, timeout)
    new_pose = do_transform_point(point, transform)
    return new_pose


def lookup_pose(target_frame, source_frame, time=None):
    """
    :type target_frame: Union[str, unicode]
    :type source_frame: Union[str, unicode]
    :return: target_frame <- source_frame
    :rtype: PoseStamped
    """
    p = PoseStamped()
    p.header.frame_id = str(source_frame)
    if time is not None:
        p.header.stamp = time
    p.pose.orientation.w = 1.0
    return transform_pose(target_frame, p)


def lookup_point(target_frame, source_frame, time=None):
    """
    :type target_frame: Union[str, unicode]
    :type source_frame: Union[str, unicode]
    :return: target_frame <- source_frame
    :rtype: PointStamped
    """
    t = lookup_transform(target_frame, source_frame, time)
    p = PointStamped()
    p.header.frame_id = t.header.frame_id
    p.point.x = t.transform.translation.x
    p.point.y = t.transform.translation.y
    p.point.z = t.transform.translation.z
    return p


def transform_to_kdl(transform):
    ts = TransformStamped()
    ts.transform = transform
    return transform_stamped_to_kdl(ts)


def pose_to_kdl(pose):
    """Convert a geometry_msgs Transform message to a PyKDL Frame.

    :param pose: The Transform message to convert.
    :type pose: Pose
    :return: The converted PyKDL frame.
    :rtype: PyKDL.Frame
    """
    return PyKDL.Frame(PyKDL.Rotation.Quaternion(pose.orientation.x,
                                                 pose.orientation.y,
                                                 pose.orientation.z,
                                                 pose.orientation.w),
                       PyKDL.Vector(pose.position.x,
                                    pose.position.y,
                                    pose.position.z))


def quaternion_to_kdl(pose):
    """Convert a geometry_msgs Transform message to a PyKDL Frame.

    :param pose: The Transform message to convert.
    :type pose: Quaternion
    :return: The converted PyKDL frame.
    :rtype: PyKDL.Frame
    """
    return PyKDL.Frame(PyKDL.Rotation.Quaternion(pose.x,
                                                 pose.y,
                                                 pose.z,
                                                 pose.w))


def point_to_kdl(point):
    """
    :type point: Union[Point, Vector]
    :rtype: PyKDL.Vector
    """
    return PyKDL.Vector(point.x, point.y, point.z)


def twist_to_kdl(twist):
    t = PyKDL.Twist()
    t.vel[0] = twist.linear.x
    t.vel[1] = twist.linear.y
    t.vel[2] = twist.linear.z
    t.rot[0] = twist.angular.x
    t.rot[1] = twist.angular.y
    t.rot[2] = twist.angular.z
    return t


def msg_to_kdl(msg):
    if isinstance(msg, TransformStamped):
        return transform_stamped_to_kdl(msg)
    elif isinstance(msg, Transform):
        return transform_to_kdl(msg)
    elif isinstance(msg, PoseStamped):
        return pose_to_kdl(msg.pose)
    elif isinstance(msg, Pose):
        return pose_to_kdl(msg)
    elif isinstance(msg, PointStamped):
        return point_to_kdl(msg.point)
    elif isinstance(msg, Point):
        return point_to_kdl(msg)
    elif isinstance(msg, QuaternionStamped):
        return quaternion_to_kdl(msg.quaternion)
    elif isinstance(msg, Quaternion):
        return quaternion_to_kdl(msg)
    elif isinstance(msg, Twist):
        return twist_to_kdl(msg)
    elif isinstance(msg, TwistStamped):
        return twist_to_kdl(msg.twist)
    elif isinstance(msg, Vector3Stamped):
        return point_to_kdl(msg.vector)
    elif isinstance(msg, Vector3):
        return point_to_kdl(msg)
    else:
        raise TypeError('can\'t convert {} to kdl'.format(type(msg)))


def normalize(msg):
    if isinstance(msg, Quaternion):
        rotation = np.array([msg.x,
                             msg.y,
                             msg.z,
                             msg.w])
        normalized_rotation = rotation / np.linalg.norm(rotation)
        return Quaternion(*normalized_rotation)
    elif isinstance(msg, Vector3):
        tmp = np.array([msg.x,
                        msg.y,
                        msg.z])
        tmp = tmp / np.linalg.norm(tmp)
        return Vector3(*tmp)


def kdl_to_transform(frame):
    t = Transform()
    t.translation.x = frame.p[0]
    t.translation.y = frame.p[1]
    t.translation.z = frame.p[2]
    t.rotation = normalize(Quaternion(*frame.M.GetQuaternion()))
    return t


def kdl_to_transform_stamped(frame, frame_id, child_frame_id):
    t = TransformStamped()
    t.header.frame_id = frame_id
    t.header.stamp = rospy.get_rostime()
    t.child_frame_id = child_frame_id
    t.transform = kdl_to_transform(frame)
    return t


def kdl_to_pose(frame):
    """
    :type frame: PyKDL.Frame
    :rtype: Pose
    """
    p = Pose()
    p.position.x = frame.p[0]
    p.position.y = frame.p[1]
    p.position.z = frame.p[2]
    p.orientation = normalize(Quaternion(*frame.M.GetQuaternion()))
    return p


def kdl_to_transform(frame: PyKDL.Frame) -> Transform:
    t = Transform()
    t.translation.x = frame.p[0]
    t.translation.y = frame.p[1]
    t.translation.z = frame.p[2]
    t.rotation = normalize(Quaternion(*frame.M.GetQuaternion()))
    return t


def kdl_to_pose_stamped(frame, frame_id):
    """
    :type frame: PyKDL.Frame
    :rtype: PoseStamped
    """
    p = PoseStamped()
    p.header.frame_id = frame_id
    p.pose = kdl_to_pose(frame)
    return p


def kdl_to_point(vector):
    """
    :ty vector: PyKDL.Vector
    :return:
    """
    p = Point()
    p.x = vector[0]
    p.y = vector[1]
    p.z = vector[2]
    return p


def kdl_to_vector(vector):
    """
    :ty vector: PyKDL.Vector
    :return:
    """
    v = Vector3()
    v.x = vector[0]
    v.y = vector[1]
    v.z = vector[2]
    return v


def kdl_to_quaternion(rotation_matrix):
    return Quaternion(*quaternion_from_matrix([[rotation_matrix[0, 0], rotation_matrix[0, 1], rotation_matrix[0, 2], 0],
                                               [rotation_matrix[1, 0], rotation_matrix[1, 1], rotation_matrix[1, 2], 0],
                                               [rotation_matrix[2, 0], rotation_matrix[2, 1], rotation_matrix[2, 2], 0],
                                               [0, 0, 0, 1]]))


def np_to_kdl(matrix):
    r = PyKDL.Rotation(matrix[0, 0], matrix[0, 1], matrix[0, 2],
                       matrix[1, 0], matrix[1, 1], matrix[1, 2],
                       matrix[2, 0], matrix[2, 1], matrix[2, 2])
    p = PyKDL.Vector(matrix[0, 3],
                     matrix[1, 3],
                     matrix[2, 3])
    return PyKDL.Frame(r, p)


def kdl_to_np(kdl_thing):
    if isinstance(kdl_thing, PyKDL.Wrench):
        return np.array([kdl_thing.force[0],
                         kdl_thing.force[1],
                         kdl_thing.force[2],
                         kdl_thing.torque[0],
                         kdl_thing.torque[1],
                         kdl_thing.torque[2]])
    if isinstance(kdl_thing, PyKDL.Twist):
        return np.array([kdl_thing.vel[0],
                         kdl_thing.vel[1],
                         kdl_thing.vel[2],
                         kdl_thing.rot[0],
                         kdl_thing.rot[1],
                         kdl_thing.rot[2]])
    if isinstance(kdl_thing, PyKDL.Vector):
        return np.array([kdl_thing[0],
                         kdl_thing[1],
                         kdl_thing[2]])
    if isinstance(kdl_thing, PyKDL.Frame):
        return np.array([[kdl_thing.M[0, 0], kdl_thing.M[0, 1], kdl_thing.M[0, 2], kdl_thing.p[0]],
                         [kdl_thing.M[1, 0], kdl_thing.M[1, 1], kdl_thing.M[1, 2], kdl_thing.p[1]],
                         [kdl_thing.M[2, 0], kdl_thing.M[2, 1], kdl_thing.M[2, 2], kdl_thing.p[2]],
                         [0, 0, 0, 1]])
    if isinstance(kdl_thing, PyKDL.Rotation):
        return np.array([[kdl_thing[0, 0], kdl_thing[0, 1], kdl_thing[0, 2], 0],
                         [kdl_thing[1, 0], kdl_thing[1, 1], kdl_thing[1, 2], 0],
                         [kdl_thing[2, 0], kdl_thing[2, 1], kdl_thing[2, 2], 0],
                         [0, 0, 0, 1]])


def np_to_pose(matrix: np.ndarray) -> Pose:
    return kdl_to_pose(np_to_kdl(matrix))


def np_to_transform(matrix: np.ndarray) -> Transform:
    return kdl_to_transform(np_to_kdl(matrix))


def pose_to_np(msg):
    p = np.array([msg.position.x, msg.position.y, msg.position.z])
    q = np.array([msg.orientation.x, msg.orientation.y, msg.orientation.z, msg.orientation.w])
    T = quaternion_matrix(q)
    T[0:3, -1] = p
    return T


def pose_stamped_to_np(msg):
    return pose_to_np(msg.pose)


def quaternion_to_np(msg: Quaternion) -> np.ndarray:
    q = np.array([msg.x, msg.y, msg.z, msg.w])
    return quaternion_matrix(q)


def quaternion_stamped_to_np(msg: QuaternionStamped) -> np.ndarray:
    return quaternion_to_np(msg.quaternion)


def transform_to_np(msg):
    p = Pose()
    p.position = msg.translation
    p.orientation = msg.rotation
    return pose_to_np(p)


def transform_stamped_to_np(msg):
    return transform_to_np(msg.transform)


def msg_to_homogeneous_matrix(msg):
    if isinstance(msg, Pose):
        return pose_to_np(msg)
    elif isinstance(msg, PoseStamped):
        return pose_stamped_to_np(msg)
    elif isinstance(msg, Transform):
        return transform_to_np(msg)
    elif isinstance(msg, TransformStamped):
        return transform_stamped_to_np(msg)
    elif isinstance(msg, Point):
        return point_to_np(msg)
    elif isinstance(msg, PointStamped):
        return point_stamped_to_np(msg)
    elif isinstance(msg, Vector3):
        return vector_to_np(msg)
    elif isinstance(msg, Vector3Stamped):
        return vector_stamped_to_np(msg)
    elif isinstance(msg, Quaternion):
        return quaternion_to_np(msg)
    elif isinstance(msg, QuaternionStamped):
        return quaternion_stamped_to_np(msg)
    else:
        raise TypeError("Invalid type for conversion to SE(3)")


def point_to_np(msg):
    """
    :type msg: Point
    :return:
    """
    return np.array([msg.x, msg.y, msg.z, 1])


def point_stamped_to_np(msg):
    """
    :type msg: PointStamped
    :return:
    """
    return point_to_np(msg.point)


def vector_to_np(msg):
    """
    :type msg: Vector3
    :return:
    """
    return np.array([msg.x, msg.y, msg.z, 0])


def vector_stamped_to_np(msg):
    return vector_to_np(msg.vector)


def publish_frame_marker(pose_stamped, id_=1, length=0.1):
    """
    :type pose_stamped: PoseStamped
    :type id_: int
    """
    kdl_pose = msg_to_kdl(pose_stamped.pose.orientation)
    ma = MarkerArray()
    x = Marker()
    x.action = x.ADD
    x.ns = 'debug'
    x.id = id_
    x.type = x.CUBE
    x.header.frame_id = pose_stamped.header.frame_id
    x.pose.position = copy(pose_stamped.pose.position)
    x.pose.orientation = pose_stamped.pose.orientation

    v = PyKDL.Vector(length / 2., 0, 0)
    v = kdl_pose * v
    x.pose.position.x += v[0]
    x.pose.position.y += v[1]
    x.pose.position.z += v[2]

    x.color = ColorRGBA(1, 0, 0, 1)
    x.scale.x = length
    x.scale.y = length / 10.
    x.scale.z = length / 10.
    ma.markers.append(x)
    y = Marker()
    y.action = y.ADD
    y.ns = 'debug'
    y.id = id_ + 1
    y.type = y.CUBE
    y.header.frame_id = pose_stamped.header.frame_id
    y.pose.position = copy(pose_stamped.pose.position)
    y.pose.orientation = pose_stamped.pose.orientation

    v = PyKDL.Vector(0, length / 2., 0)
    v = kdl_pose * v
    y.pose.position.x += v[0]
    y.pose.position.y += v[1]
    y.pose.position.z += v[2]

    y.color = ColorRGBA(0, 1, 0, 1)
    y.scale.x = length / 10.
    y.scale.y = length
    y.scale.z = length / 10.
    ma.markers.append(y)
    z = Marker()
    z.action = z.ADD
    z.ns = 'debug'
    z.id = id_ + 2
    z.type = z.CUBE
    z.header.frame_id = pose_stamped.header.frame_id
    z.pose.position = copy(pose_stamped.pose.position)
    z.pose.orientation = pose_stamped.pose.orientation

    v = PyKDL.Vector(0, 0, length / 2.)
    v = kdl_pose * v
    z.pose.position.x += v[0]
    z.pose.position.y += v[1]
    z.pose.position.z += v[2]

    z.color = ColorRGBA(0, 0, 1, 1)
    z.scale.x = length / 10.
    z.scale.y = length / 10.
    z.scale.z = length
    ma.markers.append(z)

    pub = rospy.Publisher('/visualization_marker_array', MarkerArray, queue_size=1)
    while pub.get_num_connections() < 1:
        # wait for a connection to publisher
        # you can do whatever you like here or simply do nothing
        pass

    pub.publish(ma)


def normalize_quaternion_msg(quaternion):
    q = Quaternion()
    rotation = np.array([quaternion.x,
                         quaternion.y,
                         quaternion.z,
                         quaternion.w])
    normalized_rotation = rotation / np.linalg.norm(rotation)
    q.x = normalized_rotation[0]
    q.y = normalized_rotation[1]
    q.z = normalized_rotation[2]
    q.w = normalized_rotation[3]
    return q


def homo_matrix_to_pose(m):
    return kdl_to_pose(np_to_kdl(m))<|MERGE_RESOLUTION|>--- conflicted
+++ resolved
@@ -63,12 +63,8 @@
 
     :rtype: str
     """
-<<<<<<< HEAD
-    global tfBuffer
+    tfBuffer = get_tf_buffer()
     ret = list()
-=======
-    tfBuffer = get_tf_buffer()
->>>>>>> 3e9b202f
     tf_frames = tfBuffer._getFrameStrings()
     for tf_frame in tf_frames:
         try:
