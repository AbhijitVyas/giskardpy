--- conflicted
+++ resolved
@@ -1,24 +1,12 @@
 import json
-<<<<<<< HEAD
 from typing import Dict, Tuple, Optional, Union, List
-=======
-from typing import Dict, Tuple
->>>>>>> 05262a7a
-
-import genpy
+
 import rospy
 from actionlib import SimpleActionClient
 from genpy import Message
-<<<<<<< HEAD
+from rospy import ServiceException
 from geometry_msgs.msg import PoseStamped, Vector3Stamped, PointStamped
-from rospy import ServiceException
-=======
-from geometry_msgs.msg import PoseStamped, Point, Quaternion, Vector3Stamped, PointStamped
-from giskard_msgs.msg import MoveAction, MoveGoal, WorldBody, CollisionEntry, MoveResult, Constraint, \
-    MoveCmd, MoveFeedback
-from giskard_msgs.srv import UpdateWorld, UpdateWorldRequest, UpdateWorldResponse, GetObjectInfo, GetObjectNames, \
-    UpdateRvizMarkers, GetAttachedObjects, GetAttachedObjectsResponse, GetObjectNamesResponse, DyeGroupRequest, DyeGroup
->>>>>>> 05262a7a
+from giskard_msgs.srv import DyeGroupRequest, DyeGroup
 from sensor_msgs.msg import JointState
 from shape_msgs.msg import SolidPrimitive
 from visualization_msgs.msg import MarkerArray
@@ -51,12 +39,8 @@
             self._get_group_names_srv = rospy.ServiceProxy(f'{node_name}/get_group_names', GetGroupNames)
             self._register_groups_srv = rospy.ServiceProxy(f'{node_name}/register_groups', RegisterGroup)
             self._marker_pub = rospy.Publisher('visualization_marker_array', MarkerArray, queue_size=10)
-<<<<<<< HEAD
+            self.dye_group_srv = rospy.ServiceProxy('~dye_group', DyeGroup)
             rospy.wait_for_service(f'{node_name}/update_world')
-=======
-            self.dye_group_srv = rospy.ServiceProxy('~dye_group', DyeGroup)
-            rospy.wait_for_service('{}/update_world'.format(node_name))
->>>>>>> 05262a7a
             self._client.wait_for_server()
         self._god_map = GodMap.init_from_paramserver(node_name, upload_config=False)
         self._world = WorldTree(self._god_map)
@@ -220,7 +204,7 @@
                        **kwargs: goal_parameter):
         """
         This goal will move the robots joint to the desired configuration.
-        :param goal_state: Can either be a joint state messages or a dict mapping joint name to position. 
+        :param goal_state: Can either be a joint state messages or a dict mapping joint name to position.
         :param weight: default WEIGHT_BELOW_CA
         :param max_velocity: default is the default of the added joint goals
         """
@@ -738,9 +722,6 @@
             joint_states = position_dict_to_joint_states(joint_states)
         self._object_js_topics[object_name].publish(joint_states)
 
-<<<<<<< HEAD
-    def get_group_names(self) -> List[str]:
-=======
     def dye_group(self, group_name: str, rgba: Tuple[float, float, float, float]):
         req = DyeGroupRequest()
         req.group_name = group_name
@@ -750,8 +731,7 @@
         req.color.a = rgba[3]
         return self.dye_group_srv(req)
 
-    def get_object_names(self):
->>>>>>> 05262a7a
+    def get_group_names(self) -> List[str]:
         """
         returns the names of every object in the world
         """
