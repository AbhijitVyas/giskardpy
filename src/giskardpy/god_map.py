import copy
import numbers
from collections import defaultdict
from copy import copy, deepcopy
from multiprocessing import Lock

import numpy as np
from geometry_msgs.msg import Pose, Point, Vector3, PoseStamped, PointStamped, Vector3Stamped

from giskardpy import casadi_wrapper as w, identifier
from giskardpy.data_types import KeyDefaultDict, PrefixName


def set_default_in_override_block(block_identifier, god_map):
    default_value = god_map.get_data(block_identifier[:-1] + ['default'])
    override = god_map.get_data(block_identifier)
    d = defaultdict(lambda: default_value)
    if isinstance(override, dict):
        if isinstance(default_value, dict):
            for key, value in override.items():
                o = deepcopy(default_value)
                o.update(value)
                override[key] = o
        d.update(override)
    god_map.set_data(block_identifier, d)
    return KeyDefaultDict(lambda key: god_map.to_symbol(block_identifier + [key]))

def get_member(identifier, member):
    """
    :param identifier:
    :type identifier: Union[None, dict, list, tuple, object]
    :param member:
    :type member: str
    :return:
    """
    try:
        return identifier[member]
    except TypeError:
        if callable(identifier):
            return identifier(*member)
        try:
            return getattr(identifier, member)
        except TypeError:
            pass
    except IndexError:
        return identifier[int(member)]
    except RuntimeError:
        pass


class GetMember(object):
    def __init__(self):
        self.member = None
        self.child = None

    def init_call(self, identifier, data):
        self.member = identifier[0]
        sub_data = self.c(data)
        if len(identifier) == 2:
            self.child = GetMemberLeaf()
            return self.child.init_call(identifier[-1], sub_data)
        elif len(identifier) > 2:
            self.child = GetMember()
            return self.child.init_call(identifier[1:], sub_data)
        return sub_data

    def __call__(self, a):
        return self.c(a)

    def c(self, a):
        try:
            r = a[self.member]
            self.c = self.return_dict
            return r
        except TypeError:
            if callable(a):
                r = a(*self.member)
                self.c = self.return_function_result
                return r
            try:
                r = getattr(a, self.member)
                self.c = self.return_attribute
                return r
            except TypeError:
                pass
        except IndexError:
            r = a[int(self.member)]
            self.c = self.return_list
            return r
        except RuntimeError:
            pass
        raise KeyError(a)

    def return_dict(self, a):
        return self.child.c(a[self.member])

    def return_list(self, a):
        return self.child.c(a[int(self.member)])

    def return_attribute(self, a):
        return self.child.c(getattr(a, self.member))

    def return_function_result(self, a):
        return self.child.c(a(*self.member))


class GetMemberLeaf(object):
    def __init__(self):
        self.member = None
        self.child = None

    def init_call(self, member, data):
        self.member = member
        return self.c(data)

    def __call__(self, a):
        return self.c(a)

    def c(self, a):
        try:
            r = a[self.member]
            self.c = self.return_dict
            return r
        except TypeError:
            if callable(a):
                r = a(*self.member)
                self.c = self.return_function_result
                return r
            try:
                r = getattr(a, self.member)
                self.c = self.return_attribute
                return r
            except TypeError:
                pass
        except IndexError:
            r = a[int(self.member)]
            self.c = self.return_list
            return r
        except RuntimeError:
            pass
        raise KeyError(a)

    def return_dict(self, a):
        return a[self.member]

    def return_list(self, a):
        return a[int(self.member)]

    def return_attribute(self, a):
        return getattr(a, self.member)

    def return_function_result(self, a):
        return a(*self.member)


def get_data(identifier, data):
    """
    :param identifier: Identifier in the form of ['pose', 'position', 'x'],
                       to access class member: robot.joint_state = ['robot', 'joint_state']
                       to access dicts: robot.joint_state['torso_lift_joint'] = ['robot', 'joint_state', ('torso_lift_joint')]
                       to access lists or other indexable stuff: robot.l[-1] = ['robot', 'l', -1]
                       to access functions: lib.str_to_ascii('muh') = ['lib', 'str_to_acii', ['muh']]
                       to access functions without params: robot.get_pybullet_id() = ['robot', 'get_pybullet_id', []]
    :type identifier: list
    :return: object that is saved at key
    """
    try:
        if len(identifier) == 1:
            shortcut = GetMemberLeaf()
            result = shortcut.init_call(identifier[0], data)
        else:
            shortcut = GetMember()
            result = shortcut.init_call(identifier, data)
    except AttributeError as e:
        raise KeyError(e)
    except IndexError as e:
        raise KeyError(e)
    return result, shortcut


class GodMap(object):
    """
    Data structure used by tree to exchange information.
    """

    def __init__(self):
        self._data = {}
        self.expr_separator = '_'
        self.key_to_expr = {}
        self.expr_to_key = {}
        self.last_expr_values = {}
        self.shortcuts = {}
        self.lock = Lock()

    @classmethod
    def init_from_paramserver(cls, node_name, namespaces=None):
        import rospy
        from control_msgs.msg import JointTrajectoryControllerState
        from rospy import ROSException
        from giskardpy.utils import logging
        from giskardpy.data_types import order_map
        if namespaces is None:
            namespaces = ['/']
        self = cls()
        self.set_data(identifier.rosparam, rospy.get_param(node_name))
<<<<<<< HEAD
        self.set_data(identifier.robot_description, rospy.get_param(u'{}robot_description'.format(namespaces[0])))
=======
        self.set_data(identifier.robot_description, rospy.get_param('robot_description'))
>>>>>>> 7b3aab2a
        path_to_data_folder = self.get_data(identifier.data_folder)
        # fix path to data folder
        if not path_to_data_folder.endswith('/'):
            path_to_data_folder += '/'
        self.set_data(identifier.data_folder, path_to_data_folder)

<<<<<<< HEAD
        while not rospy.is_shutdown():
            try:
                prefix_joint_names = []
                for namespace in namespaces:
                    joint_names = rospy.wait_for_message(u'{}whole_body_controller/state'.format(namespace),
                                                         JointTrajectoryControllerState,
                                                         timeout=5.0).joint_names
                    prefix_joint_names.extend([PrefixName(j_n, namespace[:-1]) for j_n in joint_names])
                controlled_joints = list(sorted(prefix_joint_names))
                self.set_data(identifier.controlled_joints, controlled_joints)
            except ROSException as e:
                logging.logerr(u'state topic not available')
                logging.logerr(str(e))
            else:
                break
            rospy.sleep(0.5)
=======
        # while not rospy.is_shutdown():
        #     try:
        #         controlled_joints = rospy.wait_for_message('/whole_body_controller/state',
        #                                                    JointTrajectoryControllerState,
        #                                                    timeout=5.0).joint_names
        #         self.set_data(identifier.controlled_joints, list(sorted(controlled_joints)))
        #     except ROSException as e:
        #         logging.logerr('state topic not available')
        #         logging.logerr(str(e))
        #     else:
        #         break
        #     rospy.sleep(0.5)
>>>>>>> 7b3aab2a

        set_default_in_override_block(identifier.external_collision_avoidance, self)
        set_default_in_override_block(identifier.self_collision_avoidance, self)
        # weights
        for i, key in enumerate(self.get_data(identifier.joint_weights), start=1):
            set_default_in_override_block(identifier.joint_weights + [order_map[i], 'override'], self)

        # limits
        for i, key in enumerate(self.get_data(identifier.joint_limits), start=1):
            set_default_in_override_block(identifier.joint_limits + [order_map[i], 'linear', 'override'], self)
            set_default_in_override_block(identifier.joint_limits + [order_map[i], 'angular', 'override'], self)

        return self

    def __copy__(self):
        god_map_copy = GodMap()
        god_map_copy._data = copy(self._data)
        god_map_copy.key_to_expr = copy(self.key_to_expr)
        god_map_copy.expr_to_key = copy(self.expr_to_key)
        return god_map_copy

    def __enter__(self):
        self.lock.acquire()
        return self

    def __exit__(self, exc_type, exc_val, exc_tb):
        self.lock.release()

    def unsafe_get_data(self, identifier):
        """

        :param identifier: Identifier in the form of ['pose', 'position', 'x'],
                           to access class member: robot.joint_state = ['robot', 'joint_state']
                           to access dicts: robot.joint_state['torso_lift_joint'] = ['robot', 'joint_state', ('torso_lift_joint')]
                           to access lists or other indexable stuff: robot.l[-1] = ['robot', 'l', -1]
                           to access functions: lib.str_to_ascii('muh') = ['lib', 'str_to_acii', ['muh']]
                           to access functions without params: robot.get_pybullet_id() = ['robot', 'get_pybullet_id', []]
        :type identifier: list
        :return: object that is saved at key
        """
        identifier = tuple(identifier)
        try:
            if identifier not in self.shortcuts:
                result, shortcut = get_data(identifier, self._data)
                if shortcut:
                    self.shortcuts[identifier] = shortcut
                return result
            return self.shortcuts[identifier].c(self._data)
        except Exception as e:
            e2 = type(e)('{}; path: {}'.format(e, identifier))
            raise e2

    def get_data(self, identifier):
        with self.lock:
            r = self.unsafe_get_data(identifier)
        return r

    def clear_cache(self):
        # TODO should be possible without clear cache
        self.shortcuts = {}

    def to_symbol(self, identifier):
        """
        All registered identifiers will be included in self.get_symbol_map().
        :type identifier: list
        :return: the symbol corresponding to the identifier
        :rtype: sw.Symbol
        """
        assert isinstance(identifier, list) or isinstance(identifier, tuple)
        identifier = tuple(identifier)
        identifier_parts = identifier
        if identifier not in self.key_to_expr:
            expr = w.Symbol(self.expr_separator.join([str(x) for x in identifier]))
            if expr in self.expr_to_key:
                raise Exception('{} not allowed in key'.format(self.expr_separator))
            self.key_to_expr[identifier] = expr
            self.expr_to_key[str(expr)] = identifier_parts
        return self.key_to_expr[identifier]

    def to_expr(self, identifier):
        data = self.get_data(identifier)
        if isinstance(data, np.ndarray):
            data = data.tolist()
        if isinstance(data, numbers.Number):
            return self.to_symbol(identifier)
        if isinstance(data, Pose):
            return self.pose_msg_to_frame(identifier)
        elif isinstance(data, PoseStamped):
            return self.pose_msg_to_frame(identifier + ['pose'])
        elif isinstance(data, Point):
            return self.point_msg_to_point3(identifier)
        elif isinstance(data, PointStamped):
            return self.point_msg_to_point3(identifier + ['point'])
        elif isinstance(data, Vector3):
            return self.vector_msg_to_vector3(identifier)
        elif isinstance(data, Vector3Stamped):
            return self.vector_msg_to_vector3(identifier + ['vector'])
        elif isinstance(data, list):
            return self.list_to_symbol_matrix(identifier, data)
        elif isinstance(data, np.ndarray):
            return self.list_to_symbol_matrix(identifier, data)
        else:
            raise NotImplementedError('to_expr not implemented for type {}.'.format(type(data)))

    def list_to_symbol_matrix(self, identifier, data):
        def replace_nested_list(l, f, start_index=None):
            if start_index is None:
                start_index = []
            result = []
            for i, entry in enumerate(l):
                index = start_index + [i]
                if isinstance(entry, list):
                    result.append(replace_nested_list(entry, f, index))
                else:
                    result.append(f(index))
            return result
        return w.Matrix(replace_nested_list(data, lambda index: self.to_symbol(identifier + index)))

    def list_to_point3(self, identifier):
        return w.point3(
            x=self.to_symbol(identifier + [0]),
            y=self.to_symbol(identifier + [1]),
            z=self.to_symbol(identifier + [2]),
        )

    def list_to_vector3(self, identifier):
        return w.vector3(
            x=self.to_symbol(identifier + [0]),
            y=self.to_symbol(identifier + [1]),
            z=self.to_symbol(identifier + [2]),
        )

    def list_to_translation3(self, identifier):
        return w.translation3(
            x=self.to_symbol(identifier + [0]),
            y=self.to_symbol(identifier + [1]),
            z=self.to_symbol(identifier + [2]),
        )

    def list_to_frame(self, identifier):
        return w.Matrix(
            [
                [
                    self.to_symbol(identifier + [0, 0]),
                    self.to_symbol(identifier + [0, 1]),
                    self.to_symbol(identifier + [0, 2]),
                    self.to_symbol(identifier + [0, 3])
                ],
                [
                    self.to_symbol(identifier + [1, 0]),
                    self.to_symbol(identifier + [1, 1]),
                    self.to_symbol(identifier + [1, 2]),
                    self.to_symbol(identifier + [1, 3])
                ],
                [
                    self.to_symbol(identifier + [2, 0]),
                    self.to_symbol(identifier + [2, 1]),
                    self.to_symbol(identifier + [2, 2]),
                    self.to_symbol(identifier + [2, 3])
                ],
                [
                    0, 0, 0, 1
                ],
            ]
        )

    def pose_msg_to_frame(self, identifier):
        return w.frame_quaternion(
            x=self.to_symbol(identifier + ['position', 'x']),
            y=self.to_symbol(identifier + ['position', 'y']),
            z=self.to_symbol(identifier + ['position', 'z']),
            qx=self.to_symbol(identifier + ['orientation', 'x']),
            qy=self.to_symbol(identifier + ['orientation', 'y']),
            qz=self.to_symbol(identifier + ['orientation', 'z']),
            qw=self.to_symbol(identifier + ['orientation', 'w']),
        )

    def point_msg_to_point3(self, identifier):
        return w.point3(
            x=self.to_symbol(identifier + ['x']),
            y=self.to_symbol(identifier + ['y']),
            z=self.to_symbol(identifier + ['z']),
        )

    def vector_msg_to_vector3(self, identifier):
        return w.vector3(
            x=self.to_symbol(identifier + ['x']),
            y=self.to_symbol(identifier + ['y']),
            z=self.to_symbol(identifier + ['z']),
        )

    def get_values(self, symbols):
        """
        :return: a dict which maps all registered expressions to their values or 0 if there is no number entry
        :rtype: list
        """
        # TODO potential speedup by only updating entries that have changed
        # its a trap, this function only looks slow with lineprofiler
        with self.lock:
            return self.unsafe_get_values(symbols)

    def unsafe_get_values(self, symbols):
        """
        :return: a dict which maps all registered expressions to their values or 0 if there is no number entry
        :rtype: list
        """
        return [self.unsafe_get_data(self.expr_to_key[expr]) for expr in symbols]

    def evaluate_expr(self, expr):
        fs = w.free_symbols(expr)
        fss = [str(s) for s in fs]
        f = w.speed_up(expr, fs)
        result = f.call2(self.get_values(fss))
        if len(result) == 1:
            return result[0][0]
        else:
            return result

    def get_registered_symbols(self):
        """
        :rtype: list
        """
        return self.key_to_expr.values()

    def unsafe_set_data(self, identifier, value):
        """

        :param identifier: e.g. ['pose', 'position', 'x']
        :type identifier: list
        :param value:
        :type value: object
        """
        if len(identifier) == 0:
            raise ValueError('key is empty')
        namespace = identifier[0]
        if namespace not in self._data:
            if len(identifier) > 1:
                raise KeyError('Can not access member of unknown namespace: {}'.format(identifier))
            else:
                self._data[namespace] = value
        else:
            result = self._data[namespace]
            for member in identifier[1:-1]:
                result = get_member(result, member)
            if len(identifier) > 1:
                member = identifier[-1]
                if isinstance(result, dict):
                    result[member] = value
                elif isinstance(result, list):
                    result[int(member)] = value
                else:
                    setattr(result, member, value)
            else:
                self._data[namespace] = value

    def set_data(self, identifier, value):
        with self.lock:
            self.unsafe_set_data(identifier, value)<|MERGE_RESOLUTION|>--- conflicted
+++ resolved
@@ -8,7 +8,7 @@
 from geometry_msgs.msg import Pose, Point, Vector3, PoseStamped, PointStamped, Vector3Stamped
 
 from giskardpy import casadi_wrapper as w, identifier
-from giskardpy.data_types import KeyDefaultDict, PrefixName
+from giskardpy.data_types import KeyDefaultDict
 
 
 def set_default_in_override_block(block_identifier, god_map):
@@ -193,45 +193,26 @@
         self.lock = Lock()
 
     @classmethod
-    def init_from_paramserver(cls, node_name, namespaces=None):
+    def init_from_paramserver(cls, node_name):
         import rospy
         from control_msgs.msg import JointTrajectoryControllerState
         from rospy import ROSException
         from giskardpy.utils import logging
         from giskardpy.data_types import order_map
-        if namespaces is None:
-            namespaces = ['/']
+
         self = cls()
         self.set_data(identifier.rosparam, rospy.get_param(node_name))
-<<<<<<< HEAD
-        self.set_data(identifier.robot_description, rospy.get_param(u'{}robot_description'.format(namespaces[0])))
-=======
-        self.set_data(identifier.robot_description, rospy.get_param('robot_description'))
->>>>>>> 7b3aab2a
+        try:
+            namespace = self.get_data(identifier.rosparam + ['namespaces'])[0]
+        except KeyError:
+            namespace = ''
+        self.set_data(identifier.robot_description, rospy.get_param('{}robot_description'.format(namespace)))
         path_to_data_folder = self.get_data(identifier.data_folder)
         # fix path to data folder
         if not path_to_data_folder.endswith('/'):
             path_to_data_folder += '/'
         self.set_data(identifier.data_folder, path_to_data_folder)
 
-<<<<<<< HEAD
-        while not rospy.is_shutdown():
-            try:
-                prefix_joint_names = []
-                for namespace in namespaces:
-                    joint_names = rospy.wait_for_message(u'{}whole_body_controller/state'.format(namespace),
-                                                         JointTrajectoryControllerState,
-                                                         timeout=5.0).joint_names
-                    prefix_joint_names.extend([PrefixName(j_n, namespace[:-1]) for j_n in joint_names])
-                controlled_joints = list(sorted(prefix_joint_names))
-                self.set_data(identifier.controlled_joints, controlled_joints)
-            except ROSException as e:
-                logging.logerr(u'state topic not available')
-                logging.logerr(str(e))
-            else:
-                break
-            rospy.sleep(0.5)
-=======
         # while not rospy.is_shutdown():
         #     try:
         #         controlled_joints = rospy.wait_for_message('/whole_body_controller/state',
@@ -244,7 +225,6 @@
         #     else:
         #         break
         #     rospy.sleep(0.5)
->>>>>>> 7b3aab2a
 
         set_default_in_override_block(identifier.external_collision_avoidance, self)
         set_default_in_override_block(identifier.self_collision_avoidance, self)
