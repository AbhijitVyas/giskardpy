--- conflicted
+++ resolved
@@ -34,15 +34,10 @@
 from giskardpy.tree.max_trajectory_length import MaxTrajectoryLength
 from giskardpy.tree.plot_debug_expressions import PlotDebugExpressions
 from giskardpy.tree.plot_trajectory import PlotTrajectory
-<<<<<<< HEAD
-from giskardpy.tree.set_error_code import SetErrorCode
-from giskardpy.tree.send_trajectory import SendTrajectory, SendTrajectories
-=======
 from giskardpy.tree.plugin_if import IF
 from giskardpy.tree.publish_feedback import PublishFeedback
 from giskardpy.tree.send_result import SendResult
 from giskardpy.tree.send_trajectory import SendFollowJointTrajectory
->>>>>>> 7b3aab2a
 from giskardpy.tree.set_cmd import SetCmd
 from giskardpy.tree.set_error_code import SetErrorCode
 from giskardpy.tree.shaking_detector import WiggleCancel
@@ -58,11 +53,7 @@
 from giskardpy.utils import logging
 from giskardpy.utils.config_loader import ros_load_robot_config
 from giskardpy.utils.math import max_velocity_from_horizon_and_jerk
-<<<<<<< HEAD
-from giskardpy.utils.utils import create_path, get_name_spaces
-=======
 from giskardpy.utils.utils import create_path, get_all_classes_in_package
->>>>>>> 7b3aab2a
 
 
 def upload_config_file_to_paramserver():
@@ -75,13 +66,14 @@
     ros_load_robot_config(config_file_name, old_data=old_params, test=test)
 
 
-def initialize_god_map(namespaces=None):
+def initialize_god_map():
     upload_config_file_to_paramserver()
-    god_map = GodMap.init_from_paramserver(rospy.get_name(), namespaces)
+    god_map = GodMap.init_from_paramserver(rospy.get_name())
     blackboard = Blackboard
     blackboard.god_map = god_map
 
     world = WorldTree(god_map)
+    namespaces = god_map.get_data(identifier.rosparam + ['namespaces'])
     world.delete_all_but_robot(prefix_list=namespaces)
 
     collision_checker = god_map.get_data(identifier.collision_checker)
@@ -168,17 +160,20 @@
     return KeyDefaultDict(lambda key: god_map.to_symbol(identifier_ + [key]))
 
 
-<<<<<<< HEAD
-def grow_tree(namespaces=None):
-    action_server_name = u'~command'
-=======
 def grow_tree():
     action_server_name = '~command'
->>>>>>> 7b3aab2a
-
-    god_map = initialize_god_map(namespaces)
-    # ----------------------------------------------
-<<<<<<< HEAD
+
+    god_map = initialize_god_map()
+    namespaces = god_map.get_data(identifier.rosparam + ['namespaces'])
+    # This has to be called first, because it sets the controlled joints.
+    execution_action_server = Parallel('execution action servers', policy=ParallelPolicy.SuccessOnAll(synchronise=True))
+    action_servers = god_map.get_data(identifier.action_server)
+    behaviors = get_all_classes_in_package(giskardpy.tree)
+    for i, (execution_action_server_name, params) in enumerate(action_servers.items()):
+        C = behaviors[params['plugin']]
+        del params['plugin']
+        execution_action_server.add_child(C(execution_action_server_name, **params))
+    # ----------------------------------------------
     sync = Sequence(u'Synchronize')
     sync.add_child(WorldUpdater(u'update world'))
     if namespaces is None:
@@ -190,24 +185,6 @@
     sync.add_child(TFPublisher(u'publish tf', **god_map.get_data(identifier.TFPublisher)))
     sync.add_child(CollisionSceneUpdater(u'update collision scene'))
     sync.add_child(running_is_success(VisualizationBehavior)(u'visualize collision scene'))
-=======
-    # This has to be called first, because it sets the controlled joints.
-    execution_action_server = Parallel('execution action servers', policy=ParallelPolicy.SuccessOnAll(synchronise=True))
-    action_servers = god_map.get_data(identifier.action_server)
-    behaviors = get_all_classes_in_package(giskardpy.tree)
-    for i, (execution_action_server_name, params) in enumerate(action_servers.items()):
-        C = behaviors[params['plugin']]
-        del params['plugin']
-        execution_action_server.add_child(C(execution_action_server_name, **params))
-    # ----------------------------------------------
-    sync = Sequence('Synchronize')
-    sync.add_child(WorldUpdater('update world'))
-    sync.add_child(SyncConfiguration('update robot configuration', RobotName))
-    sync.add_child(SyncLocalization('update robot localization', RobotName))
-    sync.add_child(TFPublisher('publish tf', **god_map.get_data(identifier.TFPublisher)))
-    sync.add_child(CollisionSceneUpdater('update collision scene'))
-    sync.add_child(running_is_success(VisualizationBehavior)('visualize collision scene'))
->>>>>>> 7b3aab2a
     # ----------------------------------------------
     wait_for_goal = Sequence('wait for goal')
     wait_for_goal.add_child(sync)
@@ -249,18 +226,7 @@
     publish_result = failure_is_success(Selector)('monitor execution')
     publish_result.add_child(success_is_failure(PublishFeedback)('publish feedback', action_server_name, MoveFeedback.EXECUTION))
     publish_result.add_child(execute_canceled)
-<<<<<<< HEAD
-    if namespaces is None:
-        publish_result.add_child(SendTrajectory(u'send traj'))
-    else:
-        #send_trajectories = PluginBehavior('Send Trajectories')
-        #send_trajectories.add_plugin(SendTrajectories(u'Send Trajectories: {}'.format(' '.join(namespaces)), namespaces))
-        for namespace in namespaces:
-            publish_result.add_child(SendTrajectory('send traj {}'.format(namespace), ros_namespace=namespace))
-=======
     publish_result.add_child(execution_action_server)
-    publish_result.add_child(SetErrorCode('set error code', 'Execution'))
->>>>>>> 7b3aab2a
     # ----------------------------------------------
     # ----------------------------------------------
     planning_2 = failure_is_success(Selector)('planning II')
